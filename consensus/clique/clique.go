// Copyright 2017 The go-ethereum Authors
// This file is part of the go-ethereum library.
//
// The go-ethereum library is free software: you can redistribute it and/or modify
// it under the terms of the GNU Lesser General Public License as published by
// the Free Software Foundation, either version 3 of the License, or
// (at your option) any later version.
//
// The go-ethereum library is distributed in the hope that it will be useful,
// but WITHOUT ANY WARRANTY; without even the implied warranty of
// MERCHANTABILITY or FITNESS FOR A PARTICULAR PURPOSE. See the
// GNU Lesser General Public License for more details.
//
// You should have received a copy of the GNU Lesser General Public License
// along with the go-ethereum library. If not, see <http://www.gnu.org/licenses/>.

// Package clique implements the proof-of-authority consensus engine.
package clique

import (
	"bytes"
	"context"
	"errors"
	"fmt"
	"github.com/ledgerwatch/erigon-lib/common/hexutil"
	"github.com/ledgerwatch/erigon-lib/kv/dbutils"
	"io"
	"math/big"
	"math/rand"
	"sync"
	"time"

	erigonchain "github.com/gateway-fm/cdk-erigon-lib/chain"

	"github.com/goccy/go-json"
<<<<<<< HEAD
	lru "github.com/hashicorp/golang-lru/v2"
	libcommon "github.com/gateway-fm/cdk-erigon-lib/common"
	"github.com/gateway-fm/cdk-erigon-lib/kv"
	"github.com/ledgerwatch/erigon/chain"
	"github.com/ledgerwatch/log/v3"
=======
	lru "github.com/hashicorp/golang-lru/arc/v2"
	"github.com/ledgerwatch/erigon/turbo/services"
	"github.com/ledgerwatch/log/v3"

	"github.com/ledgerwatch/erigon-lib/chain"
	libcommon "github.com/ledgerwatch/erigon-lib/common"
	"github.com/ledgerwatch/erigon-lib/kv"
>>>>>>> fcad3a03

	"github.com/ledgerwatch/erigon/common"
	"github.com/ledgerwatch/erigon/common/debug"
	"github.com/ledgerwatch/erigon/consensus"
	"github.com/ledgerwatch/erigon/core/state"
	"github.com/ledgerwatch/erigon/core/types"
	"github.com/ledgerwatch/erigon/core/types/accounts"
	"github.com/ledgerwatch/erigon/crypto"
	"github.com/ledgerwatch/erigon/crypto/cryptopool"
	"github.com/ledgerwatch/erigon/params"
	"github.com/ledgerwatch/erigon/rlp"
	"github.com/ledgerwatch/erigon/rpc"
)

const (
	epochLength          = uint64(30000)          // Default number of blocks after which to checkpoint and reset the pending votes
	ExtraVanity          = 32                     // Fixed number of extra-data prefix bytes reserved for signer vanity
	ExtraSeal            = crypto.SignatureLength // Fixed number of extra-data suffix bytes reserved for signer seal
	warmupCacheSnapshots = 20

	wiggleTime = 500 * time.Millisecond // Random delay (per signer) to allow concurrent signers
)

// Clique proof-of-authority protocol constants.
var (
	NonceAuthVote = hexutil.MustDecode("0xffffffffffffffff") // Magic nonce number to vote on adding a new signer
	nonceDropVote = hexutil.MustDecode("0x0000000000000000") // Magic nonce number to vote on removing a signer.

	uncleHash = types.CalcUncleHash(nil) // Always Keccak256(RLP([])) as uncles are meaningless outside of PoW.

	DiffInTurn = big.NewInt(2) // Block difficulty for in-turn signatures
	diffNoTurn = big.NewInt(1) // Block difficulty for out-of-turn signatures
)

// Various error messages to mark blocks invalid. These should be private to
// prevent engine specific errors from being referenced in the remainder of the
// codebase, inherently breaking if the engine is swapped out. Please put common
// error types into the consensus package.
var (
	// errUnknownBlock is returned when the list of signers is requested for a block
	// that is not part of the local blockchain.
	errUnknownBlock = errors.New("unknown block")

	// errInvalidCheckpointBeneficiary is returned if a checkpoint/epoch transition
	// block has a beneficiary set to non-zeroes.
	errInvalidCheckpointBeneficiary = errors.New("beneficiary in checkpoint block non-zero")

	// errInvalidVote is returned if a nonce value is something else that the two
	// allowed constants of 0x00..0 or 0xff..f.
	errInvalidVote = errors.New("vote nonce not 0x00..0 or 0xff..f")

	// errInvalidCheckpointVote is returned if a checkpoint/epoch transition block
	// has a vote nonce set to non-zeroes.
	errInvalidCheckpointVote = errors.New("vote nonce in checkpoint block non-zero")

	// errMissingVanity is returned if a block's extra-data section is shorter than
	// 32 bytes, which is required to store the signer vanity.
	errMissingVanity = errors.New("extra-data 32 byte vanity prefix missing")

	// errMissingSignature is returned if a block's extra-data section doesn't seem
	// to contain a 65 byte secp256k1 signature.
	errMissingSignature = errors.New("extra-data 65 byte signature suffix missing")

	// errExtraSigners is returned if non-checkpoint block contain signer data in
	// their extra-data fields.
	errExtraSigners = errors.New("non-checkpoint block contains extra signer list")

	// errInvalidCheckpointSigners is returned if a checkpoint block contains an
	// invalid list of signers (i.e. non divisible by 20 bytes).
	errInvalidCheckpointSigners = errors.New("invalid signer list on checkpoint block")

	// errMismatchingCheckpointSigners is returned if a checkpoint block contains a
	// list of signers different than the one the local node calculated.
	errMismatchingCheckpointSigners = errors.New("mismatching signer list on checkpoint block")

	// errInvalidMixDigest is returned if a block's mix digest is non-zero.
	errInvalidMixDigest = errors.New("non-zero mix digest")

	// errInvalidUncleHash is returned if a block contains an non-empty uncle list.
	errInvalidUncleHash = errors.New("non empty uncle hash")

	// errInvalidDifficulty is returned if the difficulty of a block neither 1 or 2.
	errInvalidDifficulty = errors.New("invalid difficulty")

	// errWrongDifficulty is returned if the difficulty of a block doesn't match the
	// turn of the signer.
	errWrongDifficulty = errors.New("wrong difficulty")

	// errInvalidTimestamp is returned if the timestamp of a block is lower than
	// the previous block's timestamp + the minimum block period.
	errInvalidTimestamp = errors.New("invalid timestamp")

	// errInvalidVotingChain is returned if an authorization list is attempted to
	// be modified via out-of-range or non-contiguous headers.
	errInvalidVotingChain = errors.New("invalid voting chain")

	// ErrUnauthorizedSigner is returned if a header is signed by a non-authorized entity.
	ErrUnauthorizedSigner = errors.New("unauthorized signer")

	// ErrRecentlySigned is returned if a header is signed by an authorized entity
	// that already signed a header recently, thus is temporarily not allowed to.
	ErrRecentlySigned = errors.New("recently signed")
)

// SignerFn hashes and signs the data to be signed by a backing account.
type SignerFn func(signer libcommon.Address, mimeType string, message []byte) ([]byte, error)

// ecrecover extracts the Ethereum account address from a signed header.
func ecrecover(header *types.Header, sigcache *lru.ARCCache[libcommon.Hash, libcommon.Address]) (libcommon.Address, error) {
	// If the signature's already cached, return that
	hash := header.Hash()

	// hitrate while straight-forward sync is from 0.5 to 0.65
	if address, known := sigcache.Peek(hash); known {
		return address, nil
	}

	// Retrieve the signature from the header extra-data
	if len(header.Extra) < ExtraSeal {
		return libcommon.Address{}, errMissingSignature
	}
	signature := header.Extra[len(header.Extra)-ExtraSeal:]

	// Recover the public key and the Ethereum address
	pubkey, err := crypto.Ecrecover(SealHash(header).Bytes(), signature)
	if err != nil {
		return libcommon.Address{}, err
	}

	var signer libcommon.Address
	copy(signer[:], crypto.Keccak256(pubkey[1:])[12:])

	sigcache.Add(hash, signer)
	return signer, nil
}

// Clique is the proof-of-authority consensus engine proposed to support the
// Ethereum testnet following the Ropsten attacks.
type Clique struct {
<<<<<<< HEAD
	chainConfig    *chain.Config
	config         *erigonchain.CliqueConfig       // Consensus engine configuration parameters
=======
	ChainConfig    *chain.Config
	config         *chain.CliqueConfig             // Consensus engine configuration parameters
>>>>>>> fcad3a03
	snapshotConfig *params.ConsensusSnapshotConfig // Consensus engine configuration parameters
	DB             kv.RwDB                         // Database to store and retrieve snapshot checkpoints

	signatures *lru.ARCCache[libcommon.Hash, libcommon.Address] // Signatures of recent blocks to speed up mining
	recents    *lru.ARCCache[libcommon.Hash, *Snapshot]         // Snapshots for recent block to speed up reorgs

	proposals map[libcommon.Address]bool // Current list of proposals we are pushing

	signer libcommon.Address // Ethereum address of the signing key
	signFn SignerFn          // Signer function to authorize hashes with
	lock   sync.RWMutex      // Protects the signer and proposals fields

	// The fields below are for testing only
	FakeDiff bool // Skip difficulty verifications

	exitCh chan struct{}
	logger log.Logger
}

// New creates a Clique proof-of-authority consensus engine with the initial
// signers set to the ones provided by the user.
func New(cfg *chain.Config, snapshotConfig *params.ConsensusSnapshotConfig, cliqueDB kv.RwDB, logger log.Logger) *Clique {
	config := cfg.Clique

	// Set any missing consensus parameters to their defaults
	conf := *config
	if conf.Epoch == 0 {
		conf.Epoch = epochLength
	}
	// Allocate the snapshot caches and create the engine
	recents, _ := lru.NewARC[libcommon.Hash, *Snapshot](snapshotConfig.InmemorySnapshots)
	signatures, _ := lru.NewARC[libcommon.Hash, libcommon.Address](snapshotConfig.InmemorySignatures)

	exitCh := make(chan struct{})

	c := &Clique{
		ChainConfig:    cfg,
		config:         &conf,
		snapshotConfig: snapshotConfig,
		DB:             cliqueDB,
		recents:        recents,
		signatures:     signatures,
		proposals:      make(map[libcommon.Address]bool),
		exitCh:         exitCh,
		logger:         logger,
	}

	// warm the cache
	snapNum, err := lastSnapshot(cliqueDB, logger)
	if err != nil {
		if !errors.Is(err, ErrNotFound) {
			logger.Error("on Clique init while getting latest snapshot", "err", err)
		}
	} else {
		snaps, err := c.snapshots(snapNum, warmupCacheSnapshots)
		if err != nil {
			logger.Error("on Clique init", "err", err)
		}

		for _, sn := range snaps {
			c.recentsAdd(sn.Number, sn.Hash, sn)
		}
	}

	return c
}

// Type returns underlying consensus engine
func (c *Clique) Type() erigonchain.ConsensusName {
	return erigonchain.CliqueConsensus
}

// Author implements consensus.Engine, returning the Ethereum address recovered
// from the signature in the header's extra-data section.
// This is thread-safe (only access the header, as well as signatures, which
// are lru.ARCCache, which is thread-safe)
func (c *Clique) Author(header *types.Header) (libcommon.Address, error) {
	return ecrecover(header, c.signatures)
}

// VerifyHeader checks whether a header conforms to the consensus rules.
func (c *Clique) VerifyHeader(chain consensus.ChainHeaderReader, header *types.Header, _ bool) error {
	return c.verifyHeader(chain, header, nil)
}

type VerifyHeaderResponse struct {
	Results chan error
	Cancel  func()
}

func (c *Clique) recentsAdd(num uint64, hash libcommon.Hash, s *Snapshot) {
	c.recents.Add(hash, s.copy())
}

// VerifyUncles implements consensus.Engine, always returning an error for any
// uncles as this consensus mechanism doesn't permit uncles.
func (c *Clique) VerifyUncles(chain consensus.ChainReader, header *types.Header, uncles []*types.Header) error {
	if len(uncles) > 0 {
		return errors.New("uncles not allowed")
	}
	return nil
}

// VerifySeal implements consensus.Engine, checking whether the signature contained
// in the header satisfies the consensus protocol requirements.
func (c *Clique) VerifySeal(chain consensus.ChainHeaderReader, header *types.Header) error {

	snap, err := c.Snapshot(chain, header.Number.Uint64(), header.Hash(), nil)
	if err != nil {
		return err
	}
	return c.verifySeal(chain, header, snap)
}

// Prepare implements consensus.Engine, preparing all the consensus fields of the
// header for running the transactions on top.
func (c *Clique) Prepare(chain consensus.ChainHeaderReader, header *types.Header, state *state.IntraBlockState) error {

	// If the block isn't a checkpoint, cast a random vote (good enough for now)
	header.Coinbase = libcommon.Address{}
	header.Nonce = types.BlockNonce{}

	number := header.Number.Uint64()
	// Assemble the voting snapshot to check which votes make sense
	snap, err := c.Snapshot(chain, number-1, header.ParentHash, nil)
	if err != nil {
		return err
	}
	c.lock.RLock()
	if number%c.config.Epoch != 0 {
		// Gather all the proposals that make sense voting on
		addresses := make([]libcommon.Address, 0, len(c.proposals))
		for address, authorize := range c.proposals {
			if snap.validVote(address, authorize) {
				addresses = append(addresses, address)
			}
		}
		// If there's pending proposals, cast a vote on them
		if len(addresses) > 0 {
			header.Coinbase = addresses[rand.Intn(len(addresses))] // nolint: gosec
			if c.proposals[header.Coinbase] {
				copy(header.Nonce[:], NonceAuthVote)
			} else {
				copy(header.Nonce[:], nonceDropVote)
			}
		}
	}

	// Copy signer protected by mutex to avoid race condition
	signer := c.signer
	c.lock.RUnlock()

	// Set the correct difficulty
	header.Difficulty = calcDifficulty(snap, signer)

	// Ensure the extra data has all its components
	if len(header.Extra) < ExtraVanity {
		header.Extra = append(header.Extra, bytes.Repeat([]byte{0x00}, ExtraVanity-len(header.Extra))...)
	}
	header.Extra = header.Extra[:ExtraVanity]

	if number%c.config.Epoch == 0 {
		for _, signer := range snap.GetSigners() {
			header.Extra = append(header.Extra, signer[:]...)
		}
	}
	header.Extra = append(header.Extra, make([]byte, ExtraSeal)...)

	// Mix digest is reserved for now, set to empty
	header.MixDigest = libcommon.Hash{}

	// Ensure the timestamp has the correct delay
	parent := chain.GetHeader(header.ParentHash, number-1)
	if parent == nil {
		return consensus.ErrUnknownAncestor
	}
	header.Time = parent.Time + c.config.Period

	now := uint64(time.Now().Unix())
	if header.Time < now {
		header.Time = now
	}

	return nil
}

func (c *Clique) Initialize(config *chain.Config, chain consensus.ChainHeaderReader, header *types.Header,
	state *state.IntraBlockState, syscall consensus.SysCallCustom, logger log.Logger) {
}

func (c *Clique) CalculateRewards(config *chain.Config, header *types.Header, uncles []*types.Header, syscall consensus.SystemCall,
) ([]consensus.Reward, error) {
	return []consensus.Reward{}, nil
}

// Finalize implements consensus.Engine, ensuring no uncles are set, nor block
// rewards given.
func (c *Clique) Finalize(config *chain.Config, header *types.Header, state *state.IntraBlockState,
	txs types.Transactions, uncles []*types.Header, r types.Receipts, withdrawals []*types.Withdrawal,
	chain consensus.ChainReader, syscall consensus.SystemCall, logger log.Logger,
) (types.Transactions, types.Receipts, error) {
	// No block rewards in PoA, so the state remains as is and uncles are dropped
	header.UncleHash = types.CalcUncleHash(nil)
	return txs, r, nil
}

// FinalizeAndAssemble implements consensus.Engine, ensuring no uncles are set,
// nor block rewards given, and returns the final block.
func (c *Clique) FinalizeAndAssemble(chainConfig *chain.Config, header *types.Header, state *state.IntraBlockState,
	txs types.Transactions, uncles []*types.Header, receipts types.Receipts, withdrawals []*types.Withdrawal,
	chain consensus.ChainReader, syscall consensus.SystemCall, call consensus.Call, logger log.Logger,
) (*types.Block, types.Transactions, types.Receipts, error) {
	// No block rewards in PoA, so the state remains as is and uncles are dropped
	header.UncleHash = types.CalcUncleHash(nil)

	// Assemble and return the final block for sealing
	return types.NewBlock(header, txs, nil, receipts, withdrawals), txs, receipts, nil
}

// Authorize injects a private key into the consensus engine to mint new blocks
// with.
func (c *Clique) Authorize(signer libcommon.Address, signFn SignerFn) {
	c.lock.Lock()
	defer c.lock.Unlock()

	c.signer = signer
	c.signFn = signFn
}

// Seal implements consensus.Engine, attempting to create a sealed block using
// the local signing credentials.
func (c *Clique) Seal(chain consensus.ChainHeaderReader, block *types.Block, results chan<- *types.Block, stop <-chan struct{}) error {

	header := block.Header()

	// Sealing the genesis block is not supported
	number := header.Number.Uint64()
	if number == 0 {
		return errUnknownBlock
	}
	// For 0-period chains, refuse to seal empty blocks (no reward but would spin sealing)
	if c.config.Period == 0 && len(block.Transactions()) == 0 {
		c.logger.Info("Sealing paused, waiting for transactions")
		return nil
	}
	// Don't hold the signer fields for the entire sealing procedure
	c.lock.RLock()
	signer, signFn := c.signer, c.signFn
	c.lock.RUnlock()

	// Bail out if we're unauthorized to sign a block
	snap, err := c.Snapshot(chain, number-1, header.ParentHash, nil)
	if err != nil {
		return err
	}
	if _, authorized := snap.Signers[signer]; !authorized {
		return fmt.Errorf("Clique.Seal: %w", ErrUnauthorizedSigner)
	}
	// If we're amongst the recent signers, wait for the next block
	for seen, recent := range snap.Recents {
		if recent == signer {
			// Signer is among RecentsRLP, only wait if the current block doesn't shift it out
			if limit := uint64(len(snap.Signers)/2 + 1); number < limit || seen > number-limit {
				c.logger.Info("Signed recently, must wait for others")
				return nil
			}
		}
	}
	// Sweet, the protocol permits us to sign the block, wait for our time
	delay := time.Unix(int64(header.Time), 0).Sub(time.Now()) // nolint: gosimple
	if header.Difficulty.Cmp(diffNoTurn) == 0 {
		// It's not our turn explicitly to sign, delay it a bit
		wiggle := time.Duration(len(snap.Signers)/2+1) * wiggleTime
		delay += time.Duration(rand.Int63n(int64(wiggle))) // nolint: gosec

		c.logger.Trace("Out-of-turn signing requested", "wiggle", common.PrettyDuration(wiggle))
	}
	// Sign all the things!
	sighash, err := signFn(signer, accounts.MimetypeClique, CliqueRLP(header))
	if err != nil {
		return err
	}
	copy(header.Extra[len(header.Extra)-ExtraSeal:], sighash)
	// Wait until sealing is terminated or delay timeout.
	c.logger.Trace("Waiting for slot to sign and propagate", "delay", common.PrettyDuration(delay))
	go func() {
		defer debug.LogPanic()
		select {
		case <-stop:
			return
		case <-time.After(delay):
		}

		select {
		case results <- block.WithSeal(header):
		default:
			c.logger.Warn("Sealing result is not read by miner", "sealhash", SealHash(header))
		}
	}()

	return nil
}

func (c *Clique) GenerateSeal(chain consensus.ChainHeaderReader, currnt, parent *types.Header, call consensus.Call) []byte {
	return nil
}

// CalcDifficulty is the difficulty adjustment algorithm. It returns the difficulty
// that a new block should have:
// * DIFF_NOTURN(2) if BLOCK_NUMBER % SIGNER_COUNT != SIGNER_INDEX
// * DIFF_INTURN(1) if BLOCK_NUMBER % SIGNER_COUNT == SIGNER_INDEX
func (c *Clique) CalcDifficulty(chain consensus.ChainHeaderReader, _, _ uint64, _ *big.Int, parentNumber uint64, parentHash, _ libcommon.Hash, _ uint64) *big.Int {

	snap, err := c.Snapshot(chain, parentNumber, parentHash, nil)
	if err != nil {
		return nil
	}
	c.lock.RLock()
	signer := c.signer
	c.lock.RUnlock()
	return calcDifficulty(snap, signer)
}

func calcDifficulty(snap *Snapshot, signer libcommon.Address) *big.Int {
	if snap.inturn(snap.Number+1, signer) {
		return new(big.Int).Set(DiffInTurn)
	}
	return new(big.Int).Set(diffNoTurn)
}

// SealHash returns the hash of a block prior to it being sealed.
func (c *Clique) SealHash(header *types.Header) libcommon.Hash {
	return SealHash(header)
}

func (c *Clique) IsServiceTransaction(sender libcommon.Address, syscall consensus.SystemCall) bool {
	return false
}

// Close implements consensus.Engine. It's a noop for clique as there are no background threads.
func (c *Clique) Close() error {
	libcommon.SafeClose(c.exitCh)
	return nil
}

// APIs implements consensus.Engine, returning the user facing RPC API to allow
// controlling the signer voting.
func (c *Clique) APIs(chain consensus.ChainHeaderReader) []rpc.API {
	return []rpc.API{
		//{
		//Namespace: "clique",
		//Version:   "1.0",
		//Service:   &API{chain: chain, clique: c},
		//Public:    false,
		//}
	}
}

func NewCliqueAPI(db kv.RoDB, engine consensus.EngineReader, blockReader services.FullBlockReader) rpc.API {
	var c *Clique
	if casted, ok := engine.(*Clique); ok {
		c = casted
	}

	return rpc.API{
		Namespace: "clique",
		Version:   "1.0",
		Service:   &API{db: db, clique: c, blockReader: blockReader},
		Public:    false,
	}
}

// SealHash returns the hash of a block prior to it being sealed.
func SealHash(header *types.Header) (hash libcommon.Hash) {
	hasher := cryptopool.NewLegacyKeccak256()
	defer cryptopool.ReturnToPoolKeccak256(hasher)

	encodeSigHeader(hasher, header)
	hasher.Sum(hash[:0])
	return hash
}

// CliqueRLP returns the rlp bytes which needs to be signed for the proof-of-authority
// sealing. The RLP to sign consists of the entire header apart from the 65 byte signature
// contained at the end of the extra data.
//
// Note, the method requires the extra data to be at least 65 bytes, otherwise it
// panics. This is done to avoid accidentally using both forms (signature present
// or not), which could be abused to produce different hashes for the same header.
func CliqueRLP(header *types.Header) []byte {
	b := new(bytes.Buffer)
	encodeSigHeader(b, header)
	return b.Bytes()
}

func encodeSigHeader(w io.Writer, header *types.Header) {
	enc := []interface{}{
		header.ParentHash,
		header.UncleHash,
		header.Coinbase,
		header.Root,
		header.TxHash,
		header.ReceiptHash,
		header.Bloom,
		header.Difficulty,
		header.Number,
		header.GasLimit,
		header.GasUsed,
		header.Time,
		header.Extra[:len(header.Extra)-crypto.SignatureLength], // Yes, this will panic if extra is too short
		header.MixDigest,
		header.Nonce,
	}
	if header.BaseFee != nil {
		enc = append(enc, header.BaseFee)
	}
	if err := rlp.Encode(w, enc); err != nil {
		panic("can't encode: " + err.Error())
	}
}

func (c *Clique) snapshots(latest uint64, total int) ([]*Snapshot, error) {
	if total <= 0 {
		return nil, nil
	}

	blockEncoded := dbutils.EncodeBlockNumber(latest)

	tx, err := c.DB.BeginRo(context.Background())
	if err != nil {
		return nil, err
	}
	defer tx.Rollback()

	cur, err1 := tx.Cursor(kv.CliqueSeparate)
	if err1 != nil {
		return nil, err1
	}
	defer cur.Close()

	res := make([]*Snapshot, 0, total)
	for k, v, err := cur.Seek(blockEncoded); k != nil; k, v, err = cur.Prev() {
		if err != nil {
			return nil, err
		}

		s := new(Snapshot)
		err = json.Unmarshal(v, s)
		if err != nil {
			return nil, err
		}

		s.config = c.config

		res = append(res, s)

		total--
		if total == 0 {
			break
		}
	}

	return res, nil
}<|MERGE_RESOLUTION|>--- conflicted
+++ resolved
@@ -22,24 +22,18 @@
 	"context"
 	"errors"
 	"fmt"
-	"github.com/ledgerwatch/erigon-lib/common/hexutil"
-	"github.com/ledgerwatch/erigon-lib/kv/dbutils"
 	"io"
 	"math/big"
 	"math/rand"
 	"sync"
 	"time"
 
-	erigonchain "github.com/gateway-fm/cdk-erigon-lib/chain"
+	"github.com/ledgerwatch/erigon-lib/common/hexutil"
+	"github.com/ledgerwatch/erigon-lib/kv/dbutils"
+
+	erigonchain "github.com/ledgerwatch/erigon-lib/chain"
 
 	"github.com/goccy/go-json"
-<<<<<<< HEAD
-	lru "github.com/hashicorp/golang-lru/v2"
-	libcommon "github.com/gateway-fm/cdk-erigon-lib/common"
-	"github.com/gateway-fm/cdk-erigon-lib/kv"
-	"github.com/ledgerwatch/erigon/chain"
-	"github.com/ledgerwatch/log/v3"
-=======
 	lru "github.com/hashicorp/golang-lru/arc/v2"
 	"github.com/ledgerwatch/erigon/turbo/services"
 	"github.com/ledgerwatch/log/v3"
@@ -47,7 +41,6 @@
 	"github.com/ledgerwatch/erigon-lib/chain"
 	libcommon "github.com/ledgerwatch/erigon-lib/common"
 	"github.com/ledgerwatch/erigon-lib/kv"
->>>>>>> fcad3a03
 
 	"github.com/ledgerwatch/erigon/common"
 	"github.com/ledgerwatch/erigon/common/debug"
@@ -187,13 +180,8 @@
 // Clique is the proof-of-authority consensus engine proposed to support the
 // Ethereum testnet following the Ropsten attacks.
 type Clique struct {
-<<<<<<< HEAD
-	chainConfig    *chain.Config
-	config         *erigonchain.CliqueConfig       // Consensus engine configuration parameters
-=======
 	ChainConfig    *chain.Config
 	config         *chain.CliqueConfig             // Consensus engine configuration parameters
->>>>>>> fcad3a03
 	snapshotConfig *params.ConsensusSnapshotConfig // Consensus engine configuration parameters
 	DB             kv.RwDB                         // Database to store and retrieve snapshot checkpoints
 
