// Copyright 2017 The go-ethereum Authors
// This file is part of the go-ethereum library.
//
// The go-ethereum library is free software: you can redistribute it and/or modify
// it under the terms of the GNU Lesser General Public License as published by
// the Free Software Foundation, either version 3 of the License, or
// (at your option) any later version.
//
// The go-ethereum library is distributed in the hope that it will be useful,
// but WITHOUT ANY WARRANTY; without even the implied warranty of
// MERCHANTABILITY or FITNESS FOR A PARTICULAR PURPOSE. See the
// GNU Lesser General Public License for more details.
//
// You should have received a copy of the GNU Lesser General Public License
// along with the go-ethereum library. If not, see <http://www.gnu.org/licenses/>.

// Package ethconfig contains the configuration of the ETH and LES protocols.
package ethconfig

import (
	"math/big"
	"os"
	"os/user"
	"path/filepath"
	"runtime"
	"strings"
	"time"

	"github.com/c2h5oh/datasize"

	"github.com/ledgerwatch/erigon-lib/chain"
	"github.com/ledgerwatch/erigon-lib/chain/networkname"
	"github.com/ledgerwatch/erigon-lib/common"
	"github.com/ledgerwatch/erigon-lib/common/datadir"
	"github.com/ledgerwatch/erigon-lib/downloader/downloadercfg"
	"github.com/ledgerwatch/erigon-lib/txpool/txpoolcfg"
	"github.com/ledgerwatch/erigon/cl/beacon/beacon_router_configuration"
	"github.com/ledgerwatch/erigon/cl/clparams"
	"github.com/ledgerwatch/erigon/consensus/ethash/ethashcfg"
	"github.com/ledgerwatch/erigon/core/types"
	"github.com/ledgerwatch/erigon/eth/ethconfig/estimate"
	"github.com/ledgerwatch/erigon/eth/gasprice/gaspricecfg"
	"github.com/ledgerwatch/erigon/ethdb/prune"
	"github.com/ledgerwatch/erigon/params"
	"github.com/ledgerwatch/erigon/rpc"
)

// AggregationStep number of transactions in smallest static file
const HistoryV3AggregationStep = 3_125_000 // 100M / 32
//const HistoryV3AggregationStep = 3_125_000 / 100 // use this to reduce step size for dev/debug

// FullNodeGPO contains default gasprice oracle settings for full node.
var FullNodeGPO = gaspricecfg.Config{
	Blocks:           20,
	Default:          big.NewInt(0),
	Percentile:       60,
	MaxHeaderHistory: 0,
	MaxBlockHistory:  0,
	MaxPrice:         gaspricecfg.DefaultMaxPrice,
	IgnorePrice:      gaspricecfg.DefaultIgnorePrice,
}

// LightClientGPO contains default gasprice oracle settings for light client.
var LightClientGPO = gaspricecfg.Config{
	Blocks:           2,
	Percentile:       60,
	MaxHeaderHistory: 300,
	MaxBlockHistory:  5,
	MaxPrice:         gaspricecfg.DefaultMaxPrice,
	IgnorePrice:      gaspricecfg.DefaultIgnorePrice,
}

// Defaults contains default settings for use on the Ethereum main net.
var Defaults = Config{
	Sync: Sync{
		UseSnapshots:               false,
		ExecWorkerCount:            estimate.ReconstituteState.WorkersHalf(), //only half of CPU, other half will spend for snapshots build/merge/prune
		ReconWorkerCount:           estimate.ReconstituteState.Workers(),
		BodyCacheLimit:             256 * 1024 * 1024,
		BodyDownloadTimeoutSeconds: 2,
		PruneLimit:                 100,
	},
	Ethash: ethashcfg.Config{
		CachesInMem:      2,
		CachesLockMmap:   false,
		DatasetsInMem:    1,
		DatasetsOnDisk:   2,
		DatasetsLockMmap: false,
	},
	NetworkID: 1,
	Prune:     prune.DefaultMode,
	Miner: params.MiningConfig{
		GasLimit: 30_000_000,
		GasPrice: big.NewInt(params.GWei),
		Recommit: 3 * time.Second,
	},
	DeprecatedTxPool: DeprecatedDefaultTxPoolConfig,
	TxPool:           txpoolcfg.DefaultConfig,
	RPCGasCap:        50000000,
	GPO:              FullNodeGPO,
	RPCTxFeeCap:      0, // removed by default

	ImportMode: false,
	Snapshot: BlocksFreezing{
		Enabled:    true,
		KeepBlocks: false,
		Produce:    true,
	},
<<<<<<< HEAD
=======
	DropUselessPeers: false,
	Zk:               &Zk{},
>>>>>>> f0a5af47
}

func init() {
	home := os.Getenv("HOME")
	if home == "" {
		if user, err := user.Current(); err == nil {
			home = user.HomeDir
		}
	}
	if runtime.GOOS == "darwin" {
		Defaults.Ethash.DatasetDir = filepath.Join(home, "Library", "erigon-ethash")
	} else if runtime.GOOS == "windows" {
		localappdata := os.Getenv("LOCALAPPDATA")
		if localappdata != "" {
			Defaults.Ethash.DatasetDir = filepath.Join(localappdata, "erigon-thash")
		} else {
			Defaults.Ethash.DatasetDir = filepath.Join(home, "AppData", "Local", "erigon-ethash")
		}
	} else {
		if xdgDataDir := os.Getenv("XDG_DATA_HOME"); xdgDataDir != "" {
			Defaults.Ethash.DatasetDir = filepath.Join(xdgDataDir, "erigon-ethash")
		}
		Defaults.Ethash.DatasetDir = filepath.Join(home, ".local/share/erigon-ethash")
	}
}

//go:generate gencodec -dir . -type Config -formats toml -out gen_config.go

type BlocksFreezing struct {
	Enabled        bool
	KeepBlocks     bool // produce new snapshots of blocks but don't remove blocks from DB
	Produce        bool // produce new snapshots
	NoDownloader   bool // possible to use snapshots without calling Downloader
	Verify         bool // verify snapshots on startup
	DownloaderAddr string
}

func (s BlocksFreezing) String() string {
	var out []string
	if s.Enabled {
		out = append(out, "--snapshots=true")
	}
	if s.KeepBlocks {
		out = append(out, "--"+FlagSnapKeepBlocks+"=true")
	}
	if !s.Produce {
		out = append(out, "--"+FlagSnapStop+"=true")
	}
	return strings.Join(out, " ")
}

var (
	FlagSnapKeepBlocks = "snap.keepblocks"
	FlagSnapStop       = "snap.stop"
)

func NewSnapCfg(enabled, keepBlocks, produce bool) BlocksFreezing {
	return BlocksFreezing{Enabled: enabled, KeepBlocks: keepBlocks, Produce: produce}
}

// Config contains configuration options for ETH protocol.
type Config struct {
	Sync Sync

	// The genesis block, which is inserted if the database is empty.
	// If nil, the Ethereum main net block is used.
	Genesis *types.Genesis `toml:",omitempty"`

	// Protocol options
	NetworkID uint64 // Network ID to use for selecting peers to connect to

	// This can be set to list of enrtree:// URLs which will be queried for
	// for nodes to connect to.
	EthDiscoveryURLs []string

	Prune     prune.Mode
	BatchSize datasize.ByteSize // Batch size for execution stage

	ImportMode bool

	BadBlockHash common.Hash // hash of the block marked as bad

	Snapshot     BlocksFreezing
	Downloader   *downloadercfg.Cfg
	BeaconRouter beacon_router_configuration.RouterConfiguration
	CaplinConfig clparams.CaplinConfig

	Dirs datadir.Dirs

	// Address to connect to external snapshot downloader
	// empty if you want to use internal bittorrent snapshot downloader
	ExternalSnapshotDownloaderAddr string

	// Whitelist of required block number -> hash values to accept
	Whitelist map[uint64]common.Hash `toml:"-"`

	// Mining options
	Miner params.MiningConfig

	// Ethash options
	Ethash ethashcfg.Config

	Clique params.ConsensusSnapshotConfig
	Aura   chain.AuRaConfig

	// Transaction pool options
	DeprecatedTxPool DeprecatedTxPoolConfig
	TxPool           txpoolcfg.Config

	// Gas Price Oracle options
	GPO gaspricecfg.Config

	// RPCGasCap is the global gas cap for eth-call variants.
	RPCGasCap uint64 `toml:",omitempty"`

	// RPCTxFeeCap is the global transaction fee(price * gaslimit) cap for
	// send-transction variants. The unit is ether.
	RPCTxFeeCap float64 `toml:",omitempty"`

	StateStream bool

	//  New DB and Snapshots format of history allows: parallel blocks execution, get state as of given transaction without executing whole block.",
	HistoryV3 bool

	// URL to connect to Heimdall node
	HeimdallURL string
	// No heimdall service
	WithoutHeimdall bool
	// Heimdall services active
	WithHeimdallMilestones bool
	PolygonSync            bool

	// Ethstats service
	Ethstats string
	// Consensus layer
	InternalCL                  bool
	LightClientDiscoveryAddr    string
	LightClientDiscoveryPort    uint64
	LightClientDiscoveryTCPPort uint64
	SentinelAddr                string
	SentinelPort                uint64

	OverridePragueTime *big.Int `toml:",omitempty"`

	//[zkevm]
<<<<<<< HEAD
	Zk *Zk

	ForcePartialCommit bool

	// Embedded Silkworm support
	SilkwormExecution bool
	SilkwormRpcDaemon bool
	SilkwormSentry    bool

	DisableTxPoolGossip bool
=======
	*Zk
>>>>>>> f0a5af47
}

type Sync struct {
	UseSnapshots bool
	// LoopThrottle sets a minimum time between staged loop iterations
	LoopThrottle     time.Duration
	ExecWorkerCount  int
	ReconWorkerCount int

	BodyCacheLimit             datasize.ByteSize
	BodyDownloadTimeoutSeconds int // TODO: change to duration
	PruneLimit                 int //the maximum records to delete from the DB during pruning
	BreakAfterStage            string
	LoopBlockLimit             uint

	UploadLocation   string
	UploadFrom       rpc.BlockNumber
	FrozenBlockLimit uint64
}

// Chains where snapshots are enabled by default
var ChainsWithSnapshots = map[string]struct{}{
	networkname.MainnetChainName:    {},
	networkname.SepoliaChainName:    {},
	networkname.GoerliChainName:     {},
	networkname.MumbaiChainName:     {},
	networkname.AmoyChainName:       {},
	networkname.BorMainnetChainName: {},
	networkname.GnosisChainName:     {},
	networkname.ChiadoChainName:     {},
}

func UseSnapshotsByChainName(chain string) bool {
	_, ok := ChainsWithSnapshots[chain]
	return ok
}<|MERGE_RESOLUTION|>--- conflicted
+++ resolved
@@ -106,11 +106,8 @@
 		KeepBlocks: false,
 		Produce:    true,
 	},
-<<<<<<< HEAD
-=======
-	DropUselessPeers: false,
-	Zk:               &Zk{},
->>>>>>> f0a5af47
+
+	Zk: &Zk{},
 }
 
 func init() {
@@ -256,8 +253,7 @@
 	OverridePragueTime *big.Int `toml:",omitempty"`
 
 	//[zkevm]
-<<<<<<< HEAD
-	Zk *Zk
+	*Zk
 
 	ForcePartialCommit bool
 
@@ -267,9 +263,6 @@
 	SilkwormSentry    bool
 
 	DisableTxPoolGossip bool
-=======
-	*Zk
->>>>>>> f0a5af47
 }
 
 type Sync struct {
