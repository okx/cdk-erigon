package ethconfig

import (
	"time"

	"github.com/c2h5oh/datasize"
	"github.com/ledgerwatch/erigon-lib/common"
)

type Zk struct {
	L2ChainId                              uint64
	L2RpcUrl                               string
	L2DataStreamerUrl                      string
	L2DataStreamerTimeout                  time.Duration
	L1SyncStartBlock                       uint64
	L1SyncStopBatch                        uint64
	L1ChainId                              uint64
	L1RpcUrl                               string
	AddressSequencer                       common.Address
	AddressAdmin                           common.Address
	AddressRollup                          common.Address
	AddressZkevm                           common.Address
	AddressGerManager                      common.Address
	L1ContractAddressCheck                 bool
	L1ContractAddressRetrieve              bool
	L1RollupId                             uint64
	L1BlockRange                           uint64
	L1QueryDelay                           uint64
	L1HighestBlockType                     string
	L1MaticContractAddress                 common.Address
	L1FirstBlock                           uint64
	L1FinalizedBlockRequirement            uint64
	L1CacheEnabled                         bool
	L1CachePort                            uint
	RpcRateLimits                          int
	RpcGetBatchWitnessConcurrencyLimit     int
	DatastreamVersion                      int
	SequencerBlockSealTime                 time.Duration
	SequencerBatchSealTime                 time.Duration
	SequencerBatchVerificationTimeout      time.Duration
	SequencerBatchVerificationRetries      int
	SequencerTimeoutOnEmptyTxPool          time.Duration
	SequencerHaltOnBatchNumber             uint64
	SequencerResequence                    bool
	SequencerResequenceStrict              bool
	SequencerResequenceReuseL1InfoIndex    bool
	ExecutorUrls                           []string
	ExecutorStrictMode                     bool
	ExecutorRequestTimeout                 time.Duration
	DatastreamNewBlockTimeout              time.Duration
	WitnessMemdbSize                       datasize.ByteSize
	ExecutorMaxConcurrentRequests          int
	Limbo                                  bool
	AllowFreeTransactions                  bool
	AllowPreEIP155Transactions             bool
	EffectiveGasPriceForEthTransfer        uint8
	EffectiveGasPriceForErc20Transfer      uint8
	EffectiveGasPriceForContractInvocation uint8
	EffectiveGasPriceForContractDeployment uint8
	DefaultGasPrice                        uint64
	MaxGasPrice                            uint64
	GasPriceFactor                         float64
	DAUrl                                  string
	DataStreamHost                         string
	DataStreamPort                         uint
	DataStreamWriteTimeout                 time.Duration
	DataStreamInactivityTimeout            time.Duration
	DataStreamInactivityCheckInterval      time.Duration

	RebuildTreeAfter      uint64
	IncrementTreeAlways   bool
	SmtRegenerateInMemory bool
	WitnessFull           bool
	SyncLimit             uint64
	Gasless               bool

	DebugTimers    bool
	DebugNoSync    bool
	DebugLimit     uint64
	DebugStep      uint64
	DebugStepAfter uint64

	PoolManagerUrl              string
	DisableVirtualCounters      bool
	VirtualCountersSmtReduction float64
	ExecutorPayloadOutput       string

	TxPoolRejectSmartContractDeployments bool

<<<<<<< HEAD
	InitialBatchCfgFile string
	ACLPrintHistory     int

	// For X Layer
	XLayer XLayerConfig

	InfoTreeUpdateInterval time.Duration
	BadBatches             []uint64
=======
	InitialBatchCfgFile            string
	ACLPrintHistory                int
	InfoTreeUpdateInterval         time.Duration
	BadBatches                     []uint64
	SealBatchImmediatelyOnOverflow bool
>>>>>>> 1d05e317
}

var DefaultZkConfig = Zk{
	// For X Layer
	XLayer: DefaultXLayerConfig,
}

func (c *Zk) ShouldCountersBeUnlimited(l1Recovery bool) bool {
	return l1Recovery || (c.DisableVirtualCounters && !c.ExecutorStrictMode && !c.HasExecutors())
}

func (c *Zk) HasExecutors() bool {
	return len(c.ExecutorUrls) > 0 && c.ExecutorUrls[0] != ""
}

// ShouldImportInitialBatch returns true in case initial batch config file name is non-empty string.
func (c *Zk) ShouldImportInitialBatch() bool {
	return c.InitialBatchCfgFile != ""
}<|MERGE_RESOLUTION|>--- conflicted
+++ resolved
@@ -87,22 +87,14 @@
 
 	TxPoolRejectSmartContractDeployments bool
 
-<<<<<<< HEAD
-	InitialBatchCfgFile string
-	ACLPrintHistory     int
-
 	// For X Layer
 	XLayer XLayerConfig
-
-	InfoTreeUpdateInterval time.Duration
-	BadBatches             []uint64
-=======
+	
 	InitialBatchCfgFile            string
 	ACLPrintHistory                int
 	InfoTreeUpdateInterval         time.Duration
 	BadBatches                     []uint64
 	SealBatchImmediatelyOnOverflow bool
->>>>>>> 1d05e317
 }
 
 var DefaultZkConfig = Zk{
