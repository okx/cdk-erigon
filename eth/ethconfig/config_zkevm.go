--- conflicted
+++ resolved
@@ -64,19 +64,13 @@
 	DebugStep      uint64
 	DebugStepAfter uint64
 
-<<<<<<< HEAD
-	PoolManagerUrl         string
-	DisableVirtualCounters bool
-	ExecutorPayloadOutput  string
-
-	// For X Layer
-	XLayer *XLayerConfig
-=======
 	PoolManagerUrl              string
 	DisableVirtualCounters      bool
 	VirtualCountersSmtReduction float64
 	ExecutorPayloadOutput       string
->>>>>>> b13885db
+
+	// For X Layer
+	XLayer *XLayerConfig
 }
 
 var DefaultZkConfig = &Zk{
