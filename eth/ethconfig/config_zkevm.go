--- conflicted
+++ resolved
@@ -78,13 +78,10 @@
 	DisableVirtualCounters      bool
 	VirtualCountersSmtReduction float64
 	ExecutorPayloadOutput       string
+	TxPoolRejectSmartContractDeployments bool
 
-<<<<<<< HEAD
 	// For X Layer
 	XLayer XLayerConfig
-=======
-	TxPoolRejectSmartContractDeployments bool
->>>>>>> bde1b5ec
 }
 
 var DefaultZkConfig = Zk{
