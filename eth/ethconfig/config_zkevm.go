package ethconfig

import (
	"time"

	"github.com/c2h5oh/datasize"
	"github.com/gateway-fm/cdk-erigon-lib/common"
)

type Zk struct {
	L2ChainId                              uint64
	L2RpcUrl                               string
	L2DataStreamerUrl                      string
	L2DataStreamerTimeout                  time.Duration
	L1SyncStartBlock                       uint64
	L1SyncStopBatch                        uint64
	L1ChainId                              uint64
	L1RpcUrl                               string
	AddressSequencer                       common.Address
	AddressAdmin                           common.Address
	AddressRollup                          common.Address
	AddressZkevm                           common.Address
	AddressGerManager                      common.Address
	L1RollupId                             uint64
	L1BlockRange                           uint64
	L1QueryDelay                           uint64
	L1HighestBlockType                     string
	L1MaticContractAddress                 common.Address
	L1FirstBlock                           uint64
	RpcRateLimits                          int
	DatastreamVersion                      int
	SequencerBlockSealTime                 time.Duration
	SequencerBatchSealTime                 time.Duration
	SequencerNonEmptyBatchSealTime         time.Duration
	SequencerHaltOnBatchNumber             uint64
	ExecutorUrls                           []string
	ExecutorStrictMode                     bool
	ExecutorRequestTimeout                 time.Duration
	DatastreamNewBlockTimeout              time.Duration
	WitnessMemdbSize                       datasize.ByteSize
	ExecutorMaxConcurrentRequests          int
	Limbo                                  bool
	AllowFreeTransactions                  bool
	AllowPreEIP155Transactions             bool
	EffectiveGasPriceForEthTransfer        uint8
	EffectiveGasPriceForErc20Transfer      uint8
	EffectiveGasPriceForContractInvocation uint8
	EffectiveGasPriceForContractDeployment uint8
	DefaultGasPrice                        uint64
	MaxGasPrice                            uint64
	GasPriceFactor                         float64
	DAUrl                                  string
	DataStreamHost                         string
	DataStreamPort                         uint
	DataStreamWriteTimeout                 time.Duration

	RebuildTreeAfter      uint64
	IncrementTreeAlways   bool
	SmtRegenerateInMemory bool
	WitnessFull           bool
	SyncLimit             uint64
	Gasless               bool

	DebugTimers    bool
	DebugNoSync    bool
	DebugLimit     uint64
	DebugStep      uint64
	DebugStepAfter uint64

<<<<<<< HEAD
	PoolManagerUrl         string
	DisableVirtualCounters bool
	ExecutorPayloadOutput  string

	// For X Layer
	XLayer *XLayerConfig
=======
	PoolManagerUrl              string
	DisableVirtualCounters      bool
	VirtualCountersSmtReduction float64
	ExecutorPayloadOutput       string
>>>>>>> a0bea3d5
}

var DefaultZkConfig = &Zk{
	// For X Layer
	XLayer: DefaultXLayerConfig,
}

func (c *Zk) ShouldCountersBeUnlimited(l1Recovery bool) bool {
	return l1Recovery || (c.DisableVirtualCounters && !c.ExecutorStrictMode && len(c.ExecutorUrls) != 0)
}

func (c *Zk) HasExecutors() bool {
	return len(c.ExecutorUrls) > 0 && c.ExecutorUrls[0] != ""
}<|MERGE_RESOLUTION|>--- conflicted
+++ resolved
@@ -67,19 +67,13 @@
 	DebugStep      uint64
 	DebugStepAfter uint64
 
-<<<<<<< HEAD
-	PoolManagerUrl         string
-	DisableVirtualCounters bool
-	ExecutorPayloadOutput  string
-
-	// For X Layer
-	XLayer *XLayerConfig
-=======
 	PoolManagerUrl              string
 	DisableVirtualCounters      bool
 	VirtualCountersSmtReduction float64
 	ExecutorPayloadOutput       string
->>>>>>> a0bea3d5
+
+	// For X Layer
+	XLayer *XLayerConfig
 }
 
 var DefaultZkConfig = &Zk{
