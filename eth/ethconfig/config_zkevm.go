package ethconfig

import (
	"time"

	"github.com/c2h5oh/datasize"
	"github.com/ledgerwatch/erigon-lib/common"
)

type Zk struct {
	L2ChainId                              uint64
	L2RpcUrl                               string
	L2DataStreamerUrl                      string
	L2DataStreamerTimeout                  time.Duration
	L1SyncStartBlock                       uint64
	L1SyncStopBatch                        uint64
	L1ChainId                              uint64
	L1RpcUrl                               string
	AddressSequencer                       common.Address
	AddressAdmin                           common.Address
	AddressRollup                          common.Address
	AddressZkevm                           common.Address
	AddressGerManager                      common.Address
	L1ContractAddressCheck                 bool
	L1ContractAddressRetrieve              bool
	L1RollupId                             uint64
	L1BlockRange                           uint64
	L1QueryDelay                           uint64
	L1HighestBlockType                     string
	L1MaticContractAddress                 common.Address
	L1FirstBlock                           uint64
	L1FinalizedBlockRequirement            uint64
	L1CacheEnabled                         bool
	L1CachePort                            uint
	RpcRateLimits                          int
	RpcGetBatchWitnessConcurrencyLimit     int
	DatastreamVersion                      int
	SequencerBlockSealTime                 time.Duration
	SequencerBatchSealTime                 time.Duration
	SequencerBatchVerificationTimeout      time.Duration
	SequencerBatchVerificationRetries      int
	SequencerTimeoutOnEmptyTxPool          time.Duration
	SequencerHaltOnBatchNumber             uint64
	SequencerResequence                    bool
	SequencerResequenceStrict              bool
	SequencerResequenceReuseL1InfoIndex    bool
	ExecutorUrls                           []string
	ExecutorStrictMode                     bool
	ExecutorRequestTimeout                 time.Duration
	DatastreamNewBlockTimeout              time.Duration
	WitnessMemdbSize                       datasize.ByteSize
	ExecutorMaxConcurrentRequests          int
	Limbo                                  bool
	AllowFreeTransactions                  bool
	AllowPreEIP155Transactions             bool
	EffectiveGasPriceForEthTransfer        uint8
	EffectiveGasPriceForErc20Transfer      uint8
	EffectiveGasPriceForContractInvocation uint8
	EffectiveGasPriceForContractDeployment uint8
	DefaultGasPrice                        uint64
	MaxGasPrice                            uint64
	GasPriceFactor                         float64
	DAUrl                                  string
	DataStreamHost                         string
	DataStreamPort                         uint
	DataStreamWriteTimeout                 time.Duration
	DataStreamInactivityTimeout            time.Duration
	DataStreamInactivityCheckInterval      time.Duration

	RebuildTreeAfter      uint64
	IncrementTreeAlways   bool
	SmtRegenerateInMemory bool
	WitnessFull           bool
	SyncLimit             uint64
	Gasless               bool

	DebugTimers    bool
	DebugNoSync    bool
	DebugLimit     uint64
	DebugStep      uint64
	DebugStepAfter uint64

	PoolManagerUrl              string
	DisableVirtualCounters      bool
	VirtualCountersSmtReduction float64
	ExecutorPayloadOutput       string

	TxPoolRejectSmartContractDeployments bool

<<<<<<< HEAD
	InitialBatchCfgFile string
	ACLPrintHistory     int

	// For X Layer
	XLayer XLayerConfig
=======
	InitialBatchCfgFile    string
	ACLPrintHistory        int
	InfoTreeUpdateInterval time.Duration
	BadBatches []uint64
>>>>>>> 642df8f3
}

var DefaultZkConfig = Zk{
	// For X Layer
	XLayer: DefaultXLayerConfig,
}

func (c *Zk) ShouldCountersBeUnlimited(l1Recovery bool) bool {
	return l1Recovery || (c.DisableVirtualCounters && !c.ExecutorStrictMode && !c.HasExecutors())
}

func (c *Zk) HasExecutors() bool {
	return len(c.ExecutorUrls) > 0 && c.ExecutorUrls[0] != ""
}

// ShouldImportInitialBatch returns true in case initial batch config file name is non-empty string.
func (c *Zk) ShouldImportInitialBatch() bool {
	return c.InitialBatchCfgFile != ""
}<|MERGE_RESOLUTION|>--- conflicted
+++ resolved
@@ -87,18 +87,14 @@
 
 	TxPoolRejectSmartContractDeployments bool
 
-<<<<<<< HEAD
 	InitialBatchCfgFile string
 	ACLPrintHistory     int
 
 	// For X Layer
 	XLayer XLayerConfig
-=======
-	InitialBatchCfgFile    string
-	ACLPrintHistory        int
+
 	InfoTreeUpdateInterval time.Duration
-	BadBatches []uint64
->>>>>>> 642df8f3
+	BadBatches             []uint64
 }
 
 var DefaultZkConfig = Zk{
