--- conflicted
+++ resolved
@@ -1,11 +1,8 @@
 package ethconfig
 
-<<<<<<< HEAD
 import "time"
 
-=======
 // XLayerConfig is the X Layer config used on the eth backend
->>>>>>> 8cb60683
 type XLayerConfig struct {
 	Apollo        ApolloClientConfig
 	Nacos         NacosConfig
