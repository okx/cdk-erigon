--- conflicted
+++ resolved
@@ -33,18 +33,13 @@
 	"sync/atomic"
 	"time"
 
-<<<<<<< HEAD
-	erigonchain "github.com/gateway-fm/cdk-erigon-lib/chain"
-	"github.com/holiman/uint256"
-	"github.com/ledgerwatch/erigon/zk/nacos"
-=======
 	"github.com/ledgerwatch/erigon-lib/common/dir"
 	"github.com/ledgerwatch/erigon-lib/common/disk"
 	"github.com/ledgerwatch/erigon-lib/common/mem"
 	"github.com/ledgerwatch/erigon-lib/diagnostics"
+	"github.com/ledgerwatch/erigon/zk/nacos"
 
 	"github.com/0xPolygonHermez/zkevm-data-streamer/datastreamer"
->>>>>>> 434376b7
 	"github.com/ledgerwatch/erigon/zk/sequencer"
 	"github.com/ledgerwatch/erigon/zk/txpool"
 
@@ -141,10 +136,7 @@
 	zkStages "github.com/ledgerwatch/erigon/zk/stages"
 	"github.com/ledgerwatch/erigon/zk/syncer"
 	txpool2 "github.com/ledgerwatch/erigon/zk/txpool"
-<<<<<<< HEAD
-=======
 	"github.com/ledgerwatch/erigon/zk/txpool/txpooluitl"
->>>>>>> 434376b7
 	"github.com/ledgerwatch/erigon/zk/utils"
 	"github.com/ledgerwatch/erigon/zk/witness"
 	"github.com/ledgerwatch/erigon/zkevm/etherman"
@@ -1004,19 +996,13 @@
 		// entering ZK territory!
 		cfg := backend.config
 
-<<<<<<< HEAD
 		// For X Layer
 		if len(cfg.XLayer.Nacos.URLs) > 0 {
 			nacos.StartNacosClient(cfg.XLayer.Nacos.URLs, cfg.XLayer.Nacos.NamespaceId, cfg.XLayer.Nacos.ApplicationName, cfg.XLayer.Nacos.ExternalListenAddr)
 		}
 
-		// update the chain config with the zero gas from the flags
-		backend.chainConfig.SupportGasless = cfg.Gasless
-
-=======
 		backend.chainConfig.AllowFreeTransactions = cfg.AllowFreeTransactions
 		backend.chainConfig.ZkDefaultGasPrice = cfg.DefaultGasPrice
->>>>>>> 434376b7
 		l1Urls := strings.Split(cfg.L1RpcUrl, ",")
 
 		if cfg.Zk.L1CacheEnabled {
@@ -1102,24 +1088,10 @@
 			cfg.L1HighestBlockType,
 		)
 
-<<<<<<< HEAD
-		// check contract addresses in config against L1
-		if cfg.Zk.L1ContractAddressCheck {
-			success, err := l1ContractAddressCheck(ctx, cfg.Zk, backend.l1Syncer)
-			if !success || err != nil {
-				//log.Warn("Contract address check failed", "success", success, "err", err)
-				panic("Contract address check failed")
-			}
-			log.Info("Contract address check passed")
-		} else {
-			log.Info("Contract address check skipped")
-		}
-=======
 		log.Info("Rollup ID", "rollupId", cfg.L1RollupId)
 
 		// Check if L1 contracts addresses should be retrieved from the L1 chain
 		l1ContractAddressProcess(ctx, cfg.Zk, backend.l1Syncer)
->>>>>>> 434376b7
 
 		l1InfoTreeSyncer := syncer.NewL1Syncer(
 			ctx,
@@ -1358,26 +1330,16 @@
 		return err
 	}
 
-<<<<<<< HEAD
-	var borDb kv.RoDB
-	if casted, ok := backend.engine.(*bor.Bor); ok {
-		borDb = casted.DB
-	}
-	apiList, gpCache := commands.APIList(chainKv, borDb, ethRpcClient, txPoolRpcClient, backend.txPool2, miningRpcClient, ff, stateCache, blockReader, backend.agg, httpRpcCfg, backend.engine, config, backend.l1Syncer)
-	// For X Layer
-	if backend.txPool2 != nil && gpCache != nil {
-		backend.txPool2.SetGpCacheForXLayer(gpCache)
-	}
-	authApiList := commands.AuthAPIList(chainKv, ethRpcClient, txPoolRpcClient, miningRpcClient, ff, stateCache, blockReader, backend.agg, httpRpcCfg, backend.engine, config)
-	go func() {
-		if err := cli.StartRpcServer(ctx, httpRpcCfg, apiList, authApiList); err != nil {
-			log.Error(err.Error())
-			return
-=======
 	// apiList := jsonrpc.APIList(chainKv, borDb, ethRpcClient, txPoolRpcClient, miningRpcClient, ff, stateCache, blockReader, backend.agg, httpRpcCfg, backend.engine, config, backend.l1Syncer)
 	// authApiList := jsonrpc.AuthAPIList(chainKv, ethRpcClient, txPoolRpcClient, miningRpcClient, ff, stateCache, blockReader, backend.agg, httpRpcCfg, backend.engine, config)
 
-	s.apiList = jsonrpc.APIList(chainKv, ethRpcClient, txPoolRpcClient, s.txPool2, miningRpcClient, ff, stateCache, blockReader, s.agg, &httpRpcCfg, s.engine, config, s.l1Syncer, s.logger, s.dataStream)
+	var gpCache *jsonrpc.GasPriceCache
+	s.apiList, gpCache = jsonrpc.APIList(chainKv, ethRpcClient, txPoolRpcClient, s.txPool2, miningRpcClient, ff, stateCache, blockReader, s.agg, &httpRpcCfg, s.engine, config, s.l1Syncer, s.logger, s.dataStream)
+
+	// For X Layer
+	if s.txPool2 != nil && gpCache != nil {
+		s.txPool2.SetGpCacheForXLayer(gpCache)
+	}
 
 	if config.SilkwormRpcDaemon && httpRpcCfg.Enabled {
 		interface_log_settings := silkworm.RpcInterfaceLogSettings{
@@ -1386,7 +1348,6 @@
 			MaxFileSizeMB:   config.SilkwormRpcLogMaxFileSize,
 			MaxFiles:        config.SilkwormRpcLogMaxFiles,
 			DumpResponse:    config.SilkwormRpcLogDumpResponse,
->>>>>>> 434376b7
 		}
 		settings := silkworm.RpcDaemonSettings{
 			EthLogSettings:       interface_log_settings,
