--- conflicted
+++ resolved
@@ -1708,7 +1708,6 @@
 	s.sentriesClient.StartStreamLoops(s.sentryCtx)
 	time.Sleep(10 * time.Millisecond) // just to reduce logs order confusion
 
-<<<<<<< HEAD
 	hook := stages2.NewHook(s.sentryCtx, s.chainDB, s.notifications, s.stagedSync, s.blockReader, s.chainConfig, s.logger, s.sentriesClient.SetStatus)
 
 	currentTDProvider := func() *big.Int {
@@ -1737,6 +1736,10 @@
 			}
 		}()
 	} else {
+		// don't start the stageloop if debug.no-sync flag set
+		if s.config.DebugNoSync {
+			return nil
+		}
 		go stages2.StageLoop(s.sentryCtx, s.chainDB, s.stagedSync, s.sentriesClient.Hd, s.waitForStageLoopStop, s.config.Sync.LoopThrottle, s.logger, s.blockReader, hook, s.config.ForcePartialCommit)
 	}
 
@@ -1754,14 +1757,6 @@
 	// 		s.logger.Error("silkworm.SentryStart error", "err", err)
 	// 	}
 	// }
-=======
-	// don't start the stageloop if debug.no-sync flag set
-	if s.config.DebugNoSync {
-		return nil
-	}
-
-	go stages2.StageLoop(s.sentryCtx, s.chainConfig, s.chainDB, s.stagedSync, s.sentriesClient.Hd, s.notifications, s.sentriesClient.UpdateHead, s.waitForStageLoopStop, s.config.Sync.LoopThrottle)
->>>>>>> ff7f3512
 
 	return nil
 }
