--- conflicted
+++ resolved
@@ -31,12 +31,7 @@
 
 // UpdateGasPriceAvg updates the gas price.
 func (f *FixedGasPrice) UpdateGasPriceAvg(l1GasPrice *big.Int) {
-<<<<<<< HEAD
-=======
-	//todo:apollo
-
 	// Get L2 coin price
->>>>>>> de9fc519
 	l2CoinPrice := f.ratePrc.GetL2CoinPrice()
 	if l2CoinPrice < minUSDTPrice {
 		log.Warn("update gas price average failed, the L2 native coin price is too small")
