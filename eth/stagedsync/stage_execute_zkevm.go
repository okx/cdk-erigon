--- conflicted
+++ resolved
@@ -130,11 +130,8 @@
 		writeChangeSets := nextStagesExpectData || blockNum > cfg.prune.History.PruneTo(to)
 		writeReceipts := nextStagesExpectData || blockNum > cfg.prune.Receipts.PruneTo(to)
 		writeCallTraces := nextStagesExpectData || blockNum > cfg.prune.CallTraces.PruneTo(to)
-<<<<<<< HEAD
+		// For X Layer
 		writeInnerTxs := cfg.zk.XLayer.EnableInnerTx && (nextStagesExpectData || blockNum > cfg.prune.InnerTxs.PruneTo(to))
-=======
-		writeInnerTxs := cfg.zk.EnableInnerTx && (nextStagesExpectData || blockNum > cfg.prune.InnerTxs.PruneTo(to)) // XLayer operation
->>>>>>> 1e78a9cf
 
 		execRs, err := executeBlockZk(block, &prevBlockRoot, tx, batch, cfg, *cfg.vmConfig, writeChangeSets, writeReceipts, writeCallTraces, writeInnerTxs, initialCycle, stateStream, hermezDb)
 		if err != nil {
