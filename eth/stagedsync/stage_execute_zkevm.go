--- conflicted
+++ resolved
@@ -130,10 +130,7 @@
 		writeChangeSets := nextStagesExpectData || blockNum > cfg.prune.History.PruneTo(to)
 		writeReceipts := nextStagesExpectData || blockNum > cfg.prune.Receipts.PruneTo(to)
 		writeCallTraces := nextStagesExpectData || blockNum > cfg.prune.CallTraces.PruneTo(to)
-<<<<<<< HEAD
-=======
 		// For X Layer
->>>>>>> 0574b93e
 		writeInnerTxs := cfg.zk.XLayer.EnableInnerTx && (nextStagesExpectData || blockNum > cfg.prune.InnerTxs.PruneTo(to))
 
 		execRs, err := executeBlockZk(block, &prevBlockRoot, tx, batch, cfg, *cfg.vmConfig, writeChangeSets, writeReceipts, writeCallTraces, writeInnerTxs, initialCycle, stateStream, hermezDb)
