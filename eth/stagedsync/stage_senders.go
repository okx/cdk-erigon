--- conflicted
+++ resolved
@@ -366,24 +366,6 @@
 	if err = PruneTable(tx, kv.Senders, s.LogPrefix(), to, logEvery, ctx); err != nil {
 		return err
 	}
-<<<<<<< HEAD
-	defer c.Close()
-
-	for k, _, err := c.First(); k != nil; k, _, err = c.Next() {
-		if err != nil {
-			return err
-		}
-		blockNum := binary.BigEndian.Uint64(k)
-
-		select {
-		case <-logEvery.C:
-			log.Info(fmt.Sprintf("[%s]", s.LogPrefix()), "table", kv.Senders, "block", blockNum)
-		case <-ctx.Done():
-			return libcommon.ErrStopped
-		default:
-		}
-=======
->>>>>>> e0c14c9a
 
 	if !useExternalTx {
 		if err = tx.Commit(); err != nil {
