package types

<<<<<<< HEAD
import "github.com/ledgerwatch/erigon-lib/common"
=======
import (
	"github.com/gateway-fm/cdk-erigon-lib/common"
)
>>>>>>> f65b1213

// Batch structure
type Batch struct {
	Number              ArgUint64      `json:"number"`
	ForcedBatchNumber   *ArgUint64     `json:"forcedBatchNumber,omitempty"`
	Coinbase            common.Address `json:"coinbase"`
	StateRoot           common.Hash    `json:"stateRoot"`
	GlobalExitRoot      common.Hash    `json:"globalExitRoot"`
	MainnetExitRoot     common.Hash    `json:"mainnetExitRoot"`
	RollupExitRoot      common.Hash    `json:"rollupExitRoot"`
	LocalExitRoot       common.Hash    `json:"localExitRoot"`
	AccInputHash        common.Hash    `json:"accInputHash"`
	Timestamp           ArgUint64      `json:"timestamp"`
	SendSequencesTxHash *common.Hash   `json:"sendSequencesTxHash"`
	VerifyBatchTxHash   *common.Hash   `json:"verifyBatchTxHash"`
	Closed              bool           `json:"closed"`
	Blocks              []interface{}  `json:"blocks"`
	Transactions        []interface{}  `json:"transactions"`
	BatchL2Data         ArgBytes       `json:"batchL2Data"`
}

type BatchDataSlim struct {
	Number      uint64   `json:"number"`
	BatchL2Data ArgBytes `json:"batchL2Data,omitempty"`
	Empty       bool     `json:"empty"`
}

type BlockWithInfoRootAndGer struct {
	*Block
	BlockInfoRoot  common.Hash `json:"blockInfoRoot"`
	GlobalExitRoot common.Hash `json:"globalExitRoot"`
}<|MERGE_RESOLUTION|>--- conflicted
+++ resolved
@@ -1,12 +1,6 @@
 package types
 
-<<<<<<< HEAD
 import "github.com/ledgerwatch/erigon-lib/common"
-=======
-import (
-	"github.com/gateway-fm/cdk-erigon-lib/common"
-)
->>>>>>> f65b1213
 
 // Batch structure
 type Batch struct {
