package server

import (
	"fmt"

	"github.com/0xPolygonHermez/zkevm-data-streamer/datastreamer"
	zktypes "github.com/ledgerwatch/erigon/zk/types"
	"github.com/ledgerwatch/erigon/zk/utils"

	libcommon "github.com/gateway-fm/cdk-erigon-lib/common"
	"github.com/gateway-fm/cdk-erigon-lib/kv"
<<<<<<< HEAD
	eritypes "github.com/ledgerwatch/erigon/core/types"
	"github.com/ledgerwatch/erigon/zk/datastream/proto/github.com/0xPolygonHermez/zkevm-node/state/datastream"
	"github.com/ledgerwatch/erigon/zk/datastream/types"
	"github.com/ledgerwatch/erigon/zk/hermez_db"
	"github.com/ledgerwatch/erigon/zk/utils"
=======
	"github.com/ledgerwatch/erigon/core/rawdb"
	eritypes "github.com/ledgerwatch/erigon/core/types"
	"github.com/ledgerwatch/erigon/zk/datastream/proto/github.com/0xPolygonHermez/zkevm-node/state/datastream"
	"github.com/ledgerwatch/erigon/zk/datastream/types"
>>>>>>> a0bea3d5
)

type DbReader interface {
	GetL2BlockNosByBatch(batchNo uint64) ([]uint64, error)
	GetLocalExitRootForBatchNo(batchNo uint64) (libcommon.Hash, error)
	GetBatchGlobalExitRootsProto(lastBatchNumber, batchNumber uint64) ([]types.GerUpdateProto, error)
	GetForkId(batchNumber uint64) (uint64, error)
	GetBlockGlobalExitRoot(blockNumber uint64) (libcommon.Hash, error)
	GetBlockL1BlockHash(blockNumber uint64) (libcommon.Hash, error)
	GetBlockL1InfoTreeIndex(blockNumber uint64) (uint64, error)
	GetL1InfoTreeUpdate(index uint64) (*zktypes.L1InfoTreeUpdate, error)
	GetBlockInfoRoot(blockNumber uint64) (libcommon.Hash, error)
	GetIntermediateTxStateRoot(blockNumber uint64, txHash libcommon.Hash) (libcommon.Hash, error)
	GetEffectiveGasPricePercentage(txHash libcommon.Hash) (uint8, error)
	GetHighestBlockInBatch(batchNumber uint64) (uint64, error)
	GetInvalidBatch(batchNumber uint64) (bool, error)
	GetBatchNoByL2Block(blockNumber uint64) (uint64, error)
	CheckBatchNoByL2Block(l2BlockNo uint64) (uint64, bool, error)
}

type BookmarkType byte

const (
	EtrogBatchNumber = 7
)

type DataStreamServer struct {
	stream  *datastreamer.StreamServer
	chainId uint64
	highestBlockWritten,
	highestBatchWritten *uint64
}

type DataStreamEntry interface {
	EntryType() types.EntryType
	Bytes(bigEndian bool) []byte
}

type DataStreamEntryProto interface {
	Marshal() ([]byte, error)
	Type() types.EntryType
}

func NewDataStreamServer(stream *datastreamer.StreamServer, chainId uint64) *DataStreamServer {
	return &DataStreamServer{
		stream:              stream,
		chainId:             chainId,
		highestBlockWritten: nil,
		highestBatchWritten: nil,
	}
}

func (srv *DataStreamServer) GetChainId() uint64 {
	return srv.chainId
}

type DataStreamEntries struct {
	index   int
	entries []DataStreamEntryProto
}

func (d *DataStreamEntries) Add(entry DataStreamEntryProto) {
	d.entries[d.index] = entry
	d.index++
}

func (d *DataStreamEntries) AddMany(entries []DataStreamEntryProto) {
	for _, e := range entries {
		d.Add(e)
	}
}

func (d *DataStreamEntries) Size() int {
	if d == nil || d.entries == nil {
		return 0
	}
	return len(d.entries)
}

func (d *DataStreamEntries) Entries() []DataStreamEntryProto {
	if d == nil || d.entries == nil {
		return []DataStreamEntryProto{}
	}
	return d.entries
}

func (d *DataStreamEntries) Marshal() (result []byte, err error) {
	var b []byte
	for _, entry := range d.entries {
		b, err = encodeEntryToBytesProto(entry)
		if err != nil {
			return nil, err
		}
		result = append(result, b...)
	}

	return result, nil
}

func NewDataStreamEntries(size int) *DataStreamEntries {
	return &DataStreamEntries{
		entries: make([]DataStreamEntryProto, size),
	}
}

func (srv *DataStreamServer) CommitEntriesToStreamProto(entries []DataStreamEntryProto, latestBlockNum, latestBatchNum *uint64) error {
	for _, entry := range entries {
		entryType := entry.Type()

		em, err := entry.Marshal()
		if err != nil {
			return err
		}

		if entryType == types.BookmarkEntryType {
			if _, err = srv.stream.AddStreamBookmark(em); err != nil {
				return err
			}
		} else {
			if _, err = srv.stream.AddStreamEntry(datastreamer.EntryType(entryType), em); err != nil {
				return err
			}
		}
	}

	if latestBlockNum != nil {
		a := *latestBlockNum
		srv.highestBlockWritten = &a
	}

	if latestBatchNum != nil {
		a := *latestBatchNum
		srv.highestBatchWritten = &a
	}
	return nil
}

func createBlockWithBatchCheckStreamEntriesProto(
	reader DbReader,
	tx kv.Tx,
	block,
	lastBlock *eritypes.Block,
	batchNumber,
	lastBatchNumber,
	chainId,
	forkId uint64,
	shouldSkipBatchEndEntry bool,
) (*DataStreamEntries, error) {
	var err error
	var endEntriesProto []DataStreamEntryProto
	var startEntriesProto, blockEntries *DataStreamEntries
	// we might have a series of empty batches to account for, so we need to know the gap
	batchGap := batchNumber - lastBatchNumber
	isBatchStart := batchGap > 0

	// batch start
	// BATCH BOOKMARK
<<<<<<< HEAD
	if batchStart {
		// if we have a gap of more than 1 batch then we need to write in the batch start and ends for these empty batches
		if batchGap > 1 {
			for i := 1; i < int(batchGap); i++ {
				workingBatch := lastBatchNumber + uint64(i)

				// bookmark for new batch
				err = srv.addBatchStartEntries(reader, workingBatch, entries)
				if err != nil {
					return nil, err
				}

				// see if we have any gers to handle
				for _, ger := range gers {
					upd := ger.UpdateGER
					if upd.BatchNumber == workingBatch {
						gerUpdate := srv.CreateGerUpdateProto(upd.BatchNumber, upd.Timestamp, libcommon.BytesToHash(upd.GlobalExitRoot), libcommon.BytesToAddress(upd.Coinbase), upd.ForkId, upd.ChainId, libcommon.BytesToHash(upd.StateRoot))
						entries.Add(gerUpdate)
					}
				}

				// seal off the last batch
				localExitRoot, err := utils.GetBatchLocalExitRoot(workingBatch, reader, tx)
				if err != nil {
					return nil, err
				}
				root := lastBlock.Root()
				end := srv.CreateBatchEndProto(localExitRoot, root, workingBatch)
				entries.Add(end)
=======
	if isBatchStart {
		gers, err := reader.GetBatchGlobalExitRootsProto(lastBatchNumber, batchNumber)
		if err != nil {
			return nil, err
		}
		// the genesis we insert fully, so we would have to skip closing it
		if !shouldSkipBatchEndEntry {
			localExitRoot, err := utils.GetBatchLocalExitRootFromSCStorage(batchNumber, reader, tx)
			if err != nil {
				return nil, err
			}
			lastBlockRoot := lastBlock.Root()
			if endEntriesProto, err = addBatchEndEntriesProto(lastBatchNumber, &lastBlockRoot, gers, &localExitRoot); err != nil {
				return nil, err
>>>>>>> a0bea3d5
			}
		}

		if startEntriesProto, err = createBatchStartEntriesProto(reader, tx, batchNumber, lastBatchNumber, batchGap, chainId, block.Root(), gers); err != nil {
			return nil, err
		}
	}

	blockNum := block.NumberU64()

	l1InfoTreeMinTimestamps := make(map[uint64]uint64)
	deltaTimestamp := block.Time() - lastBlock.Time()
	if blockNum == 1 {
		deltaTimestamp = block.Time()
		l1InfoTreeMinTimestamps[0] = 0
	}

	if blockEntries, err = createFullBlockStreamEntriesProto(reader, tx, block, block.Transactions(), forkId, deltaTimestamp, batchNumber, l1InfoTreeMinTimestamps); err != nil {
		return nil, err
	}

	if blockEntries.Size() == 0 {
		return nil, fmt.Errorf("didn't create any entries for block %d", blockNum)
	}

	entries := NewDataStreamEntries(len(endEntriesProto) + startEntriesProto.Size() + blockEntries.Size())
	entries.AddMany(endEntriesProto)
	entries.AddMany(startEntriesProto.Entries())
	entries.AddMany(blockEntries.Entries())

	return entries, nil
}

func createFullBlockStreamEntriesProto(
	reader DbReader,
	tx kv.Tx,
	block *eritypes.Block,
	filteredTransactions eritypes.Transactions,
	forkId,
	deltaTimestamp,
	batchNumber uint64,
	l1InfoTreeMinTimestamps map[uint64]uint64,
) (*DataStreamEntries, error) {
	entries := NewDataStreamEntries(len(filteredTransactions) + 3) // block bookmark + block + block end
	blockNum := block.NumberU64()
	// L2 BLOCK BOOKMARK
	entries.Add(newL2BlockBookmarkEntryProto(blockNum))

	ger, err := reader.GetBlockGlobalExitRoot(blockNum)
	if err != nil {
		return nil, err
	}
	l1BlockHash, err := reader.GetBlockL1BlockHash(blockNum)
	if err != nil {
		return nil, err
	}

	l1InfoIndex, err := reader.GetBlockL1InfoTreeIndex(blockNum)
	if err != nil {
		return nil, err
	}

	if l1InfoIndex > 0 {
		// get the l1 info data, so we can add the min timestamp to the map
		l1Info, err := reader.GetL1InfoTreeUpdate(l1InfoIndex)
		if err != nil {
			return nil, err
		}
		if l1Info != nil {
			l1InfoTreeMinTimestamps[l1InfoIndex] = l1Info.Timestamp
		}
	}

	blockInfoRoot, err := reader.GetBlockInfoRoot(blockNum)
	if err != nil {
		return nil, err
	}

	// L2 BLOCK
	entries.Add(newL2BlockProto(block, block.Hash().Bytes(), batchNumber, ger, uint32(deltaTimestamp), uint32(l1InfoIndex), l1BlockHash, l1InfoTreeMinTimestamps[l1InfoIndex], blockInfoRoot))

	var transaction DataStreamEntryProto
	isEtrog := forkId <= EtrogBatchNumber
	for _, tx := range filteredTransactions {
		if transaction, err = createTransactionEntryProto(reader, tx, blockNum, isEtrog); err != nil {
			return nil, err
		}
		entries.Add(transaction)
	}

<<<<<<< HEAD
	if isBatchEnd {
		// see if we have any gers to handle
		for _, ger := range gers {
			upd := ger.UpdateGER
			if upd.BatchNumber == batchNumber {
				gerUpdate := srv.CreateGerUpdateProto(upd.BatchNumber, upd.Timestamp, libcommon.BytesToHash(upd.GlobalExitRoot), libcommon.BytesToAddress(upd.Coinbase), upd.ForkId, upd.ChainId, libcommon.BytesToHash(upd.StateRoot))
				entries.Add(gerUpdate)
			}
		}

		localExitRoot, err := utils.GetBatchLocalExitRoot(batchNumber, reader, tx)
		if err != nil {
			return nil, err
		}
		// seal off the last batch
		root := block.Root()
		end := srv.CreateBatchEndProto(localExitRoot, root, batchNumber)
		entries.Add(end)
	}
=======
	entries.Add(newL2BlockEndProto(blockNum))
>>>>>>> a0bea3d5

	return entries, nil
}

func createTransactionEntryProto(
	reader DbReader,
	tx eritypes.Transaction,
	blockNum uint64,
	isEtrog bool,
) (txProto DataStreamEntryProto, err error) {
	effectiveGasPricePercentage, err := reader.GetEffectiveGasPricePercentage(tx.Hash())
	if err != nil {
		return nil, err
	}

	var intermediateRoot libcommon.Hash
	if isEtrog {
		if intermediateRoot, err = reader.GetIntermediateTxStateRoot(blockNum, tx.Hash()); err != nil {
			return nil, err
		}
	}

<<<<<<< HEAD
func (srv *DataStreamServer) CreateAndBuildStreamEntryBytesProto(
	block *eritypes.Block,
	reader *hermez_db.HermezDbReader,
=======
	// TRANSACTION

	if txProto, err = newTransactionProto(effectiveGasPricePercentage, intermediateRoot, tx, blockNum); err != nil {
		return nil, err
	}

	return txProto, nil
}

func BuildWholeBatchStreamEntriesProto(
>>>>>>> a0bea3d5
	tx kv.Tx,
	reader DbReader,
	chainId uint64,
	previousBatchNumber,
	batchNumber uint64,
	blocks []eritypes.Block,
	txsPerBlock map[uint64][]eritypes.Transaction,
	l1InfoTreeMinTimestamps map[uint64]uint64,
) (allEntries *DataStreamEntries, err error) {
	var batchEndEntries []DataStreamEntryProto
	var batchStartEntries *DataStreamEntries

	forkId, err := reader.GetForkId(batchNumber)
	if err != nil {
		return nil, err
	}

	gers, err := reader.GetBatchGlobalExitRootsProto(previousBatchNumber, batchNumber)
	if err != nil {
		return nil, err
	}

	if batchStartEntries, err = createBatchStartEntriesProto(reader, tx, batchNumber, previousBatchNumber, batchNumber-previousBatchNumber, chainId, blocks[0].Root(), gers); err != nil {
		return nil, err
	}

	prevBatchLastBlock, err := rawdb.ReadBlockByNumber(tx, blocks[0].NumberU64()-1)
	if err != nil {
		return nil, err
	}

	lastBlock := *prevBatchLastBlock

	blocksEntries := make([]DataStreamEntryProto, 0)

	for _, block := range blocks {
		blockNum := block.NumberU64()

		deltaTimestamp := block.Time() - lastBlock.Time()
		if blockNum == 1 {
			deltaTimestamp = block.Time()
			l1InfoTreeMinTimestamps[0] = 0
		}

		txForBlock, found := txsPerBlock[blockNum]
		if !found {
			return nil, fmt.Errorf("no transactions array found for block %d", blockNum)
		}

		blockEntries, err := createFullBlockStreamEntriesProto(reader, tx, &block, txForBlock, forkId, deltaTimestamp, batchNumber, l1InfoTreeMinTimestamps)
		if err != nil {
			return nil, err
		}
		blocksEntries = append(blocksEntries, blockEntries.Entries()...)

		lastBlock = block
	}

	// the genesis we insert fully, so we would have to skip closing it
	localExitRoot, err := utils.GetBatchLocalExitRootFromSCStorage(batchNumber, reader, tx)
	if err != nil {
		return nil, err
	}

	blockRoot := lastBlock.Root()

	batchEndEntries, err = addBatchEndEntriesProto(batchNumber, &blockRoot, gers, &localExitRoot)
	if err != nil {
		return nil, err
	}

	allEntries = NewDataStreamEntries(batchStartEntries.Size() + len(blocksEntries) + len(batchEndEntries))
	allEntries.AddMany(batchStartEntries.Entries())
	allEntries.AddMany(blocksEntries)
	allEntries.AddMany(batchEndEntries)

	return allEntries, nil
}

func (srv *DataStreamServer) IsLastEntryBatchEnd() (isBatchEnd bool, err error) {
	header := srv.stream.GetHeader()

	if header.TotalEntries == 0 {
		return false, nil
	}

	//find end block entry to delete from it onward
	entryNum := header.TotalEntries - 1
	var entry datastreamer.FileEntry
	entry, err = srv.stream.GetEntry(entryNum)
	if err != nil {
		return false, err
	}

	return uint32(entry.Type) == uint32(types.EntryTypeBatchEnd), nil
}

func (srv *DataStreamServer) GetHighestBlockNumber() (uint64, error) {
	if srv.highestBlockWritten != nil {
		return *srv.highestBlockWritten, nil
	}

	header := srv.stream.GetHeader()

	if header.TotalEntries == 0 {
		return 0, nil
	}

	//find end block entry to delete from it onward
	entryNum := header.TotalEntries - 1
	var err error
	var entry datastreamer.FileEntry
	for {
		entry, err = srv.stream.GetEntry(entryNum)
		if err != nil {
			return 0, err
		}
		if uint32(entry.Type) == uint32(types.EntryTypeL2Block) || uint32(entry.Type) == uint32(types.EntryTypeL2Tx) {
			break
		}
		entryNum -= 1
	}

	if uint32(entry.Type) == uint32(types.EntryTypeL2Block) {
		l2Block, err := types.UnmarshalL2Block(entry.Data)
		if err != nil {
			return 0, err
		}

		return l2Block.L2BlockNumber, nil
	} else if uint32(entry.Type) == uint32(types.EntryTypeL2Tx) {
		tx, err := types.UnmarshalTx(entry.Data)
		if err != nil {
			return 0, err
		}

		return tx.L2BlockNumber, nil
	}

	return 0, nil
}

func (srv *DataStreamServer) GetHighestBatchNumber() (uint64, error) {
	if srv.highestBatchWritten != nil {
		return *srv.highestBatchWritten, nil
	}

	header := srv.stream.GetHeader()

	if header.TotalEntries == 0 {
		return 0, nil
	}

	entryNum := header.TotalEntries - 1
	var err error
	var entry datastreamer.FileEntry
	for {
		entry, err = srv.stream.GetEntry(entryNum)
		if err != nil {
			return 0, err
		}
		if entry.Type == datastreamer.EntryType(1) {
			break
		}
		entryNum -= 1
	}

	batch, err := types.UnmarshalBatchStart(entry.Data)
	if err != nil {
		return 0, err
	}

	srv.highestBatchWritten = &batch.Number

	return batch.Number, nil
}

// must be done on offline server
// finds the position of the block bookmark entry and deletes from it onward
// blockNumber 10 would return the stream to before block 10 bookmark
func (srv *DataStreamServer) UnwindToBlock(blockNumber uint64) error {
	// check if server is online

	// find blockend entry
	bookmark := types.NewBookmarkProto(blockNumber, datastream.BookmarkType_BOOKMARK_TYPE_L2_BLOCK)
	marshalled, err := bookmark.Marshal()
	if err != nil {
		return err
	}
	entryNum, err := srv.stream.GetBookmark(marshalled)
	if err != nil {
		return err
	}

<<<<<<< HEAD
	//find end block entry to delete from it onward
	for {
		entry, err := srv.stream.GetEntry(entryNum)
		if err != nil {
			return err
		}
		if entry.Type == datastreamer.EntryType(datastream.EntryType_ENTRY_TYPE_L2_BLOCK) {
			break
		}
		entryNum -= 1
	}

	return srv.stream.TruncateFile(entryNum + 1)
}

func (srv *DataStreamServer) UnwindToBatchStart(batchNumber uint64) error {
	bookmark := types.NewBookmarkProto(batchNumber, datastream.BookmarkType_BOOKMARK_TYPE_BATCH)
	marshalled, err := bookmark.Marshal()
	if err != nil {
		return err
	}
	entryNum, err := srv.stream.GetBookmark(marshalled)
	if err != nil {
		return err
	}
	return srv.stream.TruncateFile(entryNum)
}

const (
	PACKET_TYPE_DATA = 2
	// NOOP_ENTRY_NUMBER is used because we don't care about the entry number when feeding an atrificial
	// stream to the executor, if this ever changes then we'll need to populate an actual number
	NOOP_ENTRY_NUMBER = 0
)
=======
	return srv.stream.TruncateFile(entryNum)
}

// must be done on offline server
// finds the position of the endBlock entry for the given number
// and unwinds the datastream file to it
func (srv *DataStreamServer) UnwindToBatchStart(batchNumber uint64) error {
	// check if server is online
>>>>>>> a0bea3d5

	// find blockend entry
	bookmark := types.NewBookmarkProto(batchNumber, datastream.BookmarkType_BOOKMARK_TYPE_BATCH)
	marshalled, err := bookmark.Marshal()
	if err != nil {
		return err
	}
	entryNum, err := srv.stream.GetBookmark(marshalled)
	if err != nil {
		return err
	}

	return srv.stream.TruncateFile(entryNum)
}<|MERGE_RESOLUTION|>--- conflicted
+++ resolved
@@ -9,18 +9,10 @@
 
 	libcommon "github.com/gateway-fm/cdk-erigon-lib/common"
 	"github.com/gateway-fm/cdk-erigon-lib/kv"
-<<<<<<< HEAD
-	eritypes "github.com/ledgerwatch/erigon/core/types"
-	"github.com/ledgerwatch/erigon/zk/datastream/proto/github.com/0xPolygonHermez/zkevm-node/state/datastream"
-	"github.com/ledgerwatch/erigon/zk/datastream/types"
-	"github.com/ledgerwatch/erigon/zk/hermez_db"
-	"github.com/ledgerwatch/erigon/zk/utils"
-=======
 	"github.com/ledgerwatch/erigon/core/rawdb"
 	eritypes "github.com/ledgerwatch/erigon/core/types"
 	"github.com/ledgerwatch/erigon/zk/datastream/proto/github.com/0xPolygonHermez/zkevm-node/state/datastream"
 	"github.com/ledgerwatch/erigon/zk/datastream/types"
->>>>>>> a0bea3d5
 )
 
 type DbReader interface {
@@ -178,37 +170,6 @@
 
 	// batch start
 	// BATCH BOOKMARK
-<<<<<<< HEAD
-	if batchStart {
-		// if we have a gap of more than 1 batch then we need to write in the batch start and ends for these empty batches
-		if batchGap > 1 {
-			for i := 1; i < int(batchGap); i++ {
-				workingBatch := lastBatchNumber + uint64(i)
-
-				// bookmark for new batch
-				err = srv.addBatchStartEntries(reader, workingBatch, entries)
-				if err != nil {
-					return nil, err
-				}
-
-				// see if we have any gers to handle
-				for _, ger := range gers {
-					upd := ger.UpdateGER
-					if upd.BatchNumber == workingBatch {
-						gerUpdate := srv.CreateGerUpdateProto(upd.BatchNumber, upd.Timestamp, libcommon.BytesToHash(upd.GlobalExitRoot), libcommon.BytesToAddress(upd.Coinbase), upd.ForkId, upd.ChainId, libcommon.BytesToHash(upd.StateRoot))
-						entries.Add(gerUpdate)
-					}
-				}
-
-				// seal off the last batch
-				localExitRoot, err := utils.GetBatchLocalExitRoot(workingBatch, reader, tx)
-				if err != nil {
-					return nil, err
-				}
-				root := lastBlock.Root()
-				end := srv.CreateBatchEndProto(localExitRoot, root, workingBatch)
-				entries.Add(end)
-=======
 	if isBatchStart {
 		gers, err := reader.GetBatchGlobalExitRootsProto(lastBatchNumber, batchNumber)
 		if err != nil {
@@ -223,7 +184,6 @@
 			lastBlockRoot := lastBlock.Root()
 			if endEntriesProto, err = addBatchEndEntriesProto(lastBatchNumber, &lastBlockRoot, gers, &localExitRoot); err != nil {
 				return nil, err
->>>>>>> a0bea3d5
 			}
 		}
 
@@ -314,29 +274,7 @@
 		entries.Add(transaction)
 	}
 
-<<<<<<< HEAD
-	if isBatchEnd {
-		// see if we have any gers to handle
-		for _, ger := range gers {
-			upd := ger.UpdateGER
-			if upd.BatchNumber == batchNumber {
-				gerUpdate := srv.CreateGerUpdateProto(upd.BatchNumber, upd.Timestamp, libcommon.BytesToHash(upd.GlobalExitRoot), libcommon.BytesToAddress(upd.Coinbase), upd.ForkId, upd.ChainId, libcommon.BytesToHash(upd.StateRoot))
-				entries.Add(gerUpdate)
-			}
-		}
-
-		localExitRoot, err := utils.GetBatchLocalExitRoot(batchNumber, reader, tx)
-		if err != nil {
-			return nil, err
-		}
-		// seal off the last batch
-		root := block.Root()
-		end := srv.CreateBatchEndProto(localExitRoot, root, batchNumber)
-		entries.Add(end)
-	}
-=======
 	entries.Add(newL2BlockEndProto(blockNum))
->>>>>>> a0bea3d5
 
 	return entries, nil
 }
@@ -359,11 +297,6 @@
 		}
 	}
 
-<<<<<<< HEAD
-func (srv *DataStreamServer) CreateAndBuildStreamEntryBytesProto(
-	block *eritypes.Block,
-	reader *hermez_db.HermezDbReader,
-=======
 	// TRANSACTION
 
 	if txProto, err = newTransactionProto(effectiveGasPricePercentage, intermediateRoot, tx, blockNum); err != nil {
@@ -374,7 +307,6 @@
 }
 
 func BuildWholeBatchStreamEntriesProto(
->>>>>>> a0bea3d5
 	tx kv.Tx,
 	reader DbReader,
 	chainId uint64,
@@ -569,42 +501,6 @@
 		return err
 	}
 
-<<<<<<< HEAD
-	//find end block entry to delete from it onward
-	for {
-		entry, err := srv.stream.GetEntry(entryNum)
-		if err != nil {
-			return err
-		}
-		if entry.Type == datastreamer.EntryType(datastream.EntryType_ENTRY_TYPE_L2_BLOCK) {
-			break
-		}
-		entryNum -= 1
-	}
-
-	return srv.stream.TruncateFile(entryNum + 1)
-}
-
-func (srv *DataStreamServer) UnwindToBatchStart(batchNumber uint64) error {
-	bookmark := types.NewBookmarkProto(batchNumber, datastream.BookmarkType_BOOKMARK_TYPE_BATCH)
-	marshalled, err := bookmark.Marshal()
-	if err != nil {
-		return err
-	}
-	entryNum, err := srv.stream.GetBookmark(marshalled)
-	if err != nil {
-		return err
-	}
-	return srv.stream.TruncateFile(entryNum)
-}
-
-const (
-	PACKET_TYPE_DATA = 2
-	// NOOP_ENTRY_NUMBER is used because we don't care about the entry number when feeding an atrificial
-	// stream to the executor, if this ever changes then we'll need to populate an actual number
-	NOOP_ENTRY_NUMBER = 0
-)
-=======
 	return srv.stream.TruncateFile(entryNum)
 }
 
@@ -613,7 +509,6 @@
 // and unwinds the datastream file to it
 func (srv *DataStreamServer) UnwindToBatchStart(batchNumber uint64) error {
 	// check if server is online
->>>>>>> a0bea3d5
 
 	// find blockend entry
 	bookmark := types.NewBookmarkProto(batchNumber, datastream.BookmarkType_BOOKMARK_TYPE_BATCH)
