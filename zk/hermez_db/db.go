--- conflicted
+++ resolved
@@ -45,14 +45,10 @@
 const L1_INFO_LEAVES = "l1_info_leaves"                                // l1 info tree index -> l1 info tree leaf
 const L1_INFO_ROOTS = "l1_info_roots"                                  // root hash -> l1 info tree index
 const INVALID_BATCHES = "invalid_batches"                              // batch number -> true
-<<<<<<< HEAD
-const LOCAL_EXIT_ROOTS = "local_exit_roots"                            // l2 block number -> local exit root
-=======
 const BATCH_PARTIALLY_PROCESSED = "batch_partially_processed"          // batch number -> true
 const LOCAL_EXIT_ROOTS = "local_exit_roots"                            // l2 block number -> local exit root
 const ROllUP_TYPES_FORKS = "rollup_types_forks"                        // rollup type id -> fork id
 const FORK_HISTORY = "fork_history"                                    // index -> fork id + last verified batch
->>>>>>> b13885db
 
 type HermezDb struct {
 	tx kv.RwTx
@@ -108,15 +104,11 @@
 		L1_INFO_LEAVES,
 		L1_INFO_ROOTS,
 		INVALID_BATCHES,
-<<<<<<< HEAD
-		INNER_TX,
-		LOCAL_EXIT_ROOTS,
-=======
 		BATCH_PARTIALLY_PROCESSED,
 		LOCAL_EXIT_ROOTS,
 		ROllUP_TYPES_FORKS,
 		FORK_HISTORY,
->>>>>>> b13885db
+		INNER_TX,
 	}
 	for _, t := range tables {
 		if err := tx.CreateBucket(t); err != nil {
@@ -1515,8 +1507,6 @@
 	return len(v) > 0, nil
 }
 
-<<<<<<< HEAD
-=======
 func (db *HermezDb) WriteIsBatchPartiallyProcessed(batchNo uint64) error {
 	return db.tx.Put(BATCH_PARTIALLY_PROCESSED, Uint64ToBytes(batchNo), []byte{1})
 }
@@ -1533,7 +1523,6 @@
 	return len(v) > 0, nil
 }
 
->>>>>>> b13885db
 func (db *HermezDb) WriteLocalExitRootForBatchNo(batchNo uint64, root common.Hash) error {
 	return db.tx.Put(LOCAL_EXIT_ROOTS, Uint64ToBytes(batchNo), root.Bytes())
 }
@@ -1544,8 +1533,6 @@
 		return common.Hash{}, err
 	}
 	return common.BytesToHash(v), nil
-<<<<<<< HEAD
-=======
 }
 
 func (db *HermezDb) WriteRollupType(rollupType, forkId uint64) error {
@@ -1615,5 +1602,4 @@
 	}
 
 	return forks, batches, nil
->>>>>>> b13885db
 }