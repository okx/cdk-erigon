package hermez_db

import (
	"fmt"

	"github.com/gateway-fm/cdk-erigon-lib/common"
	"github.com/gateway-fm/cdk-erigon-lib/kv"

	"encoding/json"
<<<<<<< HEAD
=======

>>>>>>> bc0d9c54
	dstypes "github.com/ledgerwatch/erigon/zk/datastream/types"
	"github.com/ledgerwatch/erigon/zk/types"
	"github.com/ledgerwatch/log/v3"
)

const L1VERIFICATIONS = "hermez_l1Verifications"                       // l1blockno, batchno -> l1txhash
const L1SEQUENCES = "hermez_l1Sequences"                               // l1blockno, batchno -> l1txhash
const FORKIDS = "hermez_forkIds"                                       // batchNo -> forkId
const FORKID_BLOCK = "hermez_forkIdBlock"                              // forkId -> startBlock
const BLOCKBATCHES = "hermez_blockBatches"                             // l2blockno -> batchno
const GLOBAL_EXIT_ROOTS = "hermez_globalExitRootsSaved"                // GER -> true
const BLOCK_GLOBAL_EXIT_ROOTS = "hermez_globalExitRoots"               // l2blockno -> GER
const GLOBAL_EXIT_ROOTS_BATCHES = "hermez_globalExitRoots_batches"     // batchkno -> GER
const TX_PRICE_PERCENTAGE = "hermez_txPricePercentage"                 // txHash -> txPricePercentage
const STATE_ROOTS = "hermez_stateRoots"                                // l2blockno -> stateRoot
const L1_INFO_TREE_UPDATES = "l1_info_tree_updates"                    // index -> L1InfoTreeUpdate
const L1_INFO_TREE_UPDATES_BY_GER = "l1_info_tree_updates_by_ger"      // GER -> L1InfoTreeUpdate
const BLOCK_L1_INFO_TREE_INDEX = "block_l1_info_tree_index"            // block number -> l1 info tree index
const L1_INJECTED_BATCHES = "l1_injected_batches"                      // index increasing by 1 -> injected batch for the start of the chain
const BLOCK_INFO_ROOTS = "block_info_roots"                            // block number -> block info root hash
const L1_BLOCK_HASHES = "l1_block_hashes"                              // l1 block hash -> true
const BLOCK_L1_BLOCK_HASHES = "block_l1_block_hashes"                  // block number -> l1 block hash
const L1_BLOCK_HASH_GER = "l1_block_hash_ger"                          // l1 block hash -> GER
const INTERMEDIATE_TX_STATEROOTS = "hermez_intermediate_tx_stateRoots" // l2blockno -> stateRoot
const BATCH_WITNESSES = "hermez_batch_witnesses"                       // batch number -> witness
const BATCH_COUNTERS = "hermez_batch_counters"                         // batch number -> counters
const L1_BATCH_DATA = "l1_batch_data"                                  // batch number -> l1 batch data from transaction call data
<<<<<<< HEAD
const INNER_TX = "hermez_inner_tx"                                     // txHash -> inner tx
=======
const L1_INFO_TREE_HIGHEST_BLOCK = "l1_info_tree_highest_block"        // highest l1 block number found with L1 info tree updates
const REUSED_L1_INFO_TREE_INDEX = "reused_l1_info_tree_index"          // block number => const 1
const LATEST_USED_GER = "latest_used_ger"                              // batch number -> GER latest used GER
>>>>>>> bc0d9c54

type HermezDb struct {
	tx kv.RwTx
	*HermezDbReader
}

// HermezDbReader represents a reader for the HermezDb database.  It has no write functions and is embedded into the
// HermezDb type for read operations.
type HermezDbReader struct {
	tx kv.Tx
}

func NewHermezDbReader(tx kv.Tx) *HermezDbReader {
	return &HermezDbReader{tx}
}

func NewHermezDb(tx kv.RwTx) *HermezDb {
	db := &HermezDb{tx: tx}
	db.HermezDbReader = NewHermezDbReader(tx)

	return db
}

func CreateHermezBuckets(tx kv.RwTx) error {
	tables := []string{
		L1VERIFICATIONS,
		L1SEQUENCES,
		FORKIDS,
		FORKID_BLOCK,
		BLOCKBATCHES,
		GLOBAL_EXIT_ROOTS,
		BLOCK_GLOBAL_EXIT_ROOTS,
		GLOBAL_EXIT_ROOTS_BATCHES,
		TX_PRICE_PERCENTAGE,
		STATE_ROOTS,
		L1_INFO_TREE_UPDATES,
		L1_INFO_TREE_UPDATES_BY_GER,
		BLOCK_L1_INFO_TREE_INDEX,
		L1_INJECTED_BATCHES,
		BLOCK_INFO_ROOTS,
		L1_BLOCK_HASHES,
		BLOCK_L1_BLOCK_HASHES,
		L1_BLOCK_HASH_GER,
		INTERMEDIATE_TX_STATEROOTS,
		BATCH_WITNESSES,
		BATCH_COUNTERS,
		L1_BATCH_DATA,
		L1_INFO_TREE_HIGHEST_BLOCK,
		REUSED_L1_INFO_TREE_INDEX,
		LATEST_USED_GER,
	}
	for _, t := range tables {
		if err := tx.CreateBucket(t); err != nil {
			return err
		}
	}
	return nil
}

func (db *HermezDbReader) GetBatchNoByL2Block(l2BlockNo uint64) (uint64, error) {
	c, err := db.tx.Cursor(BLOCKBATCHES)
	if err != nil {
		return 0, err
	}
	defer c.Close()

	k, v, err := c.Seek(Uint64ToBytes(l2BlockNo))
	if err != nil {
		return 0, err
	}

	if k == nil {
		return 0, nil
	}

	if BytesToUint64(k) != l2BlockNo {
		return 0, nil
	}

	return BytesToUint64(v), nil
}

func (db *HermezDbReader) GetL2BlockNosByBatch(batchNo uint64) ([]uint64, error) {
	// TODO: not the most efficient way of doing this
	c, err := db.tx.Cursor(BLOCKBATCHES)
	if err != nil {
		return nil, err
	}
	defer c.Close()

	var blockNos []uint64
	var k, v []byte

	for k, v, err = c.First(); k != nil; k, v, err = c.Next() {
		if err != nil {
			break
		}
		if BytesToUint64(v) == batchNo {
			blockNos = append(blockNos, BytesToUint64(k))
		}
	}

	return blockNos, err
}

func (db *HermezDbReader) GetLatestDownloadedBatchNo() (uint64, error) {
	c, err := db.tx.Cursor(BLOCKBATCHES)
	if err != nil {
		return 0, err
	}
	defer c.Close()

	_, v, err := c.Last()
	if err != nil {
		return 0, err
	}
	return BytesToUint64(v), nil
}

func (db *HermezDbReader) GetHighestBlockInBatch(batchNo uint64) (uint64, error) {
	blocks, err := db.GetL2BlockNosByBatch(batchNo)
	if err != nil {
		return 0, err
	}

	max := uint64(0)
	for _, block := range blocks {
		if block > max {
			max = block
		}
	}

	return max, nil
}

func (db *HermezDbReader) GetHighestVerifiedBlockNo() (uint64, error) {
	v, err := db.GetLatestVerification()
	if err != nil {
		return 0, err
	}

	if v == nil {
		return 0, nil
	}

	blockNo, err := db.GetHighestBlockInBatch(v.BatchNo)
	if err != nil {
		return 0, err
	}

	return blockNo, nil
}

func (db *HermezDbReader) GetVerificationByL2BlockNo(blockNo uint64) (*types.L1BatchInfo, error) {
	batchNo, err := db.GetBatchNoByL2Block(blockNo)
	if err != nil {
		return nil, err
	}
	log.Debug(fmt.Sprintf("[HermezDbReader] GetVerificationByL2BlockNo: blockNo %d, batchNo %d", blockNo, batchNo))

	return db.GetVerificationByBatchNo(batchNo)
}

func (db *HermezDbReader) GetSequenceByL1Block(l1BlockNo uint64) (*types.L1BatchInfo, error) {
	return db.getByL1Block(L1SEQUENCES, l1BlockNo)
}

func (db *HermezDbReader) GetSequenceByBatchNo(batchNo uint64) (*types.L1BatchInfo, error) {
	return db.getByBatchNo(L1SEQUENCES, batchNo)
}

func (db *HermezDbReader) GetVerificationByL1Block(l1BlockNo uint64) (*types.L1BatchInfo, error) {
	return db.getByL1Block(L1VERIFICATIONS, l1BlockNo)
}

func (db *HermezDbReader) GetVerificationByBatchNo(batchNo uint64) (*types.L1BatchInfo, error) {
	return db.getByBatchNo(L1VERIFICATIONS, batchNo)
}

func (db *HermezDbReader) getByL1Block(table string, l1BlockNo uint64) (*types.L1BatchInfo, error) {
	c, err := db.tx.Cursor(table)
	if err != nil {
		return nil, err
	}
	defer c.Close()

	var k, v []byte
	for k, v, err = c.First(); k != nil; k, v, err = c.Next() {
		if err != nil {
			return nil, err
		}

		l1Block, batchNo, err := SplitKey(k)
		if err != nil {
			return nil, err
		}

		if l1Block == l1BlockNo {
			if len(v) != 96 && len(v) != 64 {
				return nil, fmt.Errorf("invalid hash length")
			}

			l1TxHash := common.BytesToHash(v[:32])
			stateRoot := common.BytesToHash(v[32:64])

			return &types.L1BatchInfo{
				BatchNo:   batchNo,
				L1BlockNo: l1Block,
				StateRoot: stateRoot,
				L1TxHash:  l1TxHash,
			}, nil
		}
	}

	return nil, nil
}

func (db *HermezDbReader) getByBatchNo(table string, batchNo uint64) (*types.L1BatchInfo, error) {
	c, err := db.tx.Cursor(table)
	if err != nil {
		return nil, err
	}
	defer c.Close()

	var k, v []byte
	for k, v, err = c.First(); k != nil; k, v, err = c.Next() {
		if err != nil {
			return nil, err
		}

		l1Block, batch, err := SplitKey(k)
		if err != nil {
			return nil, err
		}

		if batch == batchNo {
			if len(v) != 96 && len(v) != 64 {
				return nil, fmt.Errorf("invalid hash length")
			}

			l1TxHash := common.BytesToHash(v[:32])
			stateRoot := common.BytesToHash(v[32:64])
			var l1InfoRoot common.Hash
			if len(v) > 64 {
				l1InfoRoot = common.BytesToHash(v[64:])
			}

			return &types.L1BatchInfo{
				BatchNo:    batchNo,
				L1BlockNo:  l1Block,
				StateRoot:  stateRoot,
				L1TxHash:   l1TxHash,
				L1InfoRoot: l1InfoRoot,
			}, nil
		}
	}

	return nil, nil
}

func (db *HermezDbReader) GetLatestSequence() (*types.L1BatchInfo, error) {
	return db.getLatest(L1SEQUENCES)
}

func (db *HermezDbReader) GetLatestVerification() (*types.L1BatchInfo, error) {
	return db.getLatest(L1VERIFICATIONS)
}

func (db *HermezDbReader) getLatest(table string) (*types.L1BatchInfo, error) {
	c, err := db.tx.Cursor(table)
	if err != nil {
		return nil, err
	}
	defer c.Close()

	var l1BlockNo, batchNo uint64
	var value []byte
	for k, v, err := c.First(); k != nil; k, v, err = c.Next() {
		if err != nil {
			return nil, err
		}

		tmpL1BlockNo, tmpBatchNo, err := SplitKey(k)
		if err != nil {
			return nil, err
		}

		if tmpBatchNo > batchNo {
			l1BlockNo = tmpL1BlockNo
			batchNo = tmpBatchNo
			value = v
		}
	}

	if len(value) != 96 && len(value) != 64 {
		return nil, fmt.Errorf("invalid hash length")
	}

	l1TxHash := common.BytesToHash(value[:32])
	stateRoot := common.BytesToHash(value[32:64])
	var l1InfoRoot common.Hash
	if len(value) > 64 {
		l1InfoRoot = common.BytesToHash(value[64:])
	}

	return &types.L1BatchInfo{
		BatchNo:    batchNo,
		L1BlockNo:  l1BlockNo,
		L1TxHash:   l1TxHash,
		StateRoot:  stateRoot,
		L1InfoRoot: l1InfoRoot,
	}, nil
}

func (db *HermezDb) WriteSequence(l1BlockNo, batchNo uint64, l1TxHash, stateRoot common.Hash) error {
	val := append(l1TxHash.Bytes(), stateRoot.Bytes()...)
	return db.tx.Put(L1SEQUENCES, ConcatKey(l1BlockNo, batchNo), val)
}

func (db *HermezDb) TruncateSequences(l2BlockNo uint64) error {
	batchNo, err := db.GetBatchNoByL2Block(l2BlockNo)
	if err != nil {
		return err
	}
	if batchNo == 0 {
		return nil
	}

	latestSeq, err := db.GetLatestSequence()
	if err != nil {
		return err
	}

	if latestSeq == nil {
		return nil
	}

	if latestSeq.BatchNo <= batchNo {
		return nil
	}

	for i := latestSeq.BatchNo; i > batchNo; i-- {
		seq, err := db.GetSequenceByBatchNo(i)
		if err != nil {
			return err
		}
		if seq == nil {
			continue
		}
		// delete seq
		err = db.tx.Delete(L1SEQUENCES, ConcatKey(seq.L1BlockNo, seq.BatchNo))
		if err != nil {
			return err
		}
	}

	return nil
}

func (db *HermezDb) WriteVerification(l1BlockNo, batchNo uint64, l1TxHash common.Hash, stateRoot common.Hash) error {
	return db.tx.Put(L1VERIFICATIONS, ConcatKey(l1BlockNo, batchNo), append(l1TxHash.Bytes(), stateRoot.Bytes()...))
}

func (db *HermezDb) TruncateVerifications(l2BlockNo uint64) error {
	batchNo, err := db.GetBatchNoByL2Block(l2BlockNo)
	if err != nil {
		return err
	}
	if batchNo == 0 {
		return nil
	}

	latestSeq, err := db.GetLatestVerification()
	if err != nil {
		return err
	}

	if latestSeq == nil {
		return nil
	}

	if latestSeq.BatchNo <= batchNo {
		return nil
	}

	for i := latestSeq.BatchNo; i > batchNo; i-- {
		ver, err := db.GetVerificationByBatchNo(i)
		if err != nil {
			return err
		}
		if ver == nil {
			continue
		}
		// delete seq
		err = db.tx.Delete(L1VERIFICATIONS, ConcatKey(ver.L1BlockNo, ver.BatchNo))
		if err != nil {
			return err
		}
	}

	return nil
}

func (db *HermezDb) WriteBlockBatch(l2BlockNo, batchNo uint64) error {
	return db.tx.Put(BLOCKBATCHES, Uint64ToBytes(l2BlockNo), Uint64ToBytes(batchNo))
}

func (db *HermezDb) TruncateBlockBatches(l2BlockNo uint64) error {
	batchNo, err := db.GetBatchNoByL2Block(l2BlockNo)
	if err != nil {
		return err
	}

	latestBatchNo, err := db.GetLatestDownloadedBatchNo()
	if err != nil {
		return err
	}

	if batchNo == 0 || latestBatchNo <= batchNo {
		return nil
	}

	for i := latestBatchNo; i > batchNo; i-- {
		err := db.tx.Delete(BLOCKBATCHES, Uint64ToBytes(i))
		if err != nil {
			return err
		}
	}

	return nil
}
func (db *HermezDb) WriteGlobalExitRoot(ger common.Hash) error {
	return db.tx.Put(GLOBAL_EXIT_ROOTS, ger.Bytes(), []byte{1})
}

func (db *HermezDbReader) CheckGlobalExitRootWritten(ger common.Hash) (bool, error) {
	bytes, err := db.tx.GetOne(GLOBAL_EXIT_ROOTS, ger.Bytes())
	if err != nil {
		return false, err
	}
	return len(bytes) > 0, nil
}

func (db *HermezDb) DeleteGlobalExitRoots(gers *[]common.Hash) error {
	for _, ger := range *gers {
		err := db.tx.Delete(GLOBAL_EXIT_ROOTS, ger.Bytes())
		if err != nil {
			return err
		}
	}

	return nil
}

func (db *HermezDb) WriteReusedL1InfoTreeIndex(blockNo uint64) error {
	return db.tx.Put(REUSED_L1_INFO_TREE_INDEX, Uint64ToBytes(blockNo), []byte{1})
}

func (db *HermezDbReader) GetReusedL1InfoTreeIndex(blockNo uint64) (bool, error) {
	bytes, err := db.tx.GetOne(REUSED_L1_INFO_TREE_INDEX, Uint64ToBytes(blockNo))
	if err != nil {
		return false, err
	}
	return len(bytes) > 0, nil
}

func (db *HermezDb) WriteGerForL1BlockHash(l1BlockHash common.Hash, ger common.Hash) error {
	return db.tx.Put(L1_BLOCK_HASH_GER, l1BlockHash.Bytes(), ger.Bytes())
}

func (db *HermezDbReader) GetGerForL1BlockHash(l1BlockHash common.Hash) (common.Hash, error) {
	bytes, err := db.tx.GetOne(L1_BLOCK_HASH_GER, l1BlockHash.Bytes())
	if err != nil {
		return common.Hash{}, err
	}

	return common.BytesToHash(bytes), nil
}

func (db *HermezDb) DeleteL1BlockHashGers(l1BlockHashes *[]common.Hash) error {
	for _, l1BlockHash := range *l1BlockHashes {
		err := db.tx.Delete(L1_BLOCK_HASH_GER, l1BlockHash.Bytes())
		if err != nil {
			return err
		}
	}

	return nil
}

func (db *HermezDb) WriteL1BlockHash(l1BlockHash common.Hash) error {
	return db.tx.Put(L1_BLOCK_HASHES, l1BlockHash.Bytes(), []byte{1})
}

func (db *HermezDbReader) CheckL1BlockHashWritten(l1BlockHash common.Hash) (bool, error) {
	bytes, err := db.tx.GetOne(L1_BLOCK_HASHES, l1BlockHash.Bytes())
	if err != nil {
		return false, err
	}
	return len(bytes) > 0, nil
}

func (db *HermezDb) DeleteL1BlockHashes(l1BlockHashes *[]common.Hash) error {
	for _, l1BlockHash := range *l1BlockHashes {
		err := db.tx.Delete(L1_BLOCK_HASHES, l1BlockHash.Bytes())
		if err != nil {
			return err
		}
	}

	return nil
}

func (db *HermezDb) WriteBlockGlobalExitRoot(l2BlockNo uint64, ger common.Hash) error {
	return db.tx.Put(BLOCK_GLOBAL_EXIT_ROOTS, Uint64ToBytes(l2BlockNo), ger.Bytes())
}

func (db *HermezDbReader) GetBlockGlobalExitRoot(l2BlockNo uint64) (common.Hash, error) {
	bytes, err := db.tx.GetOne(BLOCK_GLOBAL_EXIT_ROOTS, Uint64ToBytes(l2BlockNo))
	if err != nil {
		return common.Hash{}, err
	}

	return common.BytesToHash(bytes), nil
}

// from and to are inclusive
func (db *HermezDbReader) GetBlockGlobalExitRoots(fromBlockNo, toBlockNo uint64) ([]common.Hash, error) {
	c, err := db.tx.Cursor(BLOCK_GLOBAL_EXIT_ROOTS)
	if err != nil {
		return nil, err
	}
	defer c.Close()

	var gers []common.Hash

	var k, v []byte

	for k, v, err = c.First(); k != nil; k, v, err = c.Next() {
		if err != nil {
			return nil, err
		}
		CurrentBlockNumber := BytesToUint64(k)
		if CurrentBlockNumber >= fromBlockNo && CurrentBlockNumber <= toBlockNo {
			h := common.BytesToHash(v)
			gers = append(gers, h)
		}
	}

	return gers, nil
}

func (db *HermezDb) WriteBlockL1BlockHash(l2BlockNo uint64, l1BlockHash common.Hash) error {
	return db.tx.Put(BLOCK_L1_BLOCK_HASHES, Uint64ToBytes(l2BlockNo), l1BlockHash.Bytes())
}

func (db *HermezDbReader) GetBlockL1BlockHash(l2BlockNo uint64) (common.Hash, error) {
	bytes, err := db.tx.GetOne(BLOCK_L1_BLOCK_HASHES, Uint64ToBytes(l2BlockNo))
	if err != nil {
		return common.Hash{}, err
	}

	return common.BytesToHash(bytes), nil
}

// from and to are inclusive
func (db *HermezDbReader) GetBlockL1BlockHashes(fromBlockNo, toBlockNo uint64) ([]common.Hash, error) {
	c, err := db.tx.Cursor(BLOCK_L1_BLOCK_HASHES)
	if err != nil {
		return nil, err
	}
	defer c.Close()

	var l1BlockHashes []common.Hash

	var k, v []byte

	for k, v, err = c.First(); k != nil; k, v, err = c.Next() {
		if err != nil {
			return nil, err
		}
		CurrentBlockNumber := BytesToUint64(k)
		if CurrentBlockNumber >= fromBlockNo && CurrentBlockNumber <= toBlockNo {
			h := common.BytesToHash(v)
			l1BlockHashes = append(l1BlockHashes, h)
		}
	}

	return l1BlockHashes, nil
}

func (db *HermezDb) WriteBatchGlobalExitRoot(batchNumber uint64, ger dstypes.GerUpdate) error {
	return db.tx.Put(GLOBAL_EXIT_ROOTS_BATCHES, Uint64ToBytes(batchNumber), ger.EncodeToBytes())
}

func (db *HermezDbReader) GetBatchGlobalExitRoots(fromBatchNum, toBatchNum uint64) (*[]dstypes.GerUpdate, error) {
	c, err := db.tx.Cursor(GLOBAL_EXIT_ROOTS_BATCHES)
	if err != nil {
		return nil, err
	}
	defer c.Close()

	var gers []dstypes.GerUpdate
	var k, v []byte

	for k, v, err = c.First(); k != nil; k, v, err = c.Next() {
		if err != nil {
			break
		}
		currentBatchNo := BytesToUint64(k)
		if currentBatchNo >= fromBatchNum && currentBatchNo <= toBatchNum {
			gerUpdate, err := dstypes.DecodeGerUpdate(v)
			if err != nil {
				return nil, err
			}
			gers = append(gers, *gerUpdate)
		}
	}

	return &gers, err
}

func (db *HermezDbReader) GetBatchGlobalExitRoot(batchNum uint64) (*dstypes.GerUpdate, error) {
	gerUpdateBytes, err := db.tx.GetOne(GLOBAL_EXIT_ROOTS_BATCHES, Uint64ToBytes(batchNum))
	if err != nil {
		return nil, err
	}
	if len(gerUpdateBytes) == 0 {
		// no ger update for this batch
		return nil, nil
	}
	gerUpdate, err := dstypes.DecodeGerUpdate(gerUpdateBytes)
	if err != nil {
		return nil, err
	}
	return gerUpdate, nil
}

func (db *HermezDb) DeleteBatchGlobalExitRoots(fromBatchNum uint64) error {
	c, err := db.tx.Cursor(GLOBAL_EXIT_ROOTS_BATCHES)
	if err != nil {
		return err
	}
	defer c.Close()

	k, _, err := c.Last()
	if err != nil {
		return err
	}
	if k == nil {
		return nil
	}
	lastBatchNum := BytesToUint64(k)
	return db.deleteFromBucketWithUintKeysRange(GLOBAL_EXIT_ROOTS_BATCHES, fromBatchNum, lastBatchNum)
}

func (db *HermezDb) DeleteBlockGlobalExitRoots(fromBlockNum, toBlockNum uint64) error {
	return db.deleteFromBucketWithUintKeysRange(BLOCK_GLOBAL_EXIT_ROOTS, fromBlockNum, toBlockNum)
}

func (db *HermezDb) DeleteBlockL1BlockHashes(fromBlockNum, toBlockNum uint64) error {
	return db.deleteFromBucketWithUintKeysRange(BLOCK_L1_BLOCK_HASHES, fromBlockNum, toBlockNum)
}

func (db *HermezDb) DeleteBlockL1InfoTreeIndexes(fromBlockNum, toBlockNum uint64) error {
	return db.deleteFromBucketWithUintKeysRange(BLOCK_L1_INFO_TREE_INDEX, fromBlockNum, toBlockNum)
}

// from and to are inclusive
func (db *HermezDb) DeleteBlockBatches(fromBlockNum, toBlockNum uint64) error {
	return db.deleteFromBucketWithUintKeysRange(BLOCKBATCHES, fromBlockNum, toBlockNum)
}

func (db *HermezDb) deleteFromBucketWithUintKeysRange(bucket string, fromBlockNum, toBlockNum uint64) error {
	for i := fromBlockNum; i <= toBlockNum; i++ {
		err := db.tx.Delete(bucket, Uint64ToBytes(i))
		if err != nil {
			return err
		}
	}

	return nil
}

func (db *HermezDbReader) GetForkId(batchNo uint64) (uint64, error) {
	c, err := db.tx.Cursor(FORKIDS)
	if err != nil {
		return 0, err
	}
	defer c.Close()

	var forkId uint64 = 0
	var k, v []byte

	for k, v, err = c.First(); k != nil; k, v, err = c.Next() {
		if err != nil {
			break
		}
		currentBatchNo := BytesToUint64(k)
		if currentBatchNo <= batchNo {
			forkId = BytesToUint64(v)
		} else {
			break
		}
	}

	return forkId, err
}

func (db *HermezDb) WriteForkId(batchNo, forkId uint64) error {
	return db.tx.Put(FORKIDS, Uint64ToBytes(batchNo), Uint64ToBytes(forkId))
}

func (db *HermezDbReader) GetForkIdBlock(forkId uint64) (uint64, bool, error) {
	c, err := db.tx.Cursor(FORKID_BLOCK)
	if err != nil {
		return 0, false, err
	}
	defer c.Close()

	var blockNum uint64 = 0
	var k, v []byte
	found := false

	for k, v, err = c.First(); k != nil; k, v, err = c.Next() {
		if err != nil {
			break
		}
		currentForkId := BytesToUint64(k)
		if currentForkId == forkId {
			blockNum = BytesToUint64(v)
			log.Debug(fmt.Sprintf("[HermezDbReader] Got block num %d for forkId %d", blockNum, forkId))
			found = true
			break
		} else {
			continue
		}
	}

	return blockNum, found, err
}

func (db *HermezDb) DeleteForkIdBlock(fromBlockNo, toBlockNo uint64) error {
	return db.deleteFromBucketWithUintKeysRange(FORKID_BLOCK, fromBlockNo, toBlockNo)
}

func (db *HermezDb) WriteForkIdBlockOnce(forkId, blockNum uint64) error {
	tempBlockNum, _, err := db.GetForkIdBlock(forkId)
	if err != nil {
		log.Error(fmt.Sprintf("[HermezDb] Error getting forkIdBlock: %v", err))
		return err
	}
	if tempBlockNum != 0 {
		log.Error(fmt.Sprintf("[HermezDb] Fork id block already exists: %d, block:%v, set db failed.", forkId, tempBlockNum))
		return nil
	}
	return db.tx.Put(FORKID_BLOCK, Uint64ToBytes(forkId), Uint64ToBytes(blockNum))
}

func (db *HermezDb) DeleteForkIds(fromBatchNum, toBatchNum uint64) error {
	return db.deleteFromBucketWithUintKeysRange(FORKIDS, fromBatchNum, toBatchNum)
}

func (db *HermezDb) WriteEffectiveGasPricePercentage(txHash common.Hash, txPricePercentage uint8) error {
	return db.tx.Put(TX_PRICE_PERCENTAGE, txHash.Bytes(), Uint8ToBytes(txPricePercentage))
}

func (db *HermezDbReader) GetEffectiveGasPricePercentage(txHash common.Hash) (uint8, error) {
	data, err := db.tx.GetOne(TX_PRICE_PERCENTAGE, txHash.Bytes())
	if err != nil {
		return 0, err
	}

	return BytesToUint8(data), nil
}

func (db *HermezDb) DeleteEffectiveGasPricePercentages(txHashes *[]common.Hash) error {
	for _, txHash := range *txHashes {
		err := db.tx.Delete(TX_PRICE_PERCENTAGE, txHash.Bytes())
		if err != nil {
			return err
		}
	}

	return nil
}

func (db *HermezDb) WriteStateRoot(l2BlockNo uint64, rpcRoot common.Hash) error {
	return db.tx.Put(STATE_ROOTS, Uint64ToBytes(l2BlockNo), rpcRoot.Bytes())
}

func (db *HermezDbReader) GetStateRoot(l2BlockNo uint64) (common.Hash, error) {
	data, err := db.tx.GetOne(STATE_ROOTS, Uint64ToBytes(l2BlockNo))
	if err != nil {
		return common.Hash{}, err
	}

	return common.BytesToHash(data), nil
}

func (db *HermezDb) DeleteStateRoots(fromBlockNo, toBlockNo uint64) error {
	return db.deleteFromBucketWithUintKeysRange(STATE_ROOTS, fromBlockNo, toBlockNo)
}
func (db *HermezDb) WriteIntermediateTxStateRoot(l2BlockNo uint64, txHash common.Hash, rpcRoot common.Hash) error {
	numberBytes := Uint64ToBytes(l2BlockNo)
	key := append(numberBytes, txHash.Bytes()...)

	return db.tx.Put(INTERMEDIATE_TX_STATEROOTS, key, rpcRoot.Bytes())
}

func (db *HermezDbReader) GetIntermediateTxStateRoot(l2BlockNo uint64, txHash common.Hash) (common.Hash, error) {
	numberBytes := Uint64ToBytes(l2BlockNo)
	key := append(numberBytes, txHash.Bytes()...)
	data, err := db.tx.GetOne(INTERMEDIATE_TX_STATEROOTS, key)
	if err != nil {
		return common.Hash{}, err
	}

	return common.BytesToHash(data), nil
}

func (db *HermezDb) DeleteIntermediateTxStateRoots(fromBlockNo, toBlockNo uint64) error {
	c, err := db.tx.Cursor(INTERMEDIATE_TX_STATEROOTS)
	if err != nil {
		return err
	}
	defer c.Close()

	var k []byte
	for k, _, err = c.First(); k != nil; k, _, err = c.Next() {
		if err != nil {
			break
		}

		blockNum := BytesToUint64(k[:8])
		if blockNum >= fromBlockNo && blockNum <= toBlockNo {
			err := db.tx.Delete(INTERMEDIATE_TX_STATEROOTS, k)
			if err != nil {
				return err
			}
		}
	}

	return nil
}

func (db *HermezDb) WriteL1InfoTreeUpdate(update *types.L1InfoTreeUpdate) error {
	marshalled := update.Marshall()
	idx := Uint64ToBytes(update.Index)
	return db.tx.Put(L1_INFO_TREE_UPDATES, idx, marshalled)
}

func (db *HermezDb) WriteL1InfoTreeUpdateToGer(update *types.L1InfoTreeUpdate) error {
	marshalled := update.Marshall()
	return db.tx.Put(L1_INFO_TREE_UPDATES_BY_GER, update.GER.Bytes(), marshalled)
}

func (db *HermezDbReader) GetL1InfoTreeUpdateByGer(ger common.Hash) (*types.L1InfoTreeUpdate, error) {
	data, err := db.tx.GetOne(L1_INFO_TREE_UPDATES_BY_GER, ger.Bytes())
	if err != nil {
		return nil, err
	}
	if len(data) == 0 {
		return nil, nil
	}
	update := &types.L1InfoTreeUpdate{}
	update.Unmarshall(data)
	return update, nil
}

func (db *HermezDbReader) GetL1InfoTreeUpdate(idx uint64) (*types.L1InfoTreeUpdate, error) {
	data, err := db.tx.GetOne(L1_INFO_TREE_UPDATES, Uint64ToBytes(idx))
	if err != nil {
		return nil, err
	}
	if len(data) == 0 {
		return nil, nil
	}
	update := &types.L1InfoTreeUpdate{}
	update.Unmarshall(data)
	return update, nil
}

func (db *HermezDbReader) GetLatestL1InfoTreeUpdate() (*types.L1InfoTreeUpdate, bool, error) {
	cursor, err := db.tx.Cursor(L1_INFO_TREE_UPDATES)
	if err != nil {
		return nil, false, err
	}
	defer cursor.Close()

	count, err := cursor.Count()
	if err != nil {
		return nil, false, err
	}
	if count == 0 {
		return nil, false, nil
	}

	_, v, err := cursor.Last()
	if err != nil {
		return nil, false, err
	}
	if len(v) == 0 {
		return nil, false, nil
	}

	result := &types.L1InfoTreeUpdate{}
	result.Unmarshall(v)
	return result, true, nil
}

func (db *HermezDb) WriteBlockL1InfoTreeIndex(blockNumber uint64, l1Index uint64) error {
	k := Uint64ToBytes(blockNumber)
	v := Uint64ToBytes(l1Index)
	return db.tx.Put(BLOCK_L1_INFO_TREE_INDEX, k, v)
}

func (db *HermezDbReader) GetBlockL1InfoTreeIndex(blockNumber uint64) (uint64, error) {
	v, err := db.tx.GetOne(BLOCK_L1_INFO_TREE_INDEX, Uint64ToBytes(blockNumber))
	if err != nil {
		return 0, err
	}
	return BytesToUint64(v), nil
}

func (db *HermezDb) WriteL1InjectedBatch(batch *types.L1InjectedBatch) error {
	var nextIndex uint64 = 0

	// get the next index for the write
	cursor, err := db.tx.Cursor(L1_INJECTED_BATCHES)
	if err != nil {
		return err
	}

	count, err := cursor.Count()
	if err != nil {
		return err
	}

	if count > 0 {
		nextIndex = count + 1
	}

	k := Uint64ToBytes(nextIndex)
	v := batch.Marshall()
	return db.tx.Put(L1_INJECTED_BATCHES, k, v)
}

func (db *HermezDbReader) GetL1InjectedBatch(index uint64) (*types.L1InjectedBatch, error) {
	k := Uint64ToBytes(index)
	v, err := db.tx.GetOne(L1_INJECTED_BATCHES, k)
	if err != nil {
		return nil, err
	}
	ib := new(types.L1InjectedBatch)
	err = ib.Unmarshall(v)
	if err != nil {
		return nil, err
	}
	return ib, nil
}

func (db *HermezDb) WriteBlockInfoRoot(blockNumber uint64, root common.Hash) error {
	k := Uint64ToBytes(blockNumber)
	return db.tx.Put(BLOCK_INFO_ROOTS, k, root.Bytes())
}

func (db *HermezDbReader) GetBlockInfoRoot(blockNumber uint64) (common.Hash, error) {
	k := Uint64ToBytes(blockNumber)
	data, err := db.tx.GetOne(BLOCK_INFO_ROOTS, k)
	if err != nil {
		return common.Hash{}, err
	}
	res := common.BytesToHash(data)
	return res, nil
}

func (db *HermezDb) WriteWitness(batchNumber uint64, witness []byte) error {
	return db.tx.Put(BATCH_WITNESSES, Uint64ToBytes(batchNumber), witness)
}

func (db *HermezDbReader) GetWitness(batchNumber uint64) ([]byte, error) {
	v, err := db.tx.GetOne(BATCH_WITNESSES, Uint64ToBytes(batchNumber))
	if err != nil {
		return nil, err
	}
	return v, nil
}

func (db *HermezDb) WriteBatchCounters(batchNumber uint64, counters map[string]int) error {
	countersJson, err := json.Marshal(counters)
	if err != nil {
		return err
	}
	return db.tx.Put(BATCH_COUNTERS, Uint64ToBytes(batchNumber), countersJson)
}

func (db *HermezDbReader) GetBatchCounters(batchNumber uint64) (map[string]int, error) {
	v, err := db.tx.GetOne(BATCH_COUNTERS, Uint64ToBytes(batchNumber))
	if err != nil {
		return nil, err
	}
	var countersMap map[string]int
	err = json.Unmarshal(v, &countersMap)
	if err != nil {
		return nil, err
	}

	return countersMap, nil
}

// WriteL1BatchData stores the data for a given L1 batch number
// coinbase = 20 bytes
// batchL2Data = remaining
func (db *HermezDb) WriteL1BatchData(batchNumber uint64, data []byte) error {
	k := Uint64ToBytes(batchNumber)
	return db.tx.Put(L1_BATCH_DATA, k, data)
}

// GetL1BatchData returns the data stored for a given L1 batch number
// coinbase = 20 bytes
// batchL2Data = remaining
func (db *HermezDbReader) GetL1BatchData(batchNumber uint64) ([]byte, error) {
	k := Uint64ToBytes(batchNumber)
	return db.tx.GetOne(L1_BATCH_DATA, k)
}

func (db *HermezDbReader) GetLastL1BatchData() (uint64, error) {
	c, err := db.tx.Cursor(L1_BATCH_DATA)
	if err != nil {
		return 0, err
	}

	k, _, err := c.Last()
	if err != nil {
		return 0, err
	}

	return BytesToUint64(k), nil
}

<<<<<<< HEAD
func (db *HermezDb) WriteInnerTxs(txHash common.Hash, innerTxs []byte) error {
	return db.tx.Put(INNER_TX, txHash.Bytes(), innerTxs)
}

func (db *HermezDbReader) GetInnerTxs(txHash common.Hash) ([]byte, error) {
	data, err := db.tx.GetOne(INNER_TX, txHash.Bytes())
	if err != nil {
		return nil, err
	}

	return data, nil
=======
func (db *HermezDb) WriteL1InfoTreeHighestBlock(blockNumber uint64) error {
	return db.tx.Put(L1_INFO_TREE_HIGHEST_BLOCK, []byte{}, Uint64ToBytes(blockNumber))
}

func (db *HermezDbReader) GetL1InfoTreeHighestBlock() (uint64, error) {
	data, err := db.tx.GetOne(L1_INFO_TREE_HIGHEST_BLOCK, []byte{})
	if err != nil {
		return 0, err
	}
	return BytesToUint64(data), nil
}

func (db *HermezDb) WriteLatestUsedGer(batchNo uint64, ger common.Hash) error {
	batchBytes := Uint64ToBytes(batchNo)
	return db.tx.Put(LATEST_USED_GER, batchBytes, ger.Bytes())
}

func (db *HermezDbReader) GetLatestUsedGer() (uint64, common.Hash, error) {
	c, err := db.tx.Cursor(LATEST_USED_GER)
	if err != nil {
		return 0, common.Hash{}, err
	}

	k, v, err := c.Last()
	if err != nil {
		return 0, common.Hash{}, err
	}

	batchNo := BytesToUint64(k)
	ger := common.BytesToHash(v)

	return batchNo, ger, nil
}

func (db *HermezDb) TruncateLatestUsedGers(fromBatch uint64) error {
	latestBatch, _, err := db.GetLatestUsedGer()
	if err != nil {
		return err
	}

	for i := fromBatch; i <= latestBatch; i++ {
		err := db.tx.Delete(LATEST_USED_GER, Uint64ToBytes(i))
		if err != nil {
			return err
		}

	}

	return nil
>>>>>>> bc0d9c54
}<|MERGE_RESOLUTION|>--- conflicted
+++ resolved
@@ -7,10 +7,6 @@
 	"github.com/gateway-fm/cdk-erigon-lib/kv"
 
 	"encoding/json"
-<<<<<<< HEAD
-=======
-
->>>>>>> bc0d9c54
 	dstypes "github.com/ledgerwatch/erigon/zk/datastream/types"
 	"github.com/ledgerwatch/erigon/zk/types"
 	"github.com/ledgerwatch/log/v3"
@@ -38,13 +34,10 @@
 const BATCH_WITNESSES = "hermez_batch_witnesses"                       // batch number -> witness
 const BATCH_COUNTERS = "hermez_batch_counters"                         // batch number -> counters
 const L1_BATCH_DATA = "l1_batch_data"                                  // batch number -> l1 batch data from transaction call data
-<<<<<<< HEAD
-const INNER_TX = "hermez_inner_tx"                                     // txHash -> inner tx
-=======
 const L1_INFO_TREE_HIGHEST_BLOCK = "l1_info_tree_highest_block"        // highest l1 block number found with L1 info tree updates
 const REUSED_L1_INFO_TREE_INDEX = "reused_l1_info_tree_index"          // block number => const 1
 const LATEST_USED_GER = "latest_used_ger"                              // batch number -> GER latest used GER
->>>>>>> bc0d9c54
+const INNER_TX = "hermez_inner_tx"                                     // txHash -> inner tx
 
 type HermezDb struct {
 	tx kv.RwTx
@@ -1086,19 +1079,6 @@
 	return BytesToUint64(k), nil
 }
 
-<<<<<<< HEAD
-func (db *HermezDb) WriteInnerTxs(txHash common.Hash, innerTxs []byte) error {
-	return db.tx.Put(INNER_TX, txHash.Bytes(), innerTxs)
-}
-
-func (db *HermezDbReader) GetInnerTxs(txHash common.Hash) ([]byte, error) {
-	data, err := db.tx.GetOne(INNER_TX, txHash.Bytes())
-	if err != nil {
-		return nil, err
-	}
-
-	return data, nil
-=======
 func (db *HermezDb) WriteL1InfoTreeHighestBlock(blockNumber uint64) error {
 	return db.tx.Put(L1_INFO_TREE_HIGHEST_BLOCK, []byte{}, Uint64ToBytes(blockNumber))
 }
@@ -1148,5 +1128,17 @@
 	}
 
 	return nil
->>>>>>> bc0d9c54
+}
+
+func (db *HermezDb) WriteInnerTxs(txHash common.Hash, innerTxs []byte) error {
+	return db.tx.Put(INNER_TX, txHash.Bytes(), innerTxs)
+}
+
+func (db *HermezDbReader) GetInnerTxs(txHash common.Hash) ([]byte, error) {
+	data, err := db.tx.GetOne(INNER_TX, txHash.Bytes())
+	if err != nil {
+		return nil, err
+	}
+
+	return data, nil
 }