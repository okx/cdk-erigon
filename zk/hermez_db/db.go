package hermez_db

import (
	"errors"
	"fmt"
	"math"

	"github.com/gateway-fm/cdk-erigon-lib/common"
	"github.com/gateway-fm/cdk-erigon-lib/kv"

	"encoding/json"

	dstypes "github.com/ledgerwatch/erigon/zk/datastream/types"
	"github.com/ledgerwatch/erigon/zk/types"
	"github.com/ledgerwatch/log/v3"
)

const L1VERIFICATIONS = "hermez_l1Verifications"                       // l1blockno, batchno -> l1txhash
const L1SEQUENCES = "hermez_l1Sequences"                               // l1blockno, batchno -> l1txhash
const FORKIDS = "hermez_forkIds"                                       // batchNo -> forkId
const FORKID_BLOCK = "hermez_forkIdBlock"                              // forkId -> startBlock
const BLOCKBATCHES = "hermez_blockBatches"                             // l2blockno -> batchno
const GLOBAL_EXIT_ROOTS = "hermez_globalExitRootsSaved"                // GER -> true
const BLOCK_GLOBAL_EXIT_ROOTS = "hermez_globalExitRoots"               // l2blockno -> GER
const GLOBAL_EXIT_ROOTS_BATCHES = "hermez_globalExitRoots_batches"     // batchkno -> GER
const TX_PRICE_PERCENTAGE = "hermez_txPricePercentage"                 // txHash -> txPricePercentage
const STATE_ROOTS = "hermez_stateRoots"                                // l2blockno -> stateRoot
const L1_INFO_TREE_UPDATES = "l1_info_tree_updates"                    // index -> L1InfoTreeUpdate
const L1_INFO_TREE_UPDATES_BY_GER = "l1_info_tree_updates_by_ger"      // GER -> L1InfoTreeUpdate
const BLOCK_L1_INFO_TREE_INDEX = "block_l1_info_tree_index"            // block number -> l1 info tree index
const L1_INJECTED_BATCHES = "l1_injected_batches"                      // index increasing by 1 -> injected batch for the start of the chain
const BLOCK_INFO_ROOTS = "block_info_roots"                            // block number -> block info root hash
const L1_BLOCK_HASHES = "l1_block_hashes"                              // l1 block hash -> true
const BLOCK_L1_BLOCK_HASHES = "block_l1_block_hashes"                  // block number -> l1 block hash
const L1_BLOCK_HASH_GER = "l1_block_hash_ger"                          // l1 block hash -> GER
const INTERMEDIATE_TX_STATEROOTS = "hermez_intermediate_tx_stateRoots" // l2blockno -> stateRoot
const BATCH_WITNESSES = "hermez_batch_witnesses"                       // batch number -> witness
const BATCH_COUNTERS = "hermez_batch_counters"                         // batch number -> counters
const L1_BATCH_DATA = "l1_batch_data"                                  // batch number -> l1 batch data from transaction call data
const L1_INFO_TREE_HIGHEST_BLOCK = "l1_info_tree_highest_block"        // highest l1 block number found with L1 info tree updates
const REUSED_L1_INFO_TREE_INDEX = "reused_l1_info_tree_index"          // block number => const 1
const LATEST_USED_GER = "latest_used_ger"                              // batch number -> GER latest used GER
const BATCH_BLOCKS = "batch_blocks"                                    // batch number -> block numbers (concatenated together)
const SMT_DEPTHS = "smt_depths"                                        // block number -> smt depth
const L1_INFO_LEAVES = "l1_info_leaves"                                // l1 info tree index -> l1 info tree leaf
const L1_INFO_ROOTS = "l1_info_roots"                                  // root hash -> l1 info tree index
const INVALID_BATCHES = "invalid_batches"                              // batch number -> true
const LOCAL_EXIT_ROOTS = "local_exit_roots"                            // l2 block number -> local exit root

type HermezDb struct {
	tx kv.RwTx
	*HermezDbReader
}

// HermezDbReader represents a reader for the HermezDb database.  It has no write functions and is embedded into the
// HermezDb type for read operations.
type HermezDbReader struct {
	tx kv.Tx
}

func NewHermezDbReader(tx kv.Tx) *HermezDbReader {
	return &HermezDbReader{tx}
}

func NewHermezDb(tx kv.RwTx) *HermezDb {
	db := &HermezDb{tx: tx}
	db.HermezDbReader = NewHermezDbReader(tx)

	return db
}

func CreateHermezBuckets(tx kv.RwTx) error {
	tables := []string{
		L1VERIFICATIONS,
		L1SEQUENCES,
		FORKIDS,
		FORKID_BLOCK,
		BLOCKBATCHES,
		GLOBAL_EXIT_ROOTS,
		BLOCK_GLOBAL_EXIT_ROOTS,
		GLOBAL_EXIT_ROOTS_BATCHES,
		TX_PRICE_PERCENTAGE,
		STATE_ROOTS,
		L1_INFO_TREE_UPDATES,
		L1_INFO_TREE_UPDATES_BY_GER,
		BLOCK_L1_INFO_TREE_INDEX,
		L1_INJECTED_BATCHES,
		BLOCK_INFO_ROOTS,
		L1_BLOCK_HASHES,
		BLOCK_L1_BLOCK_HASHES,
		L1_BLOCK_HASH_GER,
		INTERMEDIATE_TX_STATEROOTS,
		BATCH_WITNESSES,
		BATCH_COUNTERS,
		L1_BATCH_DATA,
		L1_INFO_TREE_HIGHEST_BLOCK,
		REUSED_L1_INFO_TREE_INDEX,
		LATEST_USED_GER,
		BATCH_BLOCKS,
		SMT_DEPTHS,
		L1_INFO_LEAVES,
		L1_INFO_ROOTS,
		INVALID_BATCHES,
<<<<<<< HEAD
		INNER_TX,
=======
		LOCAL_EXIT_ROOTS,
>>>>>>> 39cb8b3e
	}
	for _, t := range tables {
		if err := tx.CreateBucket(t); err != nil {
			return err
		}
	}
	return nil
}

func (db *HermezDbReader) GetBatchNoByL2Block(l2BlockNo uint64) (uint64, error) {
	c, err := db.tx.Cursor(BLOCKBATCHES)
	if err != nil {
		return 0, err
	}
	defer c.Close()

	k, v, err := c.Seek(Uint64ToBytes(l2BlockNo))
	if err != nil {
		return 0, err
	}

	if k == nil {
		return 0, nil
	}

	if BytesToUint64(k) != l2BlockNo {
		return 0, nil
	}

	return BytesToUint64(v), nil
}

func (db *HermezDbReader) CheckBatchNoByL2Block(l2BlockNo uint64) (uint64, bool, error) {
	c, err := db.tx.Cursor(BLOCKBATCHES)
	if err != nil {
		return 0, false, err
	}
	defer c.Close()

	k, v, err := c.Seek(Uint64ToBytes(l2BlockNo))
	if err != nil {
		return 0, false, err
	}
	if k == nil {
		return 0, false, nil
	}
	if BytesToUint64(k) != l2BlockNo {
		return 0, false, nil
	}
	return BytesToUint64(v), true, nil
}

func (db *HermezDbReader) GetL2BlockNosByBatch(batchNo uint64) ([]uint64, error) {
	v, err := db.tx.GetOne(BATCH_BLOCKS, Uint64ToBytes(batchNo))
	if err != nil {
		return nil, err
	}

	blocks := parseConcatenatedBlockNumbers(v)

	return blocks, nil
}

func parseConcatenatedBlockNumbers(v []byte) []uint64 {
	count := len(v) / 8
	blocks := make([]uint64, count)
	for i := 0; i < count; i++ {
		blocks[i] = BytesToUint64(v[i*8 : (i+1)*8])
	}
	return blocks
}

func (db *HermezDbReader) GetLatestDownloadedBatchNo() (uint64, error) {
	c, err := db.tx.Cursor(BLOCKBATCHES)
	if err != nil {
		return 0, err
	}
	defer c.Close()

	_, v, err := c.Last()
	if err != nil {
		return 0, err
	}
	return BytesToUint64(v), nil
}

func (db *HermezDbReader) GetHighestBlockInBatch(batchNo uint64) (uint64, error) {
	blocks, err := db.GetL2BlockNosByBatch(batchNo)
	if err != nil {
		return 0, err
	}

	max := uint64(0)
	for _, block := range blocks {
		if block > max {
			max = block
		}
	}

	return max, nil
}

func (db *HermezDbReader) GetLowestBlockInBatch(batchNo uint64) (blockNo uint64, found bool, err error) {
	blocks, err := db.GetL2BlockNosByBatch(batchNo)
	if err != nil {
		return 0, false, err
	}

	if len(blocks) == 0 {
		return 0, false, nil
	}

	min := uint64(0)
	for _, block := range blocks {
		if block < min || min == 0 {
			min = block
		}
	}

	return min, true, nil
}

func (db *HermezDbReader) GetHighestVerifiedBlockNo() (uint64, error) {
	v, err := db.GetLatestVerification()
	if err != nil {
		return 0, err
	}

	if v == nil {
		return 0, nil
	}

	blockNo, err := db.GetHighestBlockInBatch(v.BatchNo)
	if err != nil {
		return 0, err
	}

	return blockNo, nil
}

func (db *HermezDbReader) GetVerificationByL2BlockNo(blockNo uint64) (*types.L1BatchInfo, error) {
	batchNo, err := db.GetBatchNoByL2Block(blockNo)
	if err != nil {
		return nil, err
	}
	log.Debug(fmt.Sprintf("[HermezDbReader] GetVerificationByL2BlockNo: blockNo %d, batchNo %d", blockNo, batchNo))

	return db.GetVerificationByBatchNo(batchNo)
}

func (db *HermezDbReader) GetSequenceByL1Block(l1BlockNo uint64) (*types.L1BatchInfo, error) {
	return db.getByL1Block(L1SEQUENCES, l1BlockNo)
}

func (db *HermezDbReader) GetSequenceByBatchNo(batchNo uint64) (*types.L1BatchInfo, error) {
	return db.getByBatchNo(L1SEQUENCES, batchNo)
}

func (db *HermezDbReader) GetVerificationByL1Block(l1BlockNo uint64) (*types.L1BatchInfo, error) {
	return db.getByL1Block(L1VERIFICATIONS, l1BlockNo)
}

func (db *HermezDbReader) GetVerificationByBatchNo(batchNo uint64) (*types.L1BatchInfo, error) {
	return db.getByBatchNo(L1VERIFICATIONS, batchNo)
}

func (db *HermezDbReader) getByL1Block(table string, l1BlockNo uint64) (*types.L1BatchInfo, error) {
	c, err := db.tx.Cursor(table)
	if err != nil {
		return nil, err
	}
	defer c.Close()

	var k, v []byte
	for k, v, err = c.First(); k != nil; k, v, err = c.Next() {
		if err != nil {
			return nil, err
		}

		l1Block, batchNo, err := SplitKey(k)
		if err != nil {
			return nil, err
		}

		if l1Block == l1BlockNo {
			if len(v) != 96 && len(v) != 64 {
				return nil, fmt.Errorf("invalid hash length")
			}

			l1TxHash := common.BytesToHash(v[:32])
			stateRoot := common.BytesToHash(v[32:64])

			return &types.L1BatchInfo{
				BatchNo:   batchNo,
				L1BlockNo: l1Block,
				StateRoot: stateRoot,
				L1TxHash:  l1TxHash,
			}, nil
		}
	}

	return nil, nil
}

func (db *HermezDbReader) getByBatchNo(table string, batchNo uint64) (*types.L1BatchInfo, error) {
	c, err := db.tx.Cursor(table)
	if err != nil {
		return nil, err
	}
	defer c.Close()

	var k, v []byte
	for k, v, err = c.First(); k != nil; k, v, err = c.Next() {
		if err != nil {
			return nil, err
		}

		l1Block, batch, err := SplitKey(k)
		if err != nil {
			return nil, err
		}

		if batch == batchNo {
			if len(v) != 96 && len(v) != 64 {
				return nil, fmt.Errorf("invalid hash length")
			}

			l1TxHash := common.BytesToHash(v[:32])
			stateRoot := common.BytesToHash(v[32:64])
			var l1InfoRoot common.Hash
			if len(v) > 64 {
				l1InfoRoot = common.BytesToHash(v[64:])
			}

			return &types.L1BatchInfo{
				BatchNo:    batchNo,
				L1BlockNo:  l1Block,
				StateRoot:  stateRoot,
				L1TxHash:   l1TxHash,
				L1InfoRoot: l1InfoRoot,
			}, nil
		}
	}

	return nil, nil
}

func (db *HermezDbReader) GetLatestSequence() (*types.L1BatchInfo, error) {
	return db.getLatest(L1SEQUENCES)
}

func (db *HermezDbReader) GetLatestVerification() (*types.L1BatchInfo, error) {
	return db.getLatest(L1VERIFICATIONS)
}

func (db *HermezDbReader) getLatest(table string) (*types.L1BatchInfo, error) {
	c, err := db.tx.Cursor(table)
	if err != nil {
		return nil, err
	}
	defer c.Close()

	var l1BlockNo, batchNo uint64
	var value []byte
	for k, v, err := c.First(); k != nil; k, v, err = c.Next() {
		if err != nil {
			return nil, err
		}

		tmpL1BlockNo, tmpBatchNo, err := SplitKey(k)
		if err != nil {
			return nil, err
		}

		if tmpBatchNo > batchNo {
			l1BlockNo = tmpL1BlockNo
			batchNo = tmpBatchNo
			value = v
		}
	}

	if len(value) != 96 && len(value) != 64 {
		return nil, fmt.Errorf("invalid hash length")
	}

	l1TxHash := common.BytesToHash(value[:32])
	stateRoot := common.BytesToHash(value[32:64])
	var l1InfoRoot common.Hash
	if len(value) > 64 {
		l1InfoRoot = common.BytesToHash(value[64:])
	}

	return &types.L1BatchInfo{
		BatchNo:    batchNo,
		L1BlockNo:  l1BlockNo,
		L1TxHash:   l1TxHash,
		StateRoot:  stateRoot,
		L1InfoRoot: l1InfoRoot,
	}, nil
}

func (db *HermezDb) WriteSequence(l1BlockNo, batchNo uint64, l1TxHash, stateRoot common.Hash) error {
	val := append(l1TxHash.Bytes(), stateRoot.Bytes()...)
	return db.tx.Put(L1SEQUENCES, ConcatKey(l1BlockNo, batchNo), val)
}

func (db *HermezDb) TruncateSequences(l2BlockNo uint64) error {
	batchNo, err := db.GetBatchNoByL2Block(l2BlockNo)
	if err != nil {
		return err
	}
	if batchNo == 0 {
		return nil
	}

	latestSeq, err := db.GetLatestSequence()
	if err != nil {
		return err
	}

	if latestSeq == nil {
		return nil
	}

	if latestSeq.BatchNo <= batchNo {
		return nil
	}

	for i := latestSeq.BatchNo; i > batchNo; i-- {
		seq, err := db.GetSequenceByBatchNo(i)
		if err != nil {
			return err
		}
		if seq == nil {
			continue
		}
		// delete seq
		err = db.tx.Delete(L1SEQUENCES, ConcatKey(seq.L1BlockNo, seq.BatchNo))
		if err != nil {
			return err
		}
	}

	return nil
}

func (db *HermezDb) WriteVerification(l1BlockNo, batchNo uint64, l1TxHash common.Hash, stateRoot common.Hash) error {
	return db.tx.Put(L1VERIFICATIONS, ConcatKey(l1BlockNo, batchNo), append(l1TxHash.Bytes(), stateRoot.Bytes()...))
}

func (db *HermezDb) TruncateVerifications(l2BlockNo uint64) error {
	batchNo, err := db.GetBatchNoByL2Block(l2BlockNo)
	if err != nil {
		return err
	}
	if batchNo == 0 {
		return nil
	}

	latestSeq, err := db.GetLatestVerification()
	if err != nil {
		return err
	}

	if latestSeq == nil {
		return nil
	}

	if latestSeq.BatchNo <= batchNo {
		return nil
	}

	for i := latestSeq.BatchNo; i > batchNo; i-- {
		ver, err := db.GetVerificationByBatchNo(i)
		if err != nil {
			return err
		}
		if ver == nil {
			continue
		}
		// delete seq
		err = db.tx.Delete(L1VERIFICATIONS, ConcatKey(ver.L1BlockNo, ver.BatchNo))
		if err != nil {
			return err
		}
	}

	return nil
}

func (db *HermezDb) WriteBlockBatch(l2BlockNo, batchNo uint64) error {
	// first store the block -> batch record
	err := db.tx.Put(BLOCKBATCHES, Uint64ToBytes(l2BlockNo), Uint64ToBytes(batchNo))
	if err != nil {
		return err
	}

	// now write the batch -> block record
	v, err := db.tx.GetOne(BATCH_BLOCKS, Uint64ToBytes(batchNo))
	if err != nil {
		return err
	}

	// parse out the block numbers we already have
	blocks := parseConcatenatedBlockNumbers(v)

	// now check that we don't already have this block number stored
	for _, b := range blocks {
		if b == l2BlockNo {
			return nil
		}
	}

	// otherwise append it and store it
	v = append(v, Uint64ToBytes(l2BlockNo)...)
	return db.tx.Put(BATCH_BLOCKS, Uint64ToBytes(batchNo), v)
}

func (db *HermezDb) TruncateBlockBatches(l2BlockNo uint64) error {
	batchNo, err := db.GetBatchNoByL2Block(l2BlockNo)
	if err != nil {
		return err
	}

	latestBatchNo, err := db.GetLatestDownloadedBatchNo()
	if err != nil {
		return err
	}

	if batchNo == 0 || latestBatchNo <= batchNo {
		return nil
	}

	for i := latestBatchNo; i > batchNo; i-- {
		err := db.tx.Delete(BLOCKBATCHES, Uint64ToBytes(i))
		if err != nil {
			return err
		}
	}

	return nil
}
func (db *HermezDb) WriteGlobalExitRoot(ger common.Hash) error {
	return db.tx.Put(GLOBAL_EXIT_ROOTS, ger.Bytes(), []byte{1})
}

func (db *HermezDbReader) CheckGlobalExitRootWritten(ger common.Hash) (bool, error) {
	bytes, err := db.tx.GetOne(GLOBAL_EXIT_ROOTS, ger.Bytes())
	if err != nil {
		return false, err
	}
	return len(bytes) > 0, nil
}

func (db *HermezDb) DeleteGlobalExitRoots(gers *[]common.Hash) error {
	for _, ger := range *gers {
		err := db.tx.Delete(GLOBAL_EXIT_ROOTS, ger.Bytes())
		if err != nil {
			return err
		}
	}

	return nil
}

func (db *HermezDb) WriteReusedL1InfoTreeIndex(blockNo uint64) error {
	return db.tx.Put(REUSED_L1_INFO_TREE_INDEX, Uint64ToBytes(blockNo), []byte{1})
}

func (db *HermezDbReader) GetReusedL1InfoTreeIndex(blockNo uint64) (bool, error) {
	bytes, err := db.tx.GetOne(REUSED_L1_INFO_TREE_INDEX, Uint64ToBytes(blockNo))
	if err != nil {
		return false, err
	}
	return len(bytes) > 0, nil
}

func (db *HermezDb) DeleteReusedL1InfoTreeIndexes(fromBlock, toBlock uint64) error {
	for i := fromBlock; i <= toBlock; i++ {
		err := db.tx.Delete(REUSED_L1_INFO_TREE_INDEX, Uint64ToBytes(i))
		if err != nil {
			return err
		}
	}

	return nil
}

func (db *HermezDb) WriteGerForL1BlockHash(l1BlockHash common.Hash, ger common.Hash) error {
	return db.tx.Put(L1_BLOCK_HASH_GER, l1BlockHash.Bytes(), ger.Bytes())
}

func (db *HermezDbReader) GetGerForL1BlockHash(l1BlockHash common.Hash) (common.Hash, error) {
	bytes, err := db.tx.GetOne(L1_BLOCK_HASH_GER, l1BlockHash.Bytes())
	if err != nil {
		return common.Hash{}, err
	}

	return common.BytesToHash(bytes), nil
}

func (db *HermezDb) DeleteL1BlockHashGers(l1BlockHashes *[]common.Hash) error {
	for _, l1BlockHash := range *l1BlockHashes {
		err := db.tx.Delete(L1_BLOCK_HASH_GER, l1BlockHash.Bytes())
		if err != nil {
			return err
		}
	}

	return nil
}

func (db *HermezDb) WriteL1BlockHash(l1BlockHash common.Hash) error {
	return db.tx.Put(L1_BLOCK_HASHES, l1BlockHash.Bytes(), []byte{1})
}

func (db *HermezDbReader) CheckL1BlockHashWritten(l1BlockHash common.Hash) (bool, error) {
	bytes, err := db.tx.GetOne(L1_BLOCK_HASHES, l1BlockHash.Bytes())
	if err != nil {
		return false, err
	}
	return len(bytes) > 0, nil
}

func (db *HermezDb) DeleteL1BlockHashes(l1BlockHashes *[]common.Hash) error {
	for _, l1BlockHash := range *l1BlockHashes {
		err := db.tx.Delete(L1_BLOCK_HASHES, l1BlockHash.Bytes())
		if err != nil {
			return err
		}
	}

	return nil
}

func (db *HermezDb) WriteBlockGlobalExitRoot(l2BlockNo uint64, ger common.Hash) error {
	return db.tx.Put(BLOCK_GLOBAL_EXIT_ROOTS, Uint64ToBytes(l2BlockNo), ger.Bytes())
}

func (db *HermezDbReader) GetLastBlockGlobalExitRoot(l2BlockNo uint64) (common.Hash, uint64, error) {
	c, err := db.tx.Cursor(BLOCK_GLOBAL_EXIT_ROOTS)
	if err != nil {
		return common.Hash{}, 0, err
	}
	defer c.Close()

	var ger common.Hash
	var k, v []byte
	var currentBlockNumber, lastBlockNumber uint64
	for k, v, err = c.First(); k != nil; k, v, err = c.Next() {
		if err != nil {
			break
		}
		currentBlockNumber = BytesToUint64(k)
		if currentBlockNumber > l2BlockNo {
			break
		}

		if len(v) > 0 && currentBlockNumber > lastBlockNumber && currentBlockNumber <= l2BlockNo {
			ger = common.BytesToHash(v)
			lastBlockNumber = currentBlockNumber
		}
	}

	return ger, lastBlockNumber, err
}

func (db *HermezDbReader) GetBlockGlobalExitRoot(l2BlockNo uint64) (common.Hash, error) {
	bytes, err := db.tx.GetOne(BLOCK_GLOBAL_EXIT_ROOTS, Uint64ToBytes(l2BlockNo))
	if err != nil {
		return common.Hash{}, err
	}

	return common.BytesToHash(bytes), nil
}

// from and to are inclusive
func (db *HermezDbReader) GetBlockGlobalExitRoots(fromBlockNo, toBlockNo uint64) ([]common.Hash, error) {
	c, err := db.tx.Cursor(BLOCK_GLOBAL_EXIT_ROOTS)
	if err != nil {
		return nil, err
	}
	defer c.Close()

	var gers []common.Hash

	var k, v []byte

	for k, v, err = c.First(); k != nil; k, v, err = c.Next() {
		if err != nil {
			return nil, err
		}
		CurrentBlockNumber := BytesToUint64(k)
		if CurrentBlockNumber >= fromBlockNo && CurrentBlockNumber <= toBlockNo {
			h := common.BytesToHash(v)
			gers = append(gers, h)
		}
	}

	return gers, nil
}

func (db *HermezDb) WriteBlockL1BlockHash(l2BlockNo uint64, l1BlockHash common.Hash) error {
	return db.tx.Put(BLOCK_L1_BLOCK_HASHES, Uint64ToBytes(l2BlockNo), l1BlockHash.Bytes())
}

func (db *HermezDbReader) GetBlockL1BlockHash(l2BlockNo uint64) (common.Hash, error) {
	bytes, err := db.tx.GetOne(BLOCK_L1_BLOCK_HASHES, Uint64ToBytes(l2BlockNo))
	if err != nil {
		return common.Hash{}, err
	}

	return common.BytesToHash(bytes), nil
}

// from and to are inclusive
func (db *HermezDbReader) GetBlockL1BlockHashes(fromBlockNo, toBlockNo uint64) ([]common.Hash, error) {
	c, err := db.tx.Cursor(BLOCK_L1_BLOCK_HASHES)
	if err != nil {
		return nil, err
	}
	defer c.Close()

	var l1BlockHashes []common.Hash

	var k, v []byte

	for k, v, err = c.First(); k != nil; k, v, err = c.Next() {
		if err != nil {
			return nil, err
		}
		CurrentBlockNumber := BytesToUint64(k)
		if CurrentBlockNumber >= fromBlockNo && CurrentBlockNumber <= toBlockNo {
			h := common.BytesToHash(v)
			l1BlockHashes = append(l1BlockHashes, h)
		}
	}

	return l1BlockHashes, nil
}

func (db *HermezDb) WriteBatchGlobalExitRoot(batchNumber uint64, ger dstypes.GerUpdate) error {
	return db.tx.Put(GLOBAL_EXIT_ROOTS_BATCHES, Uint64ToBytes(batchNumber), ger.EncodeToBytes())
}

func (db *HermezDbReader) GetBatchGlobalExitRoots(fromBatchNum, toBatchNum uint64) (*[]dstypes.GerUpdate, error) {
	c, err := db.tx.Cursor(GLOBAL_EXIT_ROOTS_BATCHES)
	if err != nil {
		return nil, err
	}
	defer c.Close()

	var gers []dstypes.GerUpdate
	var k, v []byte

	for k, v, err = c.First(); k != nil; k, v, err = c.Next() {
		if err != nil {
			break
		}
		currentBatchNo := BytesToUint64(k)
		if currentBatchNo >= fromBatchNum && currentBatchNo <= toBatchNum {
			gerUpdate, err := dstypes.DecodeGerUpdate(v)
			if err != nil {
				return nil, err
			}
			gers = append(gers, *gerUpdate)
		}
	}

	return &gers, err
}

func (db *HermezDbReader) GetLastBatchGlobalExitRoot(batchNum uint64) (*dstypes.GerUpdate, uint64, error) {
	c, err := db.tx.Cursor(GLOBAL_EXIT_ROOTS_BATCHES)
	if err != nil {
		return nil, 0, err
	}
	defer c.Close()

	var ger *dstypes.GerUpdate
	var k, v []byte
	var lastWrittenbatcNo, currentBatchNo uint64
	for k, v, err = c.First(); k != nil; k, v, err = c.Next() {
		if err != nil {
			break
		}
		currentBatchNo := BytesToUint64(k)
		if len(v) > 0 && currentBatchNo > lastWrittenbatcNo && currentBatchNo <= batchNum {
			ger, err = dstypes.DecodeGerUpdate(v)
			if err != nil {
				return nil, 0, err
			}
			lastWrittenbatcNo = currentBatchNo
			if currentBatchNo == batchNum {
				continue
			}
		}
	}

	return ger, currentBatchNo, err
}

func (db *HermezDbReader) GetBatchGlobalExitRootsProto(fromBatchNum, toBatchNum uint64) ([]dstypes.GerUpdateProto, error) {
	gers, err := db.GetBatchGlobalExitRoots(fromBatchNum, toBatchNum)
	if err != nil {
		return nil, err
	}

	var gersProto []dstypes.GerUpdateProto
	for _, ger := range *gers {
		proto := dstypes.ConvertGerUpdateToProto(ger)
		gersProto = append(gersProto, proto)
	}

	return gersProto, nil
}

func (db *HermezDbReader) GetBatchGlobalExitRoot(batchNum uint64) (*dstypes.GerUpdate, error) {
	gerUpdateBytes, err := db.tx.GetOne(GLOBAL_EXIT_ROOTS_BATCHES, Uint64ToBytes(batchNum))
	if err != nil {
		return nil, err
	}
	if len(gerUpdateBytes) == 0 {
		// no ger update for this batch
		return nil, nil
	}
	gerUpdate, err := dstypes.DecodeGerUpdate(gerUpdateBytes)
	if err != nil {
		return nil, err
	}
	return gerUpdate, nil
}

func (db *HermezDb) DeleteBatchGlobalExitRoots(fromBatchNum uint64) error {
	c, err := db.tx.Cursor(GLOBAL_EXIT_ROOTS_BATCHES)
	if err != nil {
		return err
	}
	defer c.Close()

	k, _, err := c.Last()
	if err != nil {
		return err
	}
	if k == nil {
		return nil
	}
	lastBatchNum := BytesToUint64(k)
	return db.deleteFromBucketWithUintKeysRange(GLOBAL_EXIT_ROOTS_BATCHES, fromBatchNum, lastBatchNum)
}

func (db *HermezDb) DeleteBlockGlobalExitRoots(fromBlockNum, toBlockNum uint64) error {
	return db.deleteFromBucketWithUintKeysRange(BLOCK_GLOBAL_EXIT_ROOTS, fromBlockNum, toBlockNum)
}

func (db *HermezDb) DeleteBlockL1BlockHashes(fromBlockNum, toBlockNum uint64) error {
	return db.deleteFromBucketWithUintKeysRange(BLOCK_L1_BLOCK_HASHES, fromBlockNum, toBlockNum)
}

func (db *HermezDb) DeleteBlockL1InfoTreeIndexes(fromBlockNum, toBlockNum uint64) error {
	return db.deleteFromBucketWithUintKeysRange(BLOCK_L1_INFO_TREE_INDEX, fromBlockNum, toBlockNum)
}

// from and to are inclusive
func (db *HermezDb) DeleteBlockBatches(fromBlockNum, toBlockNum uint64) error {
	// first, gather batch numbers related to the blocks we're about to delete
	batchNos := make([]uint64, 0)
	c, err := db.tx.Cursor(BLOCKBATCHES)
	if err != nil {
		return err
	}
	defer c.Close()

	var k, v []byte
	for k, v, err = c.First(); k != nil; k, v, err = c.Next() {
		if err != nil {
			break
		}
		blockNum := BytesToUint64(k)
		if blockNum >= fromBlockNum && blockNum <= toBlockNum {
			batchNo := BytesToUint64(v)
			batchNos = append(batchNos, batchNo)
		}
	}

	// now delete the batch -> block records
	for _, batchNo := range batchNos {
		err := db.tx.Delete(BATCH_BLOCKS, Uint64ToBytes(batchNo))
		if err != nil {
			return err
		}
	}

	return db.deleteFromBucketWithUintKeysRange(BLOCKBATCHES, fromBlockNum, toBlockNum)
}

func (db *HermezDb) deleteFromBucketWithUintKeysRange(bucket string, fromBlockNum, toBlockNum uint64) error {
	for i := fromBlockNum; i <= toBlockNum; i++ {
		err := db.tx.Delete(bucket, Uint64ToBytes(i))
		if err != nil {
			return err
		}
	}

	return nil
}

func (db *HermezDbReader) GetForkId(batchNo uint64) (uint64, error) {
	v, err := db.tx.GetOne(FORKIDS, Uint64ToBytes(batchNo))
	if err != nil {
		return 0, err
	}
	return BytesToUint64(v), nil
}

func (db *HermezDb) WriteForkId(batchNo, forkId uint64) error {
	return db.tx.Put(FORKIDS, Uint64ToBytes(batchNo), Uint64ToBytes(forkId))
}

func (db *HermezDbReader) GetLowestBatchByFork(forkId uint64) (uint64, error) {
	forkIdBlock, err := db.tx.GetOne(FORKID_BLOCK, Uint64ToBytes(forkId))
	if err != nil {
		return 0, err
	}

	batchNo, err := db.tx.GetOne(BLOCKBATCHES, forkIdBlock)
	if err != nil {
		return 0, err
	}

	return BytesToUint64(batchNo), err

}

func (db *HermezDbReader) GetForkIdBlock(forkId uint64) (uint64, bool, error) {
	c, err := db.tx.Cursor(FORKID_BLOCK)
	if err != nil {
		return 0, false, err
	}
	defer c.Close()

	var blockNum uint64 = 0
	var k, v []byte
	found := false

	for k, v, err = c.First(); k != nil; k, v, err = c.Next() {
		if err != nil {
			break
		}
		currentForkId := BytesToUint64(k)
		if currentForkId == forkId {
			blockNum = BytesToUint64(v)
			log.Debug(fmt.Sprintf("[HermezDbReader] Got block num %d for forkId %d", blockNum, forkId))
			found = true
			break
		}
	}

	return blockNum, found, err
}

func (db *HermezDb) DeleteForkIdBlock(fromBlockNo, toBlockNo uint64) error {
	return db.deleteFromBucketWithUintKeysRange(FORKID_BLOCK, fromBlockNo, toBlockNo)
}

func (db *HermezDb) WriteForkIdBlockOnce(forkId, blockNum uint64) error {
	tempBlockNum, found, err := db.GetForkIdBlock(forkId)
	if err != nil {
		log.Error(fmt.Sprintf("[HermezDb] Error getting forkIdBlock: %v", err))
		return err
	}
	if found {
		log.Debug(fmt.Sprintf("[HermezDb] Fork id block already exists: %d, block:%v, set db failed.", forkId, tempBlockNum))
		return nil
	}
	return db.tx.Put(FORKID_BLOCK, Uint64ToBytes(forkId), Uint64ToBytes(blockNum))
}

func (db *HermezDb) DeleteForkIds(fromBatchNum, toBatchNum uint64) error {
	return db.deleteFromBucketWithUintKeysRange(FORKIDS, fromBatchNum, toBatchNum)
}

func (db *HermezDb) WriteEffectiveGasPricePercentage(txHash common.Hash, txPricePercentage uint8) error {
	return db.tx.Put(TX_PRICE_PERCENTAGE, txHash.Bytes(), Uint8ToBytes(txPricePercentage))
}

func (db *HermezDbReader) GetEffectiveGasPricePercentage(txHash common.Hash) (uint8, error) {
	data, err := db.tx.GetOne(TX_PRICE_PERCENTAGE, txHash.Bytes())
	if err != nil {
		return 0, err
	}

	return BytesToUint8(data), nil
}

func (db *HermezDb) DeleteEffectiveGasPricePercentages(txHashes *[]common.Hash) error {
	for _, txHash := range *txHashes {
		err := db.tx.Delete(TX_PRICE_PERCENTAGE, txHash.Bytes())
		if err != nil {
			return err
		}
	}

	return nil
}

func (db *HermezDb) WriteStateRoot(l2BlockNo uint64, rpcRoot common.Hash) error {
	return db.tx.Put(STATE_ROOTS, Uint64ToBytes(l2BlockNo), rpcRoot.Bytes())
}

func (db *HermezDbReader) GetStateRoot(l2BlockNo uint64) (common.Hash, error) {
	data, err := db.tx.GetOne(STATE_ROOTS, Uint64ToBytes(l2BlockNo))
	if err != nil {
		return common.Hash{}, err
	}

	return common.BytesToHash(data), nil
}

func (db *HermezDb) DeleteStateRoots(fromBlockNo, toBlockNo uint64) error {
	return db.deleteFromBucketWithUintKeysRange(STATE_ROOTS, fromBlockNo, toBlockNo)
}
func (db *HermezDb) WriteIntermediateTxStateRoot(l2BlockNo uint64, txHash common.Hash, rpcRoot common.Hash) error {
	numberBytes := Uint64ToBytes(l2BlockNo)
	key := append(numberBytes, txHash.Bytes()...)

	return db.tx.Put(INTERMEDIATE_TX_STATEROOTS, key, rpcRoot.Bytes())
}

func (db *HermezDbReader) GetIntermediateTxStateRoot(l2BlockNo uint64, txHash common.Hash) (common.Hash, error) {
	numberBytes := Uint64ToBytes(l2BlockNo)
	key := append(numberBytes, txHash.Bytes()...)
	data, err := db.tx.GetOne(INTERMEDIATE_TX_STATEROOTS, key)
	if err != nil {
		return common.Hash{}, err
	}

	return common.BytesToHash(data), nil
}

func (db *HermezDb) DeleteIntermediateTxStateRoots(fromBlockNo, toBlockNo uint64) error {
	c, err := db.tx.Cursor(INTERMEDIATE_TX_STATEROOTS)
	if err != nil {
		return err
	}
	defer c.Close()

	var k []byte
	for k, _, err = c.First(); k != nil; k, _, err = c.Next() {
		if err != nil {
			break
		}

		blockNum := BytesToUint64(k[:8])
		if blockNum >= fromBlockNo && blockNum <= toBlockNo {
			err := db.tx.Delete(INTERMEDIATE_TX_STATEROOTS, k)
			if err != nil {
				return err
			}
		}
	}

	return nil
}

func (db *HermezDb) WriteL1InfoTreeUpdate(update *types.L1InfoTreeUpdate) error {
	marshalled := update.Marshall()
	idx := Uint64ToBytes(update.Index)
	return db.tx.Put(L1_INFO_TREE_UPDATES, idx, marshalled)
}

func (db *HermezDb) WriteL1InfoTreeUpdateToGer(update *types.L1InfoTreeUpdate) error {
	marshalled := update.Marshall()
	return db.tx.Put(L1_INFO_TREE_UPDATES_BY_GER, update.GER.Bytes(), marshalled)
}

func (db *HermezDbReader) GetL1InfoTreeUpdateByGer(ger common.Hash) (*types.L1InfoTreeUpdate, error) {
	data, err := db.tx.GetOne(L1_INFO_TREE_UPDATES_BY_GER, ger.Bytes())
	if err != nil {
		return nil, err
	}
	if len(data) == 0 {
		return nil, nil
	}
	update := &types.L1InfoTreeUpdate{}
	update.Unmarshall(data)
	return update, nil
}

func (db *HermezDbReader) GetL1InfoTreeUpdate(idx uint64) (*types.L1InfoTreeUpdate, error) {
	data, err := db.tx.GetOne(L1_INFO_TREE_UPDATES, Uint64ToBytes(idx))
	if err != nil {
		return nil, err
	}
	if len(data) == 0 {
		return nil, nil
	}
	update := &types.L1InfoTreeUpdate{}
	update.Unmarshall(data)
	return update, nil
}

func (db *HermezDbReader) GetLatestL1InfoTreeUpdate() (*types.L1InfoTreeUpdate, bool, error) {
	cursor, err := db.tx.Cursor(L1_INFO_TREE_UPDATES)
	if err != nil {
		return nil, false, err
	}
	defer cursor.Close()

	count, err := cursor.Count()
	if err != nil {
		return nil, false, err
	}
	if count == 0 {
		return nil, false, nil
	}

	_, v, err := cursor.Last()
	if err != nil {
		return nil, false, err
	}
	if len(v) == 0 {
		return nil, false, nil
	}

	result := &types.L1InfoTreeUpdate{}
	result.Unmarshall(v)
	return result, true, nil
}

func (db *HermezDb) WriteBlockL1InfoTreeIndex(blockNumber uint64, l1Index uint64) error {
	k := Uint64ToBytes(blockNumber)
	v := Uint64ToBytes(l1Index)
	return db.tx.Put(BLOCK_L1_INFO_TREE_INDEX, k, v)
}

func (db *HermezDbReader) GetBlockL1InfoTreeIndex(blockNumber uint64) (uint64, error) {
	v, err := db.tx.GetOne(BLOCK_L1_INFO_TREE_INDEX, Uint64ToBytes(blockNumber))
	if err != nil {
		return 0, err
	}
	return BytesToUint64(v), nil
}

func (db *HermezDbReader) GetLatestL1InfoTreeIndex() (uint64, error) {
	c, err := db.tx.Cursor(BLOCK_L1_INFO_TREE_INDEX)
	if err != nil {
		return 0, err
	}
	defer c.Close()

	var k, v []byte
	for k, v, err = c.Last(); k != nil; k, v, err = c.Prev() {
		if err != nil {
			break
		}

		if len(v) != 0 && v[0] == 1 {
			blockNum := BytesToUint64(k[:8])
			return blockNum, nil
		}
	}

	return 0, nil
}

func (db *HermezDb) WriteL1InjectedBatch(batch *types.L1InjectedBatch) error {
	var nextIndex uint64 = 0

	// get the next index for the write
	cursor, err := db.tx.Cursor(L1_INJECTED_BATCHES)
	if err != nil {
		return err
	}
	defer cursor.Close()

	count, err := cursor.Count()
	if err != nil {
		return err
	}

	if count > 0 {
		nextIndex = count + 1
	}

	k := Uint64ToBytes(nextIndex)
	v := batch.Marshall()

	log.Info(fmt.Sprintf("[HermezDb] WriteL1InjectedBatch: key:%v, %v, %v", nextIndex, batch.L1BlockHash, batch.L1BlockNumber))
	return db.tx.Put(L1_INJECTED_BATCHES, k, v)
}

func (db *HermezDbReader) GetL1InjectedBatch(index uint64) (*types.L1InjectedBatch, error) {
	k := Uint64ToBytes(index)
	v, err := db.tx.GetOne(L1_INJECTED_BATCHES, k)
	if err != nil {
		return nil, err
	}
	log.Info(fmt.Sprintf("[HermezDb] GetL1InjectedBatch: key:%v,v:%v", index, v))
	ib := new(types.L1InjectedBatch)
	err = ib.Unmarshall(v)
	if err != nil {
		return nil, err
	}
	return ib, nil
}

func (db *HermezDb) WriteBlockInfoRoot(blockNumber uint64, root common.Hash) error {
	k := Uint64ToBytes(blockNumber)
	return db.tx.Put(BLOCK_INFO_ROOTS, k, root.Bytes())
}

func (db *HermezDbReader) GetBlockInfoRoot(blockNumber uint64) (common.Hash, error) {
	k := Uint64ToBytes(blockNumber)
	data, err := db.tx.GetOne(BLOCK_INFO_ROOTS, k)
	if err != nil {
		return common.Hash{}, err
	}
	res := common.BytesToHash(data)
	return res, nil
}

func (db *HermezDb) WriteWitness(batchNumber uint64, witness []byte) error {
	return db.tx.Put(BATCH_WITNESSES, Uint64ToBytes(batchNumber), witness)
}

func (db *HermezDbReader) GetWitness(batchNumber uint64) ([]byte, error) {
	v, err := db.tx.GetOne(BATCH_WITNESSES, Uint64ToBytes(batchNumber))
	if err != nil {
		return nil, err
	}
	return v, nil
}

func (db *HermezDb) WriteBatchCounters(batchNumber uint64, counters map[string]int) error {
	countersJson, err := json.Marshal(counters)
	if err != nil {
		return err
	}
	return db.tx.Put(BATCH_COUNTERS, Uint64ToBytes(batchNumber), countersJson)
}

func (db *HermezDbReader) GetBatchCounters(batchNumber uint64) (map[string]int, error) {
	v, err := db.tx.GetOne(BATCH_COUNTERS, Uint64ToBytes(batchNumber))
	if err != nil {
		return nil, err
	}
	var countersMap map[string]int
	err = json.Unmarshal(v, &countersMap)
	if err != nil {
		return nil, err
	}

	return countersMap, nil
}

// WriteL1BatchData stores the data for a given L1 batch number
// coinbase = 20 bytes
// batchL2Data = remaining
func (db *HermezDb) WriteL1BatchData(batchNumber uint64, data []byte) error {
	k := Uint64ToBytes(batchNumber)
	return db.tx.Put(L1_BATCH_DATA, k, data)
}

// GetL1BatchData returns the data stored for a given L1 batch number
// coinbase = 20 bytes
// batchL2Data = remaining
func (db *HermezDbReader) GetL1BatchData(batchNumber uint64) ([]byte, error) {
	k := Uint64ToBytes(batchNumber)
	return db.tx.GetOne(L1_BATCH_DATA, k)
}

func (db *HermezDbReader) GetLastL1BatchData() (uint64, error) {
	c, err := db.tx.Cursor(L1_BATCH_DATA)
	if err != nil {
		return 0, err
	}
	defer c.Close()

	k, _, err := c.Last()
	if err != nil {
		return 0, err
	}

	return BytesToUint64(k), nil
}

func (db *HermezDb) WriteL1InfoTreeHighestBlock(blockNumber uint64) error {
	return db.tx.Put(L1_INFO_TREE_HIGHEST_BLOCK, []byte{}, Uint64ToBytes(blockNumber))
}

func (db *HermezDbReader) GetL1InfoTreeHighestBlock() (uint64, error) {
	data, err := db.tx.GetOne(L1_INFO_TREE_HIGHEST_BLOCK, []byte{})
	if err != nil {
		return 0, err
	}
	return BytesToUint64(data), nil
}

func (db *HermezDb) WriteLatestUsedGer(batchNo uint64, ger common.Hash) error {
	batchBytes := Uint64ToBytes(batchNo)
	return db.tx.Put(LATEST_USED_GER, batchBytes, ger.Bytes())
}

func (db *HermezDbReader) GetLatestUsedGer() (uint64, common.Hash, error) {
	c, err := db.tx.Cursor(LATEST_USED_GER)
	if err != nil {
		return 0, common.Hash{}, err
	}
	defer c.Close()

	k, v, err := c.Last()
	if err != nil {
		return 0, common.Hash{}, err
	}

	batchNo := BytesToUint64(k)
	ger := common.BytesToHash(v)

	return batchNo, ger, nil
}

func (db *HermezDb) TruncateLatestUsedGers(fromBatch uint64) error {
	latestBatch, _, err := db.GetLatestUsedGer()
	if err != nil {
		return err
	}

	for i := fromBatch; i <= latestBatch; i++ {
		err := db.tx.Delete(LATEST_USED_GER, Uint64ToBytes(i))
		if err != nil {
			return err
		}

	}

	return nil
}

func (db *HermezDb) WriteSmtDepth(l2BlockNo, depth uint64) error {
	return db.tx.Put(SMT_DEPTHS, Uint64ToBytes(l2BlockNo), Uint64ToBytes(depth))
}

// get the closest to the given block smt depth
func (db *HermezDbReader) GetClosestSmtDepth(l2BlockNo uint64) (closestBlock uint64, depth uint64, err error) {
	c, err := db.tx.Cursor(SMT_DEPTHS)
	if err != nil {
		return 0, 0, err
	}
	defer c.Close()

	var k, v []byte
	var currentRange, currentBlock uint64
	closestRange := uint64(math.MaxUint64)
	for k, v, err = c.First(); k != nil; k, v, err = c.Next() {
		if err != nil {
			return 0, 0, err
		}

		currentBlock = BytesToUint64(k)

		if currentBlock > l2BlockNo {
			currentRange = currentBlock - l2BlockNo
		} else {
			currentRange = l2BlockNo - currentBlock
		}

		if currentRange < closestRange {
			closestBlock = currentBlock
			depth = BytesToUint64(v)

			if closestBlock > l2BlockNo {
				closestRange = closestBlock - l2BlockNo
			} else {
				closestRange = l2BlockNo - closestBlock
			}
		}
	}

	return closestBlock, depth, nil
}

// truncate smt depths from the given block onwards
func (db *HermezDb) TruncateSmtDepths(fromBlock uint64) error {
	c, err := db.tx.Cursor(SMT_DEPTHS)
	if err != nil {
		return err
	}
	defer c.Close()

	for k, _, err := c.Seek(Uint64ToBytes(fromBlock + 1)); k != nil; k, _, err = c.Next() {
		if err != nil {
			return err
		}

		err := db.tx.Delete(SMT_DEPTHS, k)
		if err != nil {
			return err
		}

	}

	return nil
}

func (db *HermezDb) WriteL1InfoTreeLeaf(l1Index uint64, leaf common.Hash) error {
	return db.tx.Put(L1_INFO_LEAVES, Uint64ToBytes(l1Index), leaf.Bytes())
}

func (db *HermezDbReader) GetAllL1InfoTreeLeaves() ([]common.Hash, error) {
	c, err := db.tx.Cursor(L1_INFO_LEAVES)
	if err != nil {
		return nil, err
	}
	defer c.Close()

	var leaves []common.Hash
	for k, v, err := c.First(); k != nil; k, v, err = c.Next() {
		if err != nil {
			return nil, err
		}
		leaves = append(leaves, common.BytesToHash(v))
	}

	return leaves, nil
}

func (db *HermezDb) WriteL1InfoTreeRoot(hash common.Hash, index uint64) error {
	return db.tx.Put(L1_INFO_ROOTS, hash.Bytes(), Uint64ToBytes(index))
}

func (db *HermezDb) GetL1InfoTreeIndexByRoot(hash common.Hash) (uint64, bool, error) {
	data, err := db.tx.GetOne(L1_INFO_ROOTS, hash.Bytes())
	if err != nil {
		return 0, false, err
	}
	return BytesToUint64(data), data != nil, nil
}

func (db *HermezDbReader) GetForkIdByBlockNum(blockNum uint64) (uint64, error) {
	blockbatch, err := db.GetBatchNoByL2Block(blockNum)
	if err != nil {
		return 0, err
	}

	forkId, err := db.GetForkId(blockbatch)
	if err != nil {
		return 0, err
	}
	if forkId == 0 {
		return 0, errors.New("the network cannot have a 0 fork id")
	}

	return forkId, nil
}

func (db *HermezDb) WriteInvalidBatch(batchNo uint64) error {
	return db.tx.Put(INVALID_BATCHES, Uint64ToBytes(batchNo), []byte{1})
}

func (db *HermezDbReader) GetInvalidBatch(batchNo uint64) (bool, error) {
	v, err := db.tx.GetOne(INVALID_BATCHES, Uint64ToBytes(batchNo))
	if err != nil {
		return false, err
	}
	return len(v) > 0, nil
}

func (db *HermezDb) WriteLocalExitRootForBatchNo(batchNo uint64, root common.Hash) error {
	return db.tx.Put(LOCAL_EXIT_ROOTS, Uint64ToBytes(batchNo), root.Bytes())
}

func (db *HermezDbReader) GetLocalExitRootForBatchNo(batchNo uint64) (common.Hash, error) {
	v, err := db.tx.GetOne(LOCAL_EXIT_ROOTS, Uint64ToBytes(batchNo))
	if err != nil {
		return common.Hash{}, err
	}
	return common.BytesToHash(v), nil
}<|MERGE_RESOLUTION|>--- conflicted
+++ resolved
@@ -101,11 +101,8 @@
 		L1_INFO_LEAVES,
 		L1_INFO_ROOTS,
 		INVALID_BATCHES,
-<<<<<<< HEAD
 		INNER_TX,
-=======
 		LOCAL_EXIT_ROOTS,
->>>>>>> 39cb8b3e
 	}
 	for _, t := range tables {
 		if err := tx.CreateBucket(t); err != nil {
