package stages

import (
	"context"
	"fmt"
	"time"
<<<<<<< HEAD
=======

	"math/big"
>>>>>>> a0bea3d5

	"github.com/gateway-fm/cdk-erigon-lib/common"
	"github.com/gateway-fm/cdk-erigon-lib/kv"
	"github.com/iden3/go-iden3-crypto/keccak256"
	ethTypes "github.com/ledgerwatch/erigon/core/types"
	"github.com/ledgerwatch/erigon/eth/ethconfig"
	"github.com/ledgerwatch/erigon/eth/stagedsync"
	"github.com/ledgerwatch/erigon/eth/stagedsync/stages"
	"github.com/ledgerwatch/erigon/zk/contracts"
	"github.com/ledgerwatch/erigon/zk/hermez_db"
	"github.com/ledgerwatch/erigon/zk/types"
	"github.com/ledgerwatch/log/v3"
)

type L1SequencerSyncCfg struct {
	db     kv.RwDB
	zkCfg  *ethconfig.Zk
	syncer IL1Syncer
}

func StageL1SequencerSyncCfg(db kv.RwDB, zkCfg *ethconfig.Zk, sync IL1Syncer) L1SequencerSyncCfg {
	return L1SequencerSyncCfg{
		db:     db,
		zkCfg:  zkCfg,
		syncer: sync,
	}
}

func SpawnL1SequencerSyncStage(
	s *stagedsync.StageState,
	u stagedsync.Unwinder,
	tx kv.RwTx,
	cfg L1SequencerSyncCfg,
	ctx context.Context,
	quiet bool,
) (err error) {
	logPrefix := s.LogPrefix()
	log.Info(fmt.Sprintf("[%s] Starting L1 Sequencer sync stage", logPrefix))
	defer log.Info(fmt.Sprintf("[%s] Finished L1 Sequencer sync stage", logPrefix))

	freshTx := tx == nil
	if freshTx {
		tx, err = cfg.db.BeginRw(ctx)
		if err != nil {
			return err
		}
		defer tx.Rollback()
	}

	progress, err := stages.GetStageProgress(tx, stages.L1SequencerSync)
	if err != nil {
		return err
	}
	if progress > 0 {
		// if we have progress then we can assume that we have the single injected batch already so can just return here
		return nil
	}
	if progress == 0 {
		progress = cfg.zkCfg.L1FirstBlock - 1
	}

	hermezDb := hermez_db.NewHermezDb(tx)

	if !cfg.syncer.IsSyncStarted() {
		cfg.syncer.Run(progress)
	}

	logChan := cfg.syncer.GetLogsChan()
	progressChan := cfg.syncer.GetProgressMessageChan()

Loop:
	for {
		select {
		case logs := <-logChan:
			headersMap, err := cfg.syncer.L1QueryHeaders(logs)
			if err != nil {
				return err
			}

			for _, l := range logs {
				header := headersMap[l.BlockNumber]
				switch l.Topics[0] {
				case contracts.InitialSequenceBatchesTopic:
					if err := HandleInitialSequenceBatches(cfg.syncer, hermezDb, l, header); err != nil {
						return err
					}
<<<<<<< HEAD
					// we only ever handle a single injected batch as a sequencer currently so we can just
					// exit early here
					log.Info("Found injected batch , and break loop")
					break Loop
=======
				case contracts.AddNewRollupTypeTopic:
					rollupType := l.Topics[1].Big().Uint64()
					forkIdBytes := l.Data[64:96] // 3rd positioned item in the log data
					forkId := new(big.Int).SetBytes(forkIdBytes).Uint64()
					if err := hermezDb.WriteRollupType(rollupType, forkId); err != nil {
						return err
					}
				case contracts.CreateNewRollupTopic:
					rollupId := l.Topics[1].Big().Uint64()
					if rollupId != cfg.zkCfg.L1RollupId {
						continue
					}
					rollupTypeBytes := l.Data[0:32]
					rollupType := new(big.Int).SetBytes(rollupTypeBytes).Uint64()
					fork, err := hermezDb.GetForkFromRollupType(rollupType)
					if err != nil {
						return err
					}
					if fork == 0 {
						log.Error("received CreateNewRollupTopic for unknown rollup type", "rollupType", rollupType)
					}
					if err := hermezDb.WriteNewForkHistory(fork, 0); err != nil {
						return err
					}
				case contracts.UpdateRollupTopic:
					rollupId := l.Topics[1].Big().Uint64()
					if rollupId != cfg.zkCfg.L1RollupId {
						continue
					}
					newRollupBytes := l.Data[0:32]
					newRollup := new(big.Int).SetBytes(newRollupBytes).Uint64()
					fork, err := hermezDb.GetForkFromRollupType(newRollup)
					if err != nil {
						return err
					}
					if fork == 0 {
						return fmt.Errorf("received UpdateRollupTopic for unknown rollup type: %v", newRollup)
					}
					latestVerifiedBytes := l.Data[32:64]
					latestVerified := new(big.Int).SetBytes(latestVerifiedBytes).Uint64()
					if err := hermezDb.WriteNewForkHistory(fork, latestVerified); err != nil {
						return err
					}
>>>>>>> a0bea3d5
				default:
					log.Warn("received unexpected topic from l1 sequencer sync stage", "topic", l.Topics[0])
				}
			}
		case progMsg := <-progressChan:
			log.Info(fmt.Sprintf("[%s] %s", logPrefix, progMsg))
		default:
<<<<<<< HEAD
			log.Info(fmt.Sprintf("[%s] Waiting for sequencer InitialSequenceBatchesTopic log...", logPrefix))
			time.Sleep(1 * time.Second)
=======
			if !cfg.syncer.IsDownloading() {
				break Loop
			}
			time.Sleep(10 * time.Millisecond)
>>>>>>> a0bea3d5
		}
	}

	cfg.syncer.Stop()

	progress = cfg.syncer.GetLastCheckedL1Block()
	if progress >= cfg.zkCfg.L1FirstBlock {
		// do not save progress if progress less than L1FirstBlock
		if err = stages.SaveStageProgress(tx, stages.L1SequencerSync, progress); err != nil {
			return err
		}
	}

	log.Info(fmt.Sprintf("[%s] L1 Sequencer sync finished", logPrefix))

	if freshTx {
		if err = tx.Commit(); err != nil {
			return err
		}
	}

	return nil
}

func CreateL1InfoTreeUpdate(l ethTypes.Log, header *ethTypes.Header) (*types.L1InfoTreeUpdate, error) {
	if len(l.Topics) != 3 {
		return nil, fmt.Errorf("received log for info tree that did not have 3 topics")
	}

	if l.BlockNumber != header.Number.Uint64() {
		return nil, fmt.Errorf("received log for info tree that did not match the block number")
	}

	mainnetExitRoot := l.Topics[1]
	rollupExitRoot := l.Topics[2]
	combined := append(mainnetExitRoot.Bytes(), rollupExitRoot.Bytes()...)
	ger := keccak256.Hash(combined)
	update := &types.L1InfoTreeUpdate{
		GER:             common.BytesToHash(ger),
		MainnetExitRoot: mainnetExitRoot,
		RollupExitRoot:  rollupExitRoot,
		BlockNumber:     l.BlockNumber,
		Timestamp:       header.Time,
		ParentHash:      header.ParentHash,
	}

	return update, nil
}

func HandleL1InfoTreeUpdate(
	hermezDb *hermez_db.HermezDb,
	update *types.L1InfoTreeUpdate,
) error {
	var err error
	if err = hermezDb.WriteL1InfoTreeUpdate(update); err != nil {
		return err
	}
	if err = hermezDb.WriteL1InfoTreeUpdateToGer(update); err != nil {
		return err
	}
	return nil
}

const (
	injectedBatchLogTransactionStartByte = 128
	injectedBatchLastGerStartByte        = 31
	injectedBatchLastGerEndByte          = 64
	injectedBatchSequencerStartByte      = 76
	injectedBatchSequencerEndByte        = 96
)

func HandleInitialSequenceBatches(
	syncer IL1Syncer,
	db *hermez_db.HermezDb,
	l ethTypes.Log,
	header *ethTypes.Header,
) error {
	var err error

	if header == nil {
		header, err = syncer.GetHeader(l.BlockNumber)
		if err != nil {
			return err
		}
	}

	// the log appears to have some trailing some bytes of all 0s in it.  Not sure why but we can't handle the
	// TX without trimming these off
	injectedBatchLogTrailingBytes := getTrailingCutoffLen(l.Data)
	trailingCutoff := len(l.Data) - injectedBatchLogTrailingBytes
	log.Debug(fmt.Sprintf("Handle initial sequence batches, trail len:%v, log data: %v", injectedBatchLogTrailingBytes, l.Data))
<<<<<<< HEAD
=======

>>>>>>> a0bea3d5
	txData := l.Data[injectedBatchLogTransactionStartByte:trailingCutoff]

	ib := &types.L1InjectedBatch{
		L1BlockNumber:      l.BlockNumber,
		Timestamp:          header.Time,
		L1BlockHash:        header.Hash(),
		L1ParentHash:       header.ParentHash,
		LastGlobalExitRoot: common.BytesToHash(l.Data[injectedBatchLastGerStartByte:injectedBatchLastGerEndByte]),
		Sequencer:          common.BytesToAddress(l.Data[injectedBatchSequencerStartByte:injectedBatchSequencerEndByte]),
		Transaction:        txData,
	}

	if err = db.WriteL1InjectedBatch(ib); err != nil {
		return err
	}

	return nil
}

func UnwindL1SequencerSyncStage(u *stagedsync.UnwindState, tx kv.RwTx, cfg L1SequencerSyncCfg, ctx context.Context) error {
	return nil
}

func PruneL1SequencerSyncStage(s *stagedsync.PruneState, tx kv.RwTx, cfg L1SequencerSyncCfg, ctx context.Context) error {
	return nil
}

func getTrailingCutoffLen(logData []byte) int {
	for i := len(logData) - 1; i >= 0; i-- {
		if logData[i] != 0 {
			return len(logData) - i - 1
		}
	}
	return 0
}<|MERGE_RESOLUTION|>--- conflicted
+++ resolved
@@ -4,11 +4,8 @@
 	"context"
 	"fmt"
 	"time"
-<<<<<<< HEAD
-=======
 
 	"math/big"
->>>>>>> a0bea3d5
 
 	"github.com/gateway-fm/cdk-erigon-lib/common"
 	"github.com/gateway-fm/cdk-erigon-lib/kv"
@@ -95,12 +92,6 @@
 					if err := HandleInitialSequenceBatches(cfg.syncer, hermezDb, l, header); err != nil {
 						return err
 					}
-<<<<<<< HEAD
-					// we only ever handle a single injected batch as a sequencer currently so we can just
-					// exit early here
-					log.Info("Found injected batch , and break loop")
-					break Loop
-=======
 				case contracts.AddNewRollupTypeTopic:
 					rollupType := l.Topics[1].Big().Uint64()
 					forkIdBytes := l.Data[64:96] // 3rd positioned item in the log data
@@ -144,7 +135,6 @@
 					if err := hermezDb.WriteNewForkHistory(fork, latestVerified); err != nil {
 						return err
 					}
->>>>>>> a0bea3d5
 				default:
 					log.Warn("received unexpected topic from l1 sequencer sync stage", "topic", l.Topics[0])
 				}
@@ -152,15 +142,10 @@
 		case progMsg := <-progressChan:
 			log.Info(fmt.Sprintf("[%s] %s", logPrefix, progMsg))
 		default:
-<<<<<<< HEAD
-			log.Info(fmt.Sprintf("[%s] Waiting for sequencer InitialSequenceBatchesTopic log...", logPrefix))
-			time.Sleep(1 * time.Second)
-=======
 			if !cfg.syncer.IsDownloading() {
 				break Loop
 			}
 			time.Sleep(10 * time.Millisecond)
->>>>>>> a0bea3d5
 		}
 	}
 
@@ -252,10 +237,7 @@
 	injectedBatchLogTrailingBytes := getTrailingCutoffLen(l.Data)
 	trailingCutoff := len(l.Data) - injectedBatchLogTrailingBytes
 	log.Debug(fmt.Sprintf("Handle initial sequence batches, trail len:%v, log data: %v", injectedBatchLogTrailingBytes, l.Data))
-<<<<<<< HEAD
-=======
-
->>>>>>> a0bea3d5
+
 	txData := l.Data[injectedBatchLogTransactionStartByte:trailingCutoff]
 
 	ib := &types.L1InjectedBatch{
