--- conflicted
+++ resolved
@@ -21,11 +21,7 @@
 	"github.com/ledgerwatch/log/v3"
 )
 
-<<<<<<< HEAD
-func getNextPoolTransactions(ctx context.Context, cfg SequenceBlockCfg, executionAt, forkId uint64, alreadyYielded mapset.Set[[32]byte], okPayPriority bool) ([]types.Transaction, error) {
-=======
-func getNextPoolTransactions(ctx context.Context, cfg SequenceBlockCfg, executionAt, forkId uint64, alreadyYielded mapset.Set[[32]byte]) ([]types.Transaction, bool, error) {
->>>>>>> ea259cb6
+func getNextPoolTransactions(ctx context.Context, cfg SequenceBlockCfg, executionAt, forkId uint64, alreadyYielded mapset.Set[[32]byte], okPayPriority bool) ([]types.Transaction, bool, error) {
 	cfg.txPool.LockFlusher()
 	defer cfg.txPool.UnlockFlusher()
 
@@ -37,11 +33,8 @@
 
 	if err := cfg.txPoolDb.View(ctx, func(poolTx kv.Tx) error {
 		slots := types2.TxsRlp{}
-<<<<<<< HEAD
-		if _, _, err = cfg.txPool.YieldBest(cfg.yieldSize, &slots, poolTx, executionAt, gasLimit, alreadyYielded, okPayPriority); err != nil {
-=======
-		if allConditionsOk, _, err = cfg.txPool.YieldBest(cfg.yieldSize, &slots, poolTx, executionAt, gasLimit, alreadyYielded); err != nil {
->>>>>>> ea259cb6
+
+		if allConditionsOk, _, err = cfg.txPool.YieldBest(cfg.yieldSize, &slots, poolTx, executionAt, gasLimit, alreadyYielded, okPayPriority); err != nil {
 			return err
 		}
 		yieldedTxs, err := extractTransactionsFromSlot(&slots)
