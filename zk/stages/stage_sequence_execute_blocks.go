--- conflicted
+++ resolved
@@ -17,11 +17,11 @@
 	"github.com/ledgerwatch/erigon/smt/pkg/blockinfo"
 	"github.com/ledgerwatch/erigon/zk/erigon_db"
 	"github.com/ledgerwatch/erigon/zk/hermez_db"
+	"github.com/ledgerwatch/erigon/zk/seqlog"
 	zktypes "github.com/ledgerwatch/erigon/zk/types"
 	"github.com/ledgerwatch/erigon/zk/utils"
 	"github.com/ledgerwatch/secp256k1"
 	"time"
-	"github.com/ledgerwatch/erigon/zk/seqlog"
 )
 
 func handleStateForNewBlockStarting(
@@ -160,13 +160,9 @@
 			Signer:            &from,
 		})
 	}
-<<<<<<< HEAD
+
 	pbStateStart := time.Now()
-	if err := postBlockStateHandling(cfg, ibs, sdb.hermezDb, newHeader, ger, l1BlockHash, parentBlock.Root(), txInfos); err != nil {
-=======
-
 	if err := postBlockStateHandling(*batchContext.cfg, ibs, batchContext.sdb.hermezDb, newHeader, ger, l1BlockHash, parentBlock.Root(), txInfos); err != nil {
->>>>>>> 6b149e09
 		return nil, err
 	}
 	seqlog.GetBlockLogger().AppendStepLog(seqlog.PbState, time.Since(pbStateStart))
@@ -196,13 +192,10 @@
 		return nil, err
 	}
 
-<<<<<<< HEAD
 	zkIncStart := time.Now()
-	newRoot, err := zkIncrementIntermediateHashes(ctx, s.LogPrefix(), s, sdb.tx, sdb.eridb, sdb.smt, newHeader.Number.Uint64()-1, newHeader.Number.Uint64())
-=======
 	// this is actually the interhashes stage
 	newRoot, err := zkIncrementIntermediateHashes(batchContext.ctx, batchContext.s.LogPrefix(), batchContext.s, batchContext.sdb.tx, batchContext.sdb.eridb, batchContext.sdb.smt, newHeader.Number.Uint64()-1, newHeader.Number.Uint64())
->>>>>>> 6b149e09
+
 	if err != nil {
 		return nil, err
 	}
