--- conflicted
+++ resolved
@@ -93,13 +93,6 @@
 			if err = stages.SaveStageProgress(sbc.sdb.tx, stages.DataStream, block.NumberU64()); err != nil {
 				return checkedVerifierBundles, err
 			}
-<<<<<<< HEAD
-
-			// once we have handled the very first block we can update the last batch to be the current batch safely so that
-			// we don't keep adding batch bookmarks in between blocks
-			sbc.lastBatch = request.BatchNumber
-=======
->>>>>>> 434376b7
 		}
 
 		checkedVerifierBundles = append(checkedVerifierBundles, bundle)
@@ -113,12 +106,6 @@
 	return checkedVerifierBundles, nil
 }
 
-<<<<<<< HEAD
-func alignExecutionToDatastream(batchContext *BatchContext, batchState *BatchState, lastExecutedBlock uint64, u stagedsync.Unwinder) (bool, error) {
-	lastExecutedBatch := batchState.batchNumber - 1
-
-	lastDatastreamBatch, err := batchContext.cfg.datastreamServer.GetHighestClosedBatch()
-=======
 func alignExecutionToDatastream(batchContext *BatchContext, lastExecutedBlock uint64, u stagedsync.Unwinder) (bool, error) {
 	lastStartedDatastreamBatch, err := batchContext.cfg.datastreamServer.GetHighestBatchNumber()
 	if err != nil {
@@ -126,7 +113,6 @@
 	}
 
 	lastClosedDatastreamBatch, err := batchContext.cfg.datastreamServer.GetHighestClosedBatch()
->>>>>>> 434376b7
 	if err != nil {
 		return false, err
 	}
@@ -136,34 +122,19 @@
 		return false, err
 	}
 
-<<<<<<< HEAD
-	if lastExecutedBatch != lastDatastreamBatch {
-		if err := finalizeLastBatchInDatastreamIfNotFinalized(batchContext, lastExecutedBatch, lastDatastreamBlock); err != nil {
-=======
 	if lastStartedDatastreamBatch != lastClosedDatastreamBatch {
 		if err := finalizeLastBatchInDatastreamIfNotFinalized(batchContext, lastStartedDatastreamBatch, lastDatastreamBlock); err != nil {
->>>>>>> 434376b7
 			return false, err
 		}
 	}
 
-<<<<<<< HEAD
-	if lastExecutedBlock != lastDatastreamBlock {
-=======
 	if lastExecutedBlock > lastDatastreamBlock {
->>>>>>> 434376b7
 		block, err := rawdb.ReadBlockByNumber(batchContext.sdb.tx, lastDatastreamBlock)
 		if err != nil {
 			return false, err
 		}
 
 		log.Warn(fmt.Sprintf("[%s] Unwinding due to a datastream gap", batchContext.s.LogPrefix()), "streamHeight", lastDatastreamBlock, "sequencerHeight", lastExecutedBlock)
-<<<<<<< HEAD
-		u.UnwindTo(lastDatastreamBlock, block.Hash())
-		return true, nil
-	}
-
-=======
 		u.UnwindTo(lastDatastreamBlock, stagedsync.BadBlock(block.Hash(), fmt.Errorf("received bad block")))
 		return true, nil
 	}
@@ -172,7 +143,6 @@
 		panic(fmt.Errorf("[%s] Datastream is ahead of sequencer. Re-sequencing should have handled this case before even comming to this point", batchContext.s.LogPrefix()))
 	}
 
->>>>>>> 434376b7
 	return false, nil
 }
 
@@ -184,11 +154,7 @@
 	if isLastEntryBatchEnd {
 		return nil
 	}
-<<<<<<< HEAD
-	log.Warn(fmt.Sprintf("[%s] Last datastream's batch %d was not closed properly, closing it now...", batchContext.s.LogPrefix(), batchToClose))
-=======
 	log.Warn(fmt.Sprintf("[%s] Last datastream's batch %d was not closed, closing it now...", batchContext.s.LogPrefix(), batchToClose))
->>>>>>> 434376b7
 	return finalizeLastBatchInDatastream(batchContext, batchToClose, blockToCloseAt)
 }
 
