--- conflicted
+++ resolved
@@ -133,12 +133,6 @@
 	eridb := db2.NewEriDb(tx)
 	smt := smt.NewSMT(eridb, false)
 
-<<<<<<< HEAD
-	if cfg.zk.IncrementTreeAlways {
-		// increment only behaviour
-		eridb.OpenBatch(quit)
-		log.Debug(fmt.Sprintf("[%s] IncrementTreeAlways true - incrementing tree", logPrefix), "previousRootHeight", s.BlockNumber, "calculatingRootHeight", to)
-=======
 	if cfg.zk.SmtRegenerateInMemory {
 		log.Info(fmt.Sprintf("[%s] SMT using mapmutation", logPrefix))
 		eridb.OpenBatch(quit)
@@ -150,32 +144,12 @@
 		if shouldIncrementBecauseOfAFlag {
 			log.Debug(fmt.Sprintf("[%s] IncrementTreeAlways true - incrementing tree", logPrefix), "previousRootHeight", s.BlockNumber, "calculatingRootHeight", to)
 		}
->>>>>>> a0bea3d5
 		if root, err = zkIncrementIntermediateHashes(ctx, logPrefix, s, tx, eridb, smt, s.BlockNumber, to); err != nil {
 			return trie.EmptyRoot, err
 		}
 	} else {
-<<<<<<< HEAD
-		// default behaviour
-		if s.BlockNumber == 0 || shouldRegenerate {
-			if cfg.zk.SmtRegenerateInMemory {
-				log.Info(fmt.Sprintf("[%s] SMT using mapmutation", logPrefix))
-				eridb.OpenBatch(quit)
-			} else {
-				log.Info(fmt.Sprintf("[%s] SMT not using mapmutation", logPrefix))
-			}
-			if root, err = regenerateIntermediateHashes(logPrefix, tx, eridb, smt, to); err != nil {
-				return trie.EmptyRoot, err
-			}
-		} else {
-			eridb.OpenBatch(quit)
-			if root, err = zkIncrementIntermediateHashes(ctx, logPrefix, s, tx, eridb, smt, s.BlockNumber, to); err != nil {
-				return trie.EmptyRoot, err
-			}
-=======
 		if root, err = regenerateIntermediateHashes(ctx, logPrefix, tx, eridb, smt, to); err != nil {
 			return trie.EmptyRoot, err
->>>>>>> a0bea3d5
 		}
 	}
 
@@ -195,17 +169,6 @@
 		if root != expectedRootHash {
 			if cfg.zk.SmtRegenerateInMemory {
 				eridb.RollbackBatch()
-<<<<<<< HEAD
-			}
-			panic(fmt.Sprintf("[%s] Wrong trie root of block %d: %x, expected (from header): %x. Block hash: %x", logPrefix, to, root, expectedRootHash, headerHash))
-
-			if cfg.badBlockHalt {
-				return trie.EmptyRoot, fmt.Errorf("wrong trie root")
-			}
-			if cfg.hd != nil {
-				cfg.hd.ReportBadHeaderPoS(headerHash, syncHeadHeader.ParentHash)
-=======
->>>>>>> a0bea3d5
 			}
 			panic(fmt.Sprintf("[%s] Wrong trie root of block %d: %x, expected (from header): %x. Block hash: %x", logPrefix, to, root, expectedRootHash, headerHash))
 		}
