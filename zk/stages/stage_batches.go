--- conflicted
+++ resolved
@@ -28,16 +28,8 @@
 )
 
 const (
-<<<<<<< HEAD
-	preForkId7BlockGasLimit = 30_000_000
-	forkId7BlockGasLimit    = 18446744073709551615 // 0xffffffffffffffff
-	forkId8BlockGasLimit    = 1125899906842624     // 0x4000000000000
-	HIGHEST_KNOWN_FORK      = 11
-	STAGE_PROGRESS_SAVE     = 3000000
-=======
 	HIGHEST_KNOWN_FORK  = 11
 	STAGE_PROGRESS_SAVE = 3000000
->>>>>>> a0bea3d5
 )
 
 type ErigonDb interface {
@@ -854,13 +846,6 @@
 					return fmt.Errorf("write ger for l1 block hash error: %v", err)
 				}
 			}
-
-			// LER per batch - write the ler of the last block in the batch
-			if l2Block.BatchEnd && l2Block.LocalExitRoot != emptyHash {
-				if err := hermezDb.WriteLocalExitRootForBatchNo(l2Block.BatchNumber, l2Block.LocalExitRoot); err != nil {
-					return fmt.Errorf("write local exit root for l1 block hash error: %v", err)
-				}
-			}
 		}
 	}
 
