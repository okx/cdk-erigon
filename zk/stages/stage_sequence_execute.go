package stages

import (
	"context"
	"fmt"
	"time"

	"github.com/gateway-fm/cdk-erigon-lib/common"
	"github.com/ledgerwatch/log/v3"

	"github.com/ledgerwatch/erigon/core"
	"github.com/ledgerwatch/erigon/core/rawdb"
	"github.com/ledgerwatch/erigon/core/state"
	"github.com/ledgerwatch/erigon/core/types"
	"github.com/ledgerwatch/erigon/eth/stagedsync"
	"github.com/ledgerwatch/erigon/eth/stagedsync/stages"
	"github.com/ledgerwatch/erigon/zk"
	"github.com/ledgerwatch/erigon/zk/utils"
)

func SpawnSequencingStage(
	s *stagedsync.StageState,
	u stagedsync.Unwinder,
	ctx context.Context,
	cfg SequenceBlockCfg,
	historyCfg stagedsync.HistoryCfg,
	quiet bool,
) (err error) {
	logPrefix := s.LogPrefix()
	log.Info(fmt.Sprintf("[%s] Starting sequencing stage", logPrefix))
	defer log.Info(fmt.Sprintf("[%s] Finished sequencing stage", logPrefix))

	sdb, err := newStageDb(ctx, cfg.db)
	if err != nil {
		return err
	}
	defer sdb.tx.Rollback()

	executionAt, err := s.ExecutionAt(sdb.tx)
	if err != nil {
		return err
	}

	lastBatch, err := stages.GetStageProgress(sdb.tx, stages.HighestSeenBatchNumber)
	if err != nil {
		return err
	}

	forkId, err := prepareForkId(lastBatch, executionAt, sdb.hermezDb)
	if err != nil {
		return err
	}

	// stage loop should continue until we get the forkid from the L1 in a finalised block
	if forkId == 0 {
		log.Warn(fmt.Sprintf("[%s] ForkId is 0. Waiting for L1 to finalise a block...", logPrefix))
		time.Sleep(10 * time.Second)
		return nil
	}

	var block *types.Block
	runLoopBlocks := true
	batchContext := newBatchContext(ctx, &cfg, &historyCfg, s, sdb)
	batchState := newBatchState(forkId, lastBatch+1, cfg.zk.HasExecutors(), cfg.zk.L1SyncStartBlock > 0, cfg.txPool)
	blockDataSizeChecker := newBlockDataChecker()
	streamWriter := newSequencerBatchStreamWriter(batchContext, batchState, lastBatch) // using lastBatch (rather than batchState.batchNumber) is not mistake

	// injected batch
	if executionAt == 0 {
		if err = processInjectedInitialBatch(batchContext, batchState); err != nil {
			return err
		}

		if err = cfg.datastreamServer.WriteWholeBatchToStream(logPrefix, sdb.tx, sdb.hermezDb.HermezDbReader, lastBatch, injectedBatchBatchNumber); err != nil {
			return err
		}
		if err = stages.SaveStageProgress(sdb.tx, stages.DataStream, 1); err != nil {
			return err
		}

		return sdb.tx.Commit()
	}

	// handle cases where the last batch wasn't committed to the data stream.
	// this could occur because we're migrating from an RPC node to a sequencer
	// or because the sequencer was restarted and not all processes completed (like waiting from remote executor)
	// we consider the data stream as verified by the executor so treat it as "safe" and unwind blocks beyond there
	// if we identify any.  During normal operation this function will simply check and move on without performing
	// any action.
	if !batchState.isAnyRecovery() {
		isUnwinding, err := alignExecutionToDatastream(batchContext, batchState, executionAt, u)
		if err != nil {
			return err
		}
		if isUnwinding {
			return sdb.tx.Commit()
		}
	}

	tryHaltSequencer(batchContext, batchState.batchNumber)

	if err := utils.UpdateZkEVMBlockCfg(cfg.chainConfig, sdb.hermezDb, logPrefix); err != nil {
		return err
	}

	batchCounters, err := prepareBatchCounters(batchContext, batchState, nil)
	if err != nil {
		return err
	}

	if batchState.isL1Recovery() {
		if cfg.zk.L1SyncStopBatch > 0 && batchState.batchNumber > cfg.zk.L1SyncStopBatch {
			log.Info(fmt.Sprintf("[%s] L1 recovery has completed!", logPrefix), "batch", batchState.batchNumber)
			time.Sleep(1 * time.Second)
			return nil
		}

		log.Info(fmt.Sprintf("[%s] L1 recovery beginning for batch", logPrefix), "batch", batchState.batchNumber)

		// let's check if we have any L1 data to recover
		if err = batchState.batchL1RecoveryData.loadBatchData(sdb); err != nil {
			return err
		}

		if !batchState.batchL1RecoveryData.hasAnyDecodedBlocks() {
			log.Info(fmt.Sprintf("[%s] L1 recovery has completed!", logPrefix), "batch", batchState.batchNumber)
			time.Sleep(1 * time.Second)
			return nil
		}

		if handled, err := doCheckForBadBatch(batchContext, batchState, executionAt); err != nil || handled {
			return err
		}
	}

	batchTicker, logTicker, blockTicker := prepareTickers(batchContext.cfg)
	defer batchTicker.Stop()
	defer logTicker.Stop()
	defer blockTicker.Stop()

	log.Info(fmt.Sprintf("[%s] Starting batch %d...", logPrefix, batchState.batchNumber))

	for blockNumber := executionAt + 1; runLoopBlocks; blockNumber++ {
		log.Info(fmt.Sprintf("[%s] Starting block %d (forkid %v)...", logPrefix, blockNumber, batchState.forkId))
		logTicker.Reset(10 * time.Second)
		blockTicker.Reset(cfg.zk.SequencerBlockSealTime)

		if batchState.isL1Recovery() {
			blockNumbersInBatchSoFar, err := batchContext.sdb.hermezDb.GetL2BlockNosByBatch(batchState.batchNumber)
			if err != nil {
				return err
			}

			didLoadedAnyDataForRecovery := batchState.loadBlockL1RecoveryData(uint64(len(blockNumbersInBatchSoFar)))
			if !didLoadedAnyDataForRecovery {
				break
			}
		}

		header, parentBlock, err := prepareHeader(sdb.tx, blockNumber-1, batchState.blockState.getDeltaTimestamp(), batchState.getBlockHeaderForcedTimestamp(), batchState.forkId, batchState.getCoinbase(&cfg))
		if err != nil {
			return err
		}

		if batchDataOverflow := blockDataSizeChecker.AddBlockStartData(); batchDataOverflow {
			log.Info(fmt.Sprintf("[%s] BatchL2Data limit reached. Stopping.", logPrefix), "blockNumber", blockNumber)
			break
		}

		// timer: evm + smt
		t := utils.StartTimer("stage_sequence_execute", "evm", "smt")

		infoTreeIndexProgress, l1TreeUpdate, l1TreeUpdateIndex, l1BlockHash, ger, shouldWriteGerToContract, err := prepareL1AndInfoTreeRelatedStuff(sdb, batchState, header.Time)
		if err != nil {
			return err
		}

		overflowOnNewBlock, err := batchCounters.StartNewBlock(l1TreeUpdateIndex != 0)
		if err != nil {
			return err
		}
		if !batchState.isAnyRecovery() && overflowOnNewBlock {
			break
		}

		ibs := state.New(sdb.stateReader)
		getHashFn := core.GetHashFn(header, func(hash common.Hash, number uint64) *types.Header { return rawdb.ReadHeader(sdb.tx, hash, number) })
		blockContext := core.NewEVMBlockContext(header, getHashFn, cfg.engine, &cfg.zk.AddressSequencer, parentBlock.ExcessDataGas())
		batchState.blockState.builtBlockElements.resetBlockBuildingArrays()

		parentRoot := parentBlock.Root()
		if err = handleStateForNewBlockStarting(batchContext, ibs, blockNumber, batchState.batchNumber, header.Time, &parentRoot, l1TreeUpdate, shouldWriteGerToContract); err != nil {
			return err
		}

		// start waiting for a new transaction to arrive
		if !batchState.isAnyRecovery() {
			log.Info(fmt.Sprintf("[%s] Waiting for txs from the pool...", logPrefix))
		}

		okPayPriority := true // For X Layer

	LOOP_TRANSACTIONS:
		for {
			select {
			case <-logTicker.C:
				if !batchState.isAnyRecovery() {
					log.Info(fmt.Sprintf("[%s] Waiting some more for txs from the pool...", logPrefix))
				}
			case <-blockTicker.C:
				if !batchState.isAnyRecovery() {
					break LOOP_TRANSACTIONS
				}
			case <-batchTicker.C:
				if !batchState.isAnyRecovery() {
					runLoopBlocks = false
					break LOOP_TRANSACTIONS
				}
			default:
				if batchState.isLimboRecovery() {
					batchState.blockState.transactionsForInclusion, err = getLimboTransaction(ctx, cfg, batchState.limboRecoveryData.limboTxHash)
					if err != nil {
						return err
					}
				} else if !batchState.isL1Recovery() {
<<<<<<< HEAD
					batchState.blockState.transactionsForInclusion, err = getNextPoolTransactions(ctx, cfg, executionAt, batchState.forkId, batchState.yieldedTransactions, okPayPriority)
=======
					var allConditionsOK bool
					batchState.blockState.transactionsForInclusion, allConditionsOK, err = getNextPoolTransactions(ctx, cfg, executionAt, batchState.forkId, batchState.yieldedTransactions)
>>>>>>> ea259cb6
					if err != nil {
						return err
					}

					if len(batchState.blockState.transactionsForInclusion) == 0 {
						if allConditionsOK {
							time.Sleep(batchContext.cfg.zk.SequencerTimeoutOnEmptyTxPool)
						} else {
							time.Sleep(batchContext.cfg.zk.SequencerTimeoutOnEmptyTxPool / 5) // we do not need to sleep too long for txpool not ready
						}
					} else {
						log.Trace(fmt.Sprintf("[%s] Yielded transactions from the pool", logPrefix), "txCount", len(batchState.blockState.transactionsForInclusion))
					}
				}

				for i, transaction := range batchState.blockState.transactionsForInclusion {
					txHash := transaction.Hash()
					effectiveGas := batchState.blockState.getL1EffectiveGases(cfg, i)

					// The copying of this structure is intentional
					backupDataSizeChecker := *blockDataSizeChecker
<<<<<<< HEAD
					receipt, execResult, anyOverflow, okPayOverflow, err := attemptAddTransaction(cfg, sdb, ibs, batchCounters, &blockContext, header, transaction, effectiveGas, batchState.isL1Recovery(), batchState.forkId, l1InfoIndex, &backupDataSizeChecker, okPayPriority, cfg.txPool.OkPayCounterLimitPercentage())
=======
					receipt, execResult, anyOverflow, err := attemptAddTransaction(cfg, sdb, ibs, batchCounters, &blockContext, header, transaction, effectiveGas, batchState.isL1Recovery(), batchState.forkId, l1TreeUpdateIndex, &backupDataSizeChecker)
>>>>>>> ea259cb6
					if err != nil {
						if batchState.isLimboRecovery() {
							panic("limbo transaction has already been executed once so they must not fail while re-executing")
						}

						// if we are in recovery just log the error as a warning.  If the data is on the L1 then we should consider it as confirmed.
						// The executor/prover would simply skip a TX with an invalid nonce for example so we don't need to worry about that here.
						if batchState.isL1Recovery() {
							log.Warn(fmt.Sprintf("[%s] error adding transaction to batch during recovery: %v", logPrefix, err),
								"hash", txHash,
								"to", transaction.GetTo(),
							)
							continue
						}

						// if running in normal operation mode and error != nil then just allow the code to continue
						// It is safe because this approach ensures that the problematic transaction (the one that caused err != nil to be returned) is kept in yielded
						// Each transaction in yielded will be reevaluated at the end of each batch
					}

					if anyOverflow {
						if batchState.isLimboRecovery() {
							panic("limbo transaction has already been executed once so they must not overflow counters while re-executing")
						}

						if !batchState.isL1Recovery() {
							log.Info(fmt.Sprintf("[%s] overflowed adding transaction to batch", logPrefix), "batch", batchState.batchNumber, "tx-hash", txHash, "has-any-transactions-in-this-batch", batchState.hasAnyTransactionsInThisBatch)
							/*
								There are two cases when overflow could occur.
								1. The block DOES not contains any transactions.
									In this case it means that a single tx overflow entire zk-counters.
									In this case we mark it so. Once marked it will be discarded from the tx-pool async (once the tx-pool process the creation of a new batch)
									NB: The tx SHOULD not be removed from yielded set, because if removed, it will be picked again on next block. That's why there is i++. It ensures that removing from yielded will start after the problematic tx
								2. The block contains transactions.
									In this case, we just have to remove the transaction that overflowed the zk-counters and all transactions after it, from the yielded set.
									This removal will ensure that these transaction could be added in the next block(s)
							*/
							if !batchState.hasAnyTransactionsInThisBatch {
								cfg.txPool.MarkForDiscardFromPendingBest(txHash)
								log.Trace(fmt.Sprintf("single transaction %s overflow counters", txHash))
							}

							runLoopBlocks = false
							break LOOP_TRANSACTIONS
						}

					}

					if okPayOverflow {
						okPayPriority = false
						continue
					}

					if err == nil {
						blockDataSizeChecker = &backupDataSizeChecker
						batchState.onAddedTransaction(transaction, receipt, execResult, effectiveGas)
					}
				}

				if batchState.isL1Recovery() {
					// just go into the normal loop waiting for new transactions to signal that the recovery
					// has finished as far as it can go
					if !batchState.isThereAnyTransactionsToRecover() {
						log.Info(fmt.Sprintf("[%s] L1 recovery no more transactions to recover", logPrefix))
					}

					break LOOP_TRANSACTIONS
				}

				if batchState.isLimboRecovery() {
					runLoopBlocks = false
					break LOOP_TRANSACTIONS
				}
			}
		}

		if block, err = doFinishBlockAndUpdateState(batchContext, ibs, header, parentBlock, batchState, ger, l1BlockHash, l1TreeUpdateIndex, infoTreeIndexProgress, batchCounters); err != nil {
			return err
		}

		if batchState.isLimboRecovery() {
			stateRoot := block.Root()
			cfg.txPool.UpdateLimboRootByTxHash(batchState.limboRecoveryData.limboTxHash, &stateRoot)
			return fmt.Errorf("[%s] %w: %s = %s", s.LogPrefix(), zk.ErrLimboState, batchState.limboRecoveryData.limboTxHash.Hex(), stateRoot.Hex())
		}

		t.LogTimer()
		gasPerSecond := float64(0)
		elapsedSeconds := t.Elapsed().Seconds()
		if elapsedSeconds != 0 {
			gasPerSecond = float64(block.GasUsed()) / elapsedSeconds
		}

		if gasPerSecond != 0 {
			log.Info(fmt.Sprintf("[%s] Finish block %d with %d transactions... (%d gas/s)", logPrefix, blockNumber, len(batchState.blockState.builtBlockElements.transactions), int(gasPerSecond)))
		} else {
			log.Info(fmt.Sprintf("[%s] Finish block %d with %d transactions...", logPrefix, blockNumber, len(batchState.blockState.builtBlockElements.transactions)))
		}

		// add a check to the verifier and also check for responses
		batchState.onBuiltBlock(blockNumber)

		if !batchState.isL1Recovery() {
			// commit block data here so it is accessible in other threads
			if errCommitAndStart := sdb.CommitAndStart(); errCommitAndStart != nil {
				return errCommitAndStart
			}
			defer sdb.tx.Rollback()
		}

		// do not use remote executor in l1recovery mode
		// if we need remote executor in l1 recovery then we must allow commit/start DB transactions
		useExecutorForVerification := !batchState.isL1Recovery() && batchState.hasExecutorForThisBatch
		counters, err := batchCounters.CombineCollectors(l1TreeUpdateIndex != 0)
		if err != nil {
			return err
		}
		cfg.legacyVerifier.StartAsyncVerification(batchState.forkId, batchState.batchNumber, block.Root(), counters.UsedAsMap(), batchState.builtBlocks, useExecutorForVerification, batchContext.cfg.zk.SequencerBatchVerificationTimeout)

		// check for new responses from the verifier
		needsUnwind, err := updateStreamAndCheckRollback(batchContext, batchState, streamWriter, u)

		// lets commit everything after updateStreamAndCheckRollback no matter of its result unless
		// we're in L1 recovery where losing some blocks on restart doesn't matter
		if !batchState.isL1Recovery() {
			if errCommitAndStart := sdb.CommitAndStart(); errCommitAndStart != nil {
				return errCommitAndStart
			}
			defer sdb.tx.Rollback()
		}

		// check the return values of updateStreamAndCheckRollback
		if err != nil || needsUnwind {
			return err
		}
	}

	cfg.legacyVerifier.Wait()
	needsUnwind, err := updateStreamAndCheckRollback(batchContext, batchState, streamWriter, u)
	if err != nil || needsUnwind {
		return err
	}

	/*
		if adding something below that line we must ensure
		- it is also handled property in processInjectedInitialBatch
		- it is also handled property in alignExecutionToDatastream
		- it is also handled property in doCheckForBadBatch
		- it is unwound correctly
	*/

	if err := finalizeLastBatchInDatastream(batchContext, batchState.batchNumber, block.NumberU64()); err != nil {
		return err
	}

	// For X Layer
	tryToSleepSequencer(cfg.zk.XLayer.SequencerBatchSleepDuration, logPrefix)
	
	// TODO: It is 99% sure that there is no need to write this in any of processInjectedInitialBatch, alignExecutionToDatastream, doCheckForBadBatch but it is worth double checknig
	// the unwind of this value is handed by UnwindExecutionStageDbWrites
	if _, err := rawdb.IncrementStateVersionByBlockNumberIfNeeded(batchContext.sdb.tx, block.NumberU64()); err != nil {
		return fmt.Errorf("writing plain state version: %w", err)
	}

	log.Info(fmt.Sprintf("[%s] Finish batch %d...", batchContext.s.LogPrefix(), batchState.batchNumber))

	return sdb.tx.Commit()
}<|MERGE_RESOLUTION|>--- conflicted
+++ resolved
@@ -223,12 +223,8 @@
 						return err
 					}
 				} else if !batchState.isL1Recovery() {
-<<<<<<< HEAD
-					batchState.blockState.transactionsForInclusion, err = getNextPoolTransactions(ctx, cfg, executionAt, batchState.forkId, batchState.yieldedTransactions, okPayPriority)
-=======
 					var allConditionsOK bool
-					batchState.blockState.transactionsForInclusion, allConditionsOK, err = getNextPoolTransactions(ctx, cfg, executionAt, batchState.forkId, batchState.yieldedTransactions)
->>>>>>> ea259cb6
+					batchState.blockState.transactionsForInclusion, allConditionsOK, err = getNextPoolTransactions(ctx, cfg, executionAt, batchState.forkId, batchState.yieldedTransactions, okPayPriority)
 					if err != nil {
 						return err
 					}
@@ -250,11 +246,8 @@
 
 					// The copying of this structure is intentional
 					backupDataSizeChecker := *blockDataSizeChecker
-<<<<<<< HEAD
-					receipt, execResult, anyOverflow, okPayOverflow, err := attemptAddTransaction(cfg, sdb, ibs, batchCounters, &blockContext, header, transaction, effectiveGas, batchState.isL1Recovery(), batchState.forkId, l1InfoIndex, &backupDataSizeChecker, okPayPriority, cfg.txPool.OkPayCounterLimitPercentage())
-=======
-					receipt, execResult, anyOverflow, err := attemptAddTransaction(cfg, sdb, ibs, batchCounters, &blockContext, header, transaction, effectiveGas, batchState.isL1Recovery(), batchState.forkId, l1TreeUpdateIndex, &backupDataSizeChecker)
->>>>>>> ea259cb6
+
+					receipt, execResult, anyOverflow, okPayOverflow, err := attemptAddTransaction(cfg, sdb, ibs, batchCounters, &blockContext, header, transaction, effectiveGas, batchState.isL1Recovery(), batchState.forkId, l1TreeUpdateIndex, &backupDataSizeChecker, okPayPriority, cfg.txPool.OkPayCounterLimitPercentage())
 					if err != nil {
 						if batchState.isLimboRecovery() {
 							panic("limbo transaction has already been executed once so they must not fail while re-executing")
@@ -412,7 +405,7 @@
 
 	// For X Layer
 	tryToSleepSequencer(cfg.zk.XLayer.SequencerBatchSleepDuration, logPrefix)
-	
+
 	// TODO: It is 99% sure that there is no need to write this in any of processInjectedInitialBatch, alignExecutionToDatastream, doCheckForBadBatch but it is worth double checknig
 	// the unwind of this value is handed by UnwindExecutionStageDbWrites
 	if _, err := rawdb.IncrementStateVersionByBlockNumberIfNeeded(batchContext.sdb.tx, block.NumberU64()); err != nil {
