package stages

import (
	"context"
	"fmt"
	"time"

	"github.com/gateway-fm/cdk-erigon-lib/common"
	"github.com/ledgerwatch/log/v3"

	"github.com/ledgerwatch/erigon/core"
	"github.com/ledgerwatch/erigon/core/rawdb"
	"github.com/ledgerwatch/erigon/core/state"
	"github.com/ledgerwatch/erigon/core/types"
	"github.com/ledgerwatch/erigon/eth/stagedsync"
	"github.com/ledgerwatch/erigon/eth/stagedsync/stages"
	"github.com/ledgerwatch/erigon/zk"
	"github.com/ledgerwatch/erigon/zk/utils"
)

func SpawnSequencingStage(
	s *stagedsync.StageState,
	u stagedsync.Unwinder,
	ctx context.Context,
	cfg SequenceBlockCfg,
	historyCfg stagedsync.HistoryCfg,
	quiet bool,
) (err error) {
	logPrefix := s.LogPrefix()
	log.Info(fmt.Sprintf("[%s] Starting sequencing stage", logPrefix))
	defer log.Info(fmt.Sprintf("[%s] Finished sequencing stage", logPrefix))

	sdb, err := newStageDb(ctx, cfg.db)
	if err != nil {
		return err
	}
	defer sdb.tx.Rollback()

	executionAt, err := s.ExecutionAt(sdb.tx)
	if err != nil {
		return err
	}

	lastBatch, err := stages.GetStageProgress(sdb.tx, stages.HighestSeenBatchNumber)
	if err != nil {
		return err
	}

	forkId, err := prepareForkId(lastBatch, executionAt, sdb.hermezDb)
	if err != nil {
		return err
	}

	// stage loop should continue until we get the forkid from the L1 in a finalised block
	if forkId == 0 {
		log.Warn(fmt.Sprintf("[%s] ForkId is 0. Waiting for L1 to finalise a block...", logPrefix))
		time.Sleep(10 * time.Second)
		return nil
	}

	var block *types.Block
	runLoopBlocks := true
	batchContext := newBatchContext(ctx, &cfg, &historyCfg, s, sdb)
	batchState := newBatchState(forkId, lastBatch+1, cfg.zk.HasExecutors(), cfg.zk.L1SyncStartBlock > 0, cfg.txPool)
	blockDataSizeChecker := newBlockDataChecker()
	streamWriter := newSequencerBatchStreamWriter(batchContext, batchState, lastBatch) // using lastBatch (rather than batchState.batchNumber) is not mistake

	// injected batch
	if executionAt == 0 {
		if err = processInjectedInitialBatch(batchContext, batchState); err != nil {
			return err
		}

		if err = cfg.datastreamServer.WriteWholeBatchToStream(logPrefix, sdb.tx, sdb.hermezDb.HermezDbReader, lastBatch, injectedBatchBatchNumber); err != nil {
			return err
		}
		if err = stages.SaveStageProgress(sdb.tx, stages.DataStream, 1); err != nil {
			return err
		}

		return sdb.tx.Commit()
	}

	// handle cases where the last batch wasn't committed to the data stream.
	// this could occur because we're migrating from an RPC node to a sequencer
	// or because the sequencer was restarted and not all processes completed (like waiting from remote executor)
	// we consider the data stream as verified by the executor so treat it as "safe" and unwind blocks beyond there
	// if we identify any.  During normal operation this function will simply check and move on without performing
	// any action.
	if !batchState.isAnyRecovery() {
		isUnwinding, err := alignExecutionToDatastream(batchContext, batchState, executionAt, u)
		if err != nil {
			return err
		}
		if isUnwinding {
			return sdb.tx.Commit()
		}
	}

	tryHaltSequencer(batchContext, batchState.batchNumber)

	if err := utils.UpdateZkEVMBlockCfg(cfg.chainConfig, sdb.hermezDb, logPrefix); err != nil {
		return err
	}

	batchCounters, err := prepareBatchCounters(batchContext, batchState, nil)
	if err != nil {
		return err
	}

	if batchState.isL1Recovery() {
		if cfg.zk.L1SyncStopBatch > 0 && batchState.batchNumber > cfg.zk.L1SyncStopBatch {
			log.Info(fmt.Sprintf("[%s] L1 recovery has completed!", logPrefix), "batch", batchState.batchNumber)
			time.Sleep(1 * time.Second)
			return nil
		}

		log.Info(fmt.Sprintf("[%s] L1 recovery beginning for batch", logPrefix), "batch", batchState.batchNumber)

		// let's check if we have any L1 data to recover
		if err = batchState.batchL1RecoveryData.loadBatchData(sdb); err != nil {
			return err
		}

		if !batchState.batchL1RecoveryData.hasAnyDecodedBlocks() {
			log.Info(fmt.Sprintf("[%s] L1 recovery has completed!", logPrefix), "batch", batchState.batchNumber)
			time.Sleep(1 * time.Second)
			return nil
		}

		if handled, err := doCheckForBadBatch(batchContext, batchState, executionAt); err != nil || handled {
			return err
		}
	}

	batchTicker, logTicker, blockTicker := prepareTickers(batchContext.cfg)
	defer batchTicker.Stop()
	defer logTicker.Stop()
	defer blockTicker.Stop()

	log.Info(fmt.Sprintf("[%s] Starting batch %d...", logPrefix, batchState.batchNumber))

	for blockNumber := executionAt + 1; runLoopBlocks; blockNumber++ {
		log.Info(fmt.Sprintf("[%s] Starting block %d (forkid %v)...", logPrefix, blockNumber, batchState.forkId))
		logTicker.Reset(10 * time.Second)
		blockTicker.Reset(cfg.zk.SequencerBlockSealTime)

		if batchState.isL1Recovery() {
			blockNumbersInBatchSoFar, err := batchContext.sdb.hermezDb.GetL2BlockNosByBatch(batchState.batchNumber)
			if err != nil {
				return err
			}

			didLoadedAnyDataForRecovery := batchState.loadBlockL1RecoveryData(uint64(len(blockNumbersInBatchSoFar)))
			if !didLoadedAnyDataForRecovery {
				break
			}
		}

		header, parentBlock, err := prepareHeader(sdb.tx, blockNumber-1, batchState.blockState.getDeltaTimestamp(), batchState.getBlockHeaderForcedTimestamp(), batchState.forkId, batchState.getCoinbase(&cfg))
		if err != nil {
			return err
		}

		if batchDataOverflow := blockDataSizeChecker.AddBlockStartData(); batchDataOverflow {
			log.Info(fmt.Sprintf("[%s] BatchL2Data limit reached. Stopping.", logPrefix), "blockNumber", blockNumber)
			break
		}

		// timer: evm + smt
		t := utils.StartTimer("stage_sequence_execute", "evm", "smt")

		infoTreeIndexProgress, l1TreeUpdate, l1TreeUpdateIndex, l1BlockHash, ger, shouldWriteGerToContract, err := prepareL1AndInfoTreeRelatedStuff(sdb, batchState, header.Time)
		if err != nil {
			return err
		}

		overflowOnNewBlock, err := batchCounters.StartNewBlock(l1TreeUpdateIndex != 0)
		if err != nil {
			return err
		}
		if !batchState.isAnyRecovery() && overflowOnNewBlock {
			break
		}

		ibs := state.New(sdb.stateReader)
		getHashFn := core.GetHashFn(header, func(hash common.Hash, number uint64) *types.Header { return rawdb.ReadHeader(sdb.tx, hash, number) })
		blockContext := core.NewEVMBlockContext(header, getHashFn, cfg.engine, &cfg.zk.AddressSequencer, parentBlock.ExcessDataGas())
		batchState.blockState.builtBlockElements.resetBlockBuildingArrays()

		parentRoot := parentBlock.Root()
		if err = handleStateForNewBlockStarting(batchContext, ibs, blockNumber, batchState.batchNumber, header.Time, &parentRoot, l1TreeUpdate, shouldWriteGerToContract); err != nil {
			return err
		}

		// start waiting for a new transaction to arrive
		if !batchState.isAnyRecovery() {
			log.Info(fmt.Sprintf("[%s] Waiting for txs from the pool...", logPrefix))
		}

	LOOP_TRANSACTIONS:
		for {
			select {
			case <-logTicker.C:
				if !batchState.isAnyRecovery() {
					log.Info(fmt.Sprintf("[%s] Waiting some more for txs from the pool...", logPrefix))
				}
			case <-blockTicker.C:
				if !batchState.isAnyRecovery() {
					break LOOP_TRANSACTIONS
				}
			case <-batchTicker.C:
				if !batchState.isAnyRecovery() {
					runLoopBlocks = false
					break LOOP_TRANSACTIONS
				}
			default:
				if batchState.isLimboRecovery() {
					batchState.blockState.transactionsForInclusion, err = getLimboTransaction(ctx, cfg, batchState.limboRecoveryData.limboTxHash)
					if err != nil {
						return err
					}
				} else if !batchState.isL1Recovery() {
					var allConditionsOK bool
					batchState.blockState.transactionsForInclusion, allConditionsOK, err = getNextPoolTransactions(ctx, cfg, executionAt, batchState.forkId, batchState.yieldedTransactions)
					if err != nil {
						return err
					}

					if len(batchState.blockState.transactionsForInclusion) == 0 {
						if allConditionsOK {
							time.Sleep(batchContext.cfg.zk.SequencerTimeoutOnEmptyTxPool)
						} else {
							time.Sleep(batchContext.cfg.zk.SequencerTimeoutOnEmptyTxPool / 5) // we do not need to sleep too long for txpool not ready
						}
					} else {
						log.Trace(fmt.Sprintf("[%s] Yielded transactions from the pool", logPrefix), "txCount", len(batchState.blockState.transactionsForInclusion))
					}
				}

				for i, transaction := range batchState.blockState.transactionsForInclusion {
					txHash := transaction.Hash()
					effectiveGas := batchState.blockState.getL1EffectiveGases(cfg, i)

					// The copying of this structure is intentional
					backupDataSizeChecker := *blockDataSizeChecker
					receipt, execResult, anyOverflow, err := attemptAddTransaction(cfg, sdb, ibs, batchCounters, &blockContext, header, transaction, effectiveGas, batchState.isL1Recovery(), batchState.forkId, l1TreeUpdateIndex, &backupDataSizeChecker)
					if err != nil {
						if batchState.isLimboRecovery() {
							panic("limbo transaction has already been executed once so they must not fail while re-executing")
						}

						// if we are in recovery just log the error as a warning.  If the data is on the L1 then we should consider it as confirmed.
						// The executor/prover would simply skip a TX with an invalid nonce for example so we don't need to worry about that here.
						if batchState.isL1Recovery() {
							log.Warn(fmt.Sprintf("[%s] error adding transaction to batch during recovery: %v", logPrefix, err),
								"hash", txHash,
								"to", transaction.GetTo(),
							)
							continue
						}

						// if running in normal operation mode and error != nil then just allow the code to continue
						// It is safe because this approach ensures that the problematic transaction (the one that caused err != nil to be returned) is kept in yielded
						// Each transaction in yielded will be reevaluated at the end of each batch
					}

					if anyOverflow {
						if batchState.isLimboRecovery() {
							panic("limbo transaction has already been executed once so they must not overflow counters while re-executing")
						}

						if !batchState.isL1Recovery() {
							log.Info(fmt.Sprintf("[%s] overflowed adding transaction to batch", logPrefix), "batch", batchState.batchNumber, "tx-hash", txHash, "has-any-transactions-in-this-batch", batchState.hasAnyTransactionsInThisBatch)
							/*
								There are two cases when overflow could occur.
								1. The block DOES not contains any transactions.
									In this case it means that a single tx overflow entire zk-counters.
									In this case we mark it so. Once marked it will be discarded from the tx-pool async (once the tx-pool process the creation of a new batch)
									NB: The tx SHOULD not be removed from yielded set, because if removed, it will be picked again on next block. That's why there is i++. It ensures that removing from yielded will start after the problematic tx
								2. The block contains transactions.
									In this case, we just have to remove the transaction that overflowed the zk-counters and all transactions after it, from the yielded set.
									This removal will ensure that these transaction could be added in the next block(s)
							*/
							if !batchState.hasAnyTransactionsInThisBatch {
								cfg.txPool.MarkForDiscardFromPendingBest(txHash)
								log.Trace(fmt.Sprintf("single transaction %s overflow counters", txHash))
							}

							runLoopBlocks = false
							break LOOP_TRANSACTIONS
						}

					}

					if err == nil {
						blockDataSizeChecker = &backupDataSizeChecker
						batchState.onAddedTransaction(transaction, receipt, execResult, effectiveGas)
					}
				}

				if batchState.isL1Recovery() {
					// just go into the normal loop waiting for new transactions to signal that the recovery
					// has finished as far as it can go
					if !batchState.isThereAnyTransactionsToRecover() {
						log.Info(fmt.Sprintf("[%s] L1 recovery no more transactions to recover", logPrefix))
					}

					break LOOP_TRANSACTIONS
				}

				if batchState.isLimboRecovery() {
					runLoopBlocks = false
					break LOOP_TRANSACTIONS
				}
			}
		}

		if block, err = doFinishBlockAndUpdateState(batchContext, ibs, header, parentBlock, batchState, ger, l1BlockHash, l1TreeUpdateIndex, infoTreeIndexProgress, batchCounters); err != nil {
			return err
		}

		if batchState.isLimboRecovery() {
			stateRoot := block.Root()
			cfg.txPool.UpdateLimboRootByTxHash(batchState.limboRecoveryData.limboTxHash, &stateRoot)
			return fmt.Errorf("[%s] %w: %s = %s", s.LogPrefix(), zk.ErrLimboState, batchState.limboRecoveryData.limboTxHash.Hex(), stateRoot.Hex())
		}

		t.LogTimer()
		gasPerSecond := float64(0)
		elapsedSeconds := t.Elapsed().Seconds()
		if elapsedSeconds != 0 {
			gasPerSecond = float64(block.GasUsed()) / elapsedSeconds
		}

		if gasPerSecond != 0 {
			log.Info(fmt.Sprintf("[%s] Finish block %d with %d transactions... (%d gas/s)", logPrefix, blockNumber, len(batchState.blockState.builtBlockElements.transactions), int(gasPerSecond)))
		} else {
			log.Info(fmt.Sprintf("[%s] Finish block %d with %d transactions...", logPrefix, blockNumber, len(batchState.blockState.builtBlockElements.transactions)))
		}

		// add a check to the verifier and also check for responses
		batchState.onBuiltBlock(blockNumber)

		if !batchState.isL1Recovery() {
			// commit block data here so it is accessible in other threads
			if errCommitAndStart := sdb.CommitAndStart(); errCommitAndStart != nil {
				return errCommitAndStart
			}
			defer sdb.tx.Rollback()
		}

		// do not use remote executor in l1recovery mode
		// if we need remote executor in l1 recovery then we must allow commit/start DB transactions
		useExecutorForVerification := !batchState.isL1Recovery() && batchState.hasExecutorForThisBatch
		counters, err := batchCounters.CombineCollectors(l1TreeUpdateIndex != 0)
		if err != nil {
			return err
		}
		cfg.legacyVerifier.StartAsyncVerification(batchState.forkId, batchState.batchNumber, block.Root(), counters.UsedAsMap(), batchState.builtBlocks, useExecutorForVerification, batchContext.cfg.zk.SequencerBatchVerificationTimeout)

		// check for new responses from the verifier
		needsUnwind, err := updateStreamAndCheckRollback(batchContext, batchState, streamWriter, u)

		// lets commit everything after updateStreamAndCheckRollback no matter of its result unless
		// we're in L1 recovery where losing some blocks on restart doesn't matter
		if !batchState.isL1Recovery() {
			if errCommitAndStart := sdb.CommitAndStart(); errCommitAndStart != nil {
				return errCommitAndStart
			}
			defer sdb.tx.Rollback()
		}

		// check the return values of updateStreamAndCheckRollback
		if err != nil || needsUnwind {
			return err
		}
	}

	cfg.legacyVerifier.Wait()
	needsUnwind, err := updateStreamAndCheckRollback(batchContext, batchState, streamWriter, u)
	if err != nil || needsUnwind {
		return err
	}

	/*
		if adding something below that line we must ensure
		- it is also handled property in processInjectedInitialBatch
		- it is also handled property in alignExecutionToDatastream
		- it is also handled property in doCheckForBadBatch
		- it is unwound correctly
	*/

	if err := finalizeLastBatchInDatastream(batchContext, batchState.batchNumber, block.NumberU64()); err != nil {
		return err
	}

<<<<<<< HEAD
	// For X Layer
	tryToSleepSequencer(cfg.zk.XLayer.SequencerBatchSleepDuration, logPrefix)
=======
	// TODO: It is 99% sure that there is no need to write this in any of processInjectedInitialBatch, alignExecutionToDatastream, doCheckForBadBatch but it is worth double checknig
	// the unwind of this value is handed by UnwindExecutionStageDbWrites
	if _, err := rawdb.IncrementStateVersionByBlockNumberIfNeeded(batchContext.sdb.tx, block.NumberU64()); err != nil {
		return fmt.Errorf("writing plain state version: %w", err)
	}

	log.Info(fmt.Sprintf("[%s] Finish batch %d...", batchContext.s.LogPrefix(), batchState.batchNumber))
>>>>>>> bde1b5ec

	return sdb.tx.Commit()
}<|MERGE_RESOLUTION|>--- conflicted
+++ resolved
@@ -395,10 +395,9 @@
 		return err
 	}
 
-<<<<<<< HEAD
 	// For X Layer
 	tryToSleepSequencer(cfg.zk.XLayer.SequencerBatchSleepDuration, logPrefix)
-=======
+	
 	// TODO: It is 99% sure that there is no need to write this in any of processInjectedInitialBatch, alignExecutionToDatastream, doCheckForBadBatch but it is worth double checknig
 	// the unwind of this value is handed by UnwindExecutionStageDbWrites
 	if _, err := rawdb.IncrementStateVersionByBlockNumberIfNeeded(batchContext.sdb.tx, block.NumberU64()); err != nil {
@@ -406,7 +405,6 @@
 	}
 
 	log.Info(fmt.Sprintf("[%s] Finish batch %d...", batchContext.s.LogPrefix(), batchState.batchNumber))
->>>>>>> bde1b5ec
 
 	return sdb.tx.Commit()
 }