--- conflicted
+++ resolved
@@ -409,8 +409,6 @@
 					// For X Layer
 					metrics.GetLogStatistics().CumulativeCounting(metrics.TxCounter)
 
-<<<<<<< HEAD
-=======
 					// quick check if we should stop handling transactions
 					select {
 					case <-blockTicker.C:
@@ -421,7 +419,6 @@
 					default:
 					}
 
->>>>>>> cb522900
 					txHash := transaction.Hash()
 					effectiveGas := batchState.blockState.getL1EffectiveGases(cfg, i)
 
@@ -429,14 +426,10 @@
 					backupDataSizeChecker := *blockDataSizeChecker
 					receipt, execResult, anyOverflow, err := attemptAddTransaction(cfg, sdb, ibs, batchCounters, &blockContext, header, transaction, effectiveGas, batchState.isL1Recovery(), batchState.forkId, l1TreeUpdateIndex, &backupDataSizeChecker)
 					if err != nil {
-<<<<<<< HEAD
-						metrics.GetLogStatistics().CumulativeCounting(metrics.FailTxCounter)
-=======
 						// For X Layer
 						metrics.GetLogStatistics().CumulativeCounting(metrics.FailTxCounter)
 						metrics.SeqFailTxCount.Inc()
 
->>>>>>> cb522900
 						if batchState.isLimboRecovery() {
 							panic("limbo transaction has already been executed once so they must not fail while re-executing")
 						}
@@ -569,9 +562,6 @@
 						}
 					}
 				}
-<<<<<<< HEAD
-				metrics.GetLogStatistics().CumulativeTiming(metrics.ProcessingTxTiming, time.Since(start))
-=======
 
 				// For X Layer
 				metrics.GetLogStatistics().CumulativeTiming(metrics.ProcessingTxTiming, time.Since(start))
@@ -596,7 +586,6 @@
 					}
 				}
 
->>>>>>> cb522900
 				if batchState.isL1Recovery() {
 					// just go into the normal loop waiting for new transactions to signal that the recovery
 					// has finished as far as it can go
@@ -728,8 +717,6 @@
 	metrics.GetLogStatistics().Summary()
 
 	return err
-<<<<<<< HEAD
-=======
 }
 
 func removeInclusionTransaction(orig []types.Transaction, index int) []types.Transaction {
@@ -742,5 +729,4 @@
 func isOkKnownError(err error) bool {
 	return err == nil ||
 		errors.Is(err, core.ErrNonceTooHigh)
->>>>>>> cb522900
 }