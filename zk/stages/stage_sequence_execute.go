--- conflicted
+++ resolved
@@ -15,14 +15,8 @@
 	"github.com/ledgerwatch/erigon/eth/stagedsync"
 	"github.com/ledgerwatch/erigon/eth/stagedsync/stages"
 	"github.com/ledgerwatch/erigon/zk"
-<<<<<<< HEAD
-	"github.com/ledgerwatch/erigon/zk/apollo"
-	"github.com/ledgerwatch/erigon/zk/l1_data"
 	"github.com/ledgerwatch/erigon/zk/metrics"
 	"github.com/ledgerwatch/erigon/zk/seqlog"
-	zktx "github.com/ledgerwatch/erigon/zk/tx"
-=======
->>>>>>> 6b149e09
 	"github.com/ledgerwatch/erigon/zk/utils"
 )
 
@@ -38,31 +32,15 @@
 	log.Info(fmt.Sprintf("[%s] Starting sequencing stage", logPrefix))
 	defer log.Info(fmt.Sprintf("[%s] Finished sequencing stage", logPrefix))
 
-<<<<<<< HEAD
 	// For X Layer metrics
 	log.Info("[PoolTxCount] Starting Getting Pending Tx Count")
 	pending, basefee, queued := cfg.txPool.CountContent()
 	metrics.AddPoolTxCount(pending, basefee, queued)
 
-	freshTx := tx == nil
-	if freshTx {
-		tx, err = cfg.db.BeginRw(ctx)
-		if err != nil {
-			return err
-		}
-		defer tx.Rollback()
-	}
-
-	sdb := newStageDb(tx)
-
-	l1Recovery := cfg.zk.L1SyncStartBlock > 0
-
-	executionAt, err := s.ExecutionAt(tx)
-=======
 	sdb, err := newStageDb(ctx, cfg.db)
->>>>>>> 6b149e09
 	if err != nil {
 		return err
+
 	}
 	defer sdb.tx.Rollback()
 
@@ -159,9 +137,6 @@
 			return err
 		}
 	}
-	batchCloseReason := ""
-	batchStart := time.Now()
-	seqlog.GetBatchLogger().SetBlockNum(thisBatch)
 
 	batchTicker, logTicker, blockTicker := prepareTickers(batchContext.cfg)
 	defer batchTicker.Stop()
@@ -169,6 +144,9 @@
 	defer blockTicker.Stop()
 
 	log.Info(fmt.Sprintf("[%s] Starting batch %d...", logPrefix, batchState.batchNumber))
+	batchCloseReason := ""
+	batchStart := time.Now()
+	seqlog.GetBatchLogger().SetBlockNum(batchState.batchNumber)
 
 	for blockNumber := executionAt + 1; runLoopBlocks; blockNumber++ {
 		log.Info(fmt.Sprintf("[%s] Starting block %d (forkid %v)...", logPrefix, blockNumber, batchState.forkId))
@@ -187,22 +165,11 @@
 			return err
 		}
 
-<<<<<<< HEAD
 		log.Info(fmt.Sprintf("[%s] Starting block %d (forkid %v)...", logPrefix, blockNumber, forkId))
 		seqlog.GetBlockLogger().SetBlockNum(blockNumber)
 		blockStart := time.Now()
-
-		lastStartedBn = blockNumber
-
-		addedTransactions := []types.Transaction{}
-		addedReceipts := []*types.Receipt{}
-		effectiveGases = []uint8{}
-		addedExecutionResults := []*core.ExecutionResult{}
-
-		header, parentBlock, err = prepareHeader(tx, blockNumber-1, deltaTimestamp, limboHeaderTimestamp, forkId, nextBatchData.Coinbase)
-=======
 		header, parentBlock, err := prepareHeader(sdb.tx, blockNumber-1, batchState.blockState.getDeltaTimestamp(), batchState.getBlockHeaderForcedTimestamp(), batchState.forkId, batchState.getCoinbase(&cfg))
->>>>>>> 6b149e09
+
 		if err != nil {
 			return err
 		}
@@ -219,14 +186,10 @@
 		if err != nil {
 			return err
 		}
-<<<<<<< HEAD
-
-		if !isAnyRecovery && overflowOnNewBlock {
+
+		if !batchState.isAnyRecovery() && overflowOnNewBlock {
 			batchCloseReason = metrics.CounterOverflow
 			seqlog.GetBatchLogger().SetClosingReason(metrics.CounterOverflow)
-=======
-		if !batchState.isAnyRecovery() && overflowOnNewBlock {
->>>>>>> 6b149e09
 			break
 		}
 
@@ -260,29 +223,14 @@
 					log.Info(fmt.Sprintf("[%s] Waiting some more for txs from the pool...", logPrefix))
 				}
 			case <-blockTicker.C:
-<<<<<<< HEAD
-				if !isAnyRecovery {
+				if !batchState.isAnyRecovery() {
 					blockCloseReason = metrics.BlockTickerTimeOut
 					break LOOP_TRANSACTIONS
 				}
 			case <-batchTicker.C:
-				if !isAnyRecovery {
+				if !batchState.isAnyRecovery() {
 					batchCloseReason = metrics.EmptyTimeOut
 					seqlog.GetBatchLogger().SetClosingReason(metrics.EmptyTimeOut)
-					runLoopBlocks = false
-					break LOOP_TRANSACTIONS
-				}
-			case <-nonEmptyBatchTimer.C:
-				if !isAnyRecovery && hasAnyTransactionsInThisBatch {
-					batchCloseReason = metrics.NonEmptyTimeOut
-					seqlog.GetBatchLogger().SetClosingReason(metrics.NonEmptyTimeOut)
-=======
-				if !batchState.isAnyRecovery() {
-					break LOOP_TRANSACTIONS
-				}
-			case <-batchTicker.C:
-				if !batchState.isAnyRecovery() {
->>>>>>> 6b149e09
 					runLoopBlocks = false
 					break LOOP_TRANSACTIONS
 				}
@@ -411,21 +359,10 @@
 			log.Info(fmt.Sprintf("[%s] Finish block %d with %d transactions...", logPrefix, blockNumber, len(batchState.blockState.builtBlockElements.transactions)))
 		}
 
-<<<<<<< HEAD
-		BlockTxCount := uint64(len(addedTransactions))
+		BlockTxCount := uint64(len(batchState.blockState.builtBlockElements.transactions))
 		seqlog.GetBlockLogger().SetTxCount(BlockTxCount)
 		seqlog.GetBatchLogger().AccmuTxCount(BlockTxCount)
 
-		if !hasExecutorForThisBatch {
-			// save counters midbatch
-			// here they shouldn't add more to counters other than what they already have
-			// because it would be later added twice
-			counters := batchCounters.CombineCollectorsNoChanges(l1InfoIndex != 0)
-
-			log.Info(fmt.Sprintf("[%s] WriteBatchCounters Started", logPrefix))
-			if err = sdb.hermezDb.WriteBatchCounters(thisBatch, counters.UsedAsMap()); err != nil {
-				return err
-=======
 		// add a check to the verifier and also check for responses
 		batchState.onBuiltBlock(blockNumber)
 
@@ -433,31 +370,10 @@
 		if !batchState.isL1Recovery() {
 			if errCommitAndStart := sdb.CommitAndStart(); errCommitAndStart != nil {
 				return errCommitAndStart
->>>>>>> 6b149e09
 			}
 			defer sdb.tx.Rollback()
 		}
 
-<<<<<<< HEAD
-			log.Info(fmt.Sprintf("[%s] WriteIsBatchPartiallyProcessed Started", logPrefix))
-			if err = sdb.hermezDb.WriteIsBatchPartiallyProcessed(thisBatch); err != nil {
-				return err
-			}
-
-			log.Info(fmt.Sprintf("[%s] WriteBlockWithBatchStartToStream Started", logPrefix))
-			if err = cfg.datastreamServer.WriteBlockWithBatchStartToStream(logPrefix, tx, sdb.hermezDb, forkId, thisBatch, lastBatch, *parentBlock, *block); err != nil {
-				return err
-			}
-
-			commit2DBStart := time.Now()
-			log.Info(fmt.Sprintf("[%s] Commit Started", logPrefix))
-			if err = tx.Commit(); err != nil {
-				return err
-			}
-			seqlog.GetBlockLogger().AppendStepLog(seqlog.Save2DB, time.Since(commit2DBStart))
-			if tx, err = cfg.db.BeginRw(ctx); err != nil {
-				return err
-=======
 		cfg.legacyVerifier.StartAsyncVerification(batchState.forkId, batchState.batchNumber, block.Root(), batchCounters.CombineCollectorsNoChanges().UsedAsMap(), batchState.builtBlocks, batchState.hasExecutorForThisBatch, batchContext.cfg.zk.SequencerBatchVerificationTimeout)
 
 		// check for new responses from the verifier
@@ -468,12 +384,14 @@
 		if !batchState.isL1Recovery() {
 			if errCommitAndStart := sdb.CommitAndStart(); errCommitAndStart != nil {
 				return errCommitAndStart
->>>>>>> 6b149e09
 			}
 			defer sdb.tx.Rollback()
 		}
-<<<<<<< HEAD
-
+
+		// check the return values of updateStreamAndCheckRollback
+		if err != nil || needsUnwind {
+			return err
+		}
 		blockTime := time.Since(blockStart)
 		seqlog.GetBlockLogger().SetTotalDuration(blockTime)
 		seqlog.GetBatchLogger().AppendBlockLog(blockNumber, blockTime)
@@ -481,21 +399,6 @@
 		log.Info(seqlog.GetBlockLogger().PrintLogAndFlush())
 	}
 
-	commitStart := time.Now()
-
-	l1InfoIndex, err := sdb.hermezDb.GetBlockL1InfoTreeIndex(lastStartedBn)
-	if err != nil {
-		return err
-	}
-=======
->>>>>>> 6b149e09
-
-		// check the return values of updateStreamAndCheckRollback
-		if err != nil || needsUnwind {
-			return err
-		}
-	}
-
 	cfg.legacyVerifier.Wait()
 	needsUnwind, err := updateStreamAndCheckRollback(batchContext, batchState, streamWriter, u)
 	if err != nil || needsUnwind {
@@ -505,41 +408,14 @@
 	if err = runBatchLastSteps(batchContext, batchState.batchNumber, block.NumberU64(), batchCounters); err != nil {
 		return err
 	}
-
-<<<<<<< HEAD
-	// Local Exit Root (ler): read s/c storage every batch to store the LER for the highest block in the batch
-	ler, err := utils.GetBatchLocalExitRootFromSCStorage(thisBatch, sdb.hermezDb.HermezDbReader, tx)
-	if err != nil {
-		return err
-	}
-	// write ler to hermezdb
-	if err = sdb.hermezDb.WriteLocalExitRootForBatchNo(thisBatch, ler); err != nil {
-		return err
-	}
-
-	log.Info(fmt.Sprintf("[%s] Finish batch %d...", logPrefix, thisBatch))
-
-	if !hasExecutorForThisBatch {
-		blockRoot := block.Root()
-		if err = cfg.datastreamServer.WriteBatchEnd(sdb.hermezDb, thisBatch, lastBatch, &blockRoot, &ler); err != nil {
-			return err
-		}
-	}
-
-	if freshTx {
-		if err = tx.Commit(); err != nil {
-			return err
-		}
-	}
-	seqlog.GetBatchLogger().AppendCommitLog(time.Since(commitStart))
+	//commitStart := time.Now()
+	//seqlog.GetBatchLogger().AppendCommitLog(time.Since(commitStart))
 	batchTime := time.Since(batchStart)
 	seqlog.GetBatchLogger().SetTotalDuration(batchTime)
 	// For X Layer metrics
 	metrics.BatchExecuteTime(batchCloseReason, batchTime)
 	log.Info(seqlog.GetBatchLogger().PrintLogAndFlush())
 
-=======
->>>>>>> 6b149e09
 	// For X Layer
 	tryToSleepSequencer(cfg.zk.XLayer.SequencerBatchSleepDuration, logPrefix)
 
