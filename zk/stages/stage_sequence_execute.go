--- conflicted
+++ resolved
@@ -15,12 +15,6 @@
 	"github.com/ledgerwatch/erigon/eth/stagedsync"
 	"github.com/ledgerwatch/erigon/eth/stagedsync/stages"
 	"github.com/ledgerwatch/erigon/zk"
-<<<<<<< HEAD
-	"github.com/ledgerwatch/erigon/zk/apollo"
-	"github.com/ledgerwatch/erigon/zk/l1_data"
-	zktx "github.com/ledgerwatch/erigon/zk/tx"
-=======
->>>>>>> 03cc9266
 	"github.com/ledgerwatch/erigon/zk/utils"
 )
 
@@ -373,29 +367,8 @@
 		return err
 	}
 
-<<<<<<< HEAD
-	if freshTx {
-		if err = tx.Commit(); err != nil {
-			return err
-		}
-	}
-
 	// For X Layer
 	tryToSleepSequencer(cfg.zk.XLayer.SequencerBatchSleepDuration, logPrefix)
 
-	return nil
-}
-
-func tryHaltSequencer(logPrefix string, cfg SequenceBlockCfg, thisBatch uint64) {
-	// For X Layer
-	seqHaltOnBatchNumber := apollo.GetSequencerHalt(cfg.zk.SequencerHaltOnBatchNumber)
-	if seqHaltOnBatchNumber != 0 && seqHaltOnBatchNumber == thisBatch {
-		for {
-			log.Info(fmt.Sprintf("[%s] Halt sequencer on batch %d...", logPrefix, thisBatch))
-			time.Sleep(5 * time.Second) //nolint:gomnd
-		}
-	}
-=======
 	return sdb.tx.Commit()
->>>>>>> 03cc9266
 }