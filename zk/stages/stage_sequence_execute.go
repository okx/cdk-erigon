package stages

import (
	"context"
	"fmt"
	"strconv"
	"time"

	"github.com/ledgerwatch/erigon-lib/common"
	"github.com/ledgerwatch/log/v3"

	"github.com/ledgerwatch/erigon/core"
	"github.com/ledgerwatch/erigon/core/rawdb"
	"github.com/ledgerwatch/erigon/core/state"
	"github.com/ledgerwatch/erigon/core/types"
	"github.com/ledgerwatch/erigon/eth/stagedsync"
	"github.com/ledgerwatch/erigon/eth/stagedsync/stages"
	"github.com/ledgerwatch/erigon/zk"
<<<<<<< HEAD
	"github.com/ledgerwatch/erigon/zk/metrics"
=======
	zktx "github.com/ledgerwatch/erigon/zk/tx"
>>>>>>> 434376b7
	"github.com/ledgerwatch/erigon/zk/utils"
)

var shouldCheckForExecutionAndDataStreamAlighment = true

func SpawnSequencingStage(
	s *stagedsync.StageState,
	u stagedsync.Unwinder,
	ctx context.Context,
	cfg SequenceBlockCfg,
	historyCfg stagedsync.HistoryCfg,
	quiet bool,
) (err error) {
	roTx, err := cfg.db.BeginRo(ctx)
	if err != nil {
		return err
	}
	defer roTx.Rollback()

	lastBatch, err := stages.GetStageProgress(roTx, stages.HighestSeenBatchNumber)
	if err != nil {
		return err
	}

	highestBatchInDs, err := cfg.datastreamServer.GetHighestBatchNumber()
	if err != nil {
		return err
	}

	if lastBatch < highestBatchInDs {
		return resequence(s, u, ctx, cfg, historyCfg, lastBatch, highestBatchInDs)
	}

	if cfg.zk.SequencerResequence {
		log.Info(fmt.Sprintf("[%s] Resequencing completed. Please restart sequencer without resequence flag.", s.LogPrefix()))
		time.Sleep(10 * time.Minute)
		return nil
	}

	return sequencingBatchStep(s, u, ctx, cfg, historyCfg, nil)
}

func sequencingBatchStep(
	s *stagedsync.StageState,
	u stagedsync.Unwinder,
	ctx context.Context,
	cfg SequenceBlockCfg,
	historyCfg stagedsync.HistoryCfg,
	resequenceBatchJob *ResequenceBatchJob,
) (err error) {
	logPrefix := s.LogPrefix()
	log.Info(fmt.Sprintf("[%s] Starting sequencing stage", logPrefix))
	defer log.Info(fmt.Sprintf("[%s] Finished sequencing stage", logPrefix))

<<<<<<< HEAD
	// For X Layer metrics
	log.Info("[PoolTxCount] Starting Getting Pending Tx Count")
	pending, basefee, queued := cfg.txPool.CountContent()
	metrics.AddPoolTxCount(pending, basefee, queued)
=======
	// at this point of time the datastream could not be ahead of the executor
	if err = validateIfDatastreamIsAheadOfExecution(s, ctx, cfg); err != nil {
		return err
	}
>>>>>>> 434376b7

	sdb, err := newStageDb(ctx, cfg.db)
	if err != nil {
		return err
	}
	defer sdb.tx.Rollback()

	executionAt, err := s.ExecutionAt(sdb.tx)
	if err != nil {
		return err
	}

	lastBatch, err := stages.GetStageProgress(sdb.tx, stages.HighestSeenBatchNumber)
	if err != nil {
		return err
	}

	forkId, err := prepareForkId(lastBatch, executionAt, sdb.hermezDb)
	if err != nil {
		return err
	}

	// stage loop should continue until we get the forkid from the L1 in a finalised block
	if forkId == 0 {
		log.Warn(fmt.Sprintf("[%s] ForkId is 0. Waiting for L1 to finalise a block...", logPrefix))
		time.Sleep(10 * time.Second)
		return nil
	}

	batchNumberForStateInitialization, err := prepareBatchNumber(sdb, forkId, lastBatch, cfg.zk.L1SyncStartBlock > 0)
	if err != nil {
		return err
	}

	var block *types.Block
	runLoopBlocks := true
	batchContext := newBatchContext(ctx, &cfg, &historyCfg, s, sdb)
<<<<<<< HEAD
	batchState := newBatchState(forkId, lastBatch+1, executionAt+1, cfg.zk.HasExecutors(), cfg.zk.L1SyncStartBlock > 0, cfg.txPool)
	blockDataSizeChecker := newBlockDataChecker()
	streamWriter := newSequencerBatchStreamWriter(batchContext, batchState, lastBatch) // using lastBatch (rather than batchState.batchNumber) is not mistake
=======
	batchState := newBatchState(forkId, batchNumberForStateInitialization, executionAt+1, cfg.zk.HasExecutors(), cfg.zk.L1SyncStartBlock > 0, cfg.txPool, resequenceBatchJob)
	blockDataSizeChecker := NewBlockDataChecker(cfg.zk.ShouldCountersBeUnlimited(batchState.isL1Recovery()))
	streamWriter := newSequencerBatchStreamWriter(batchContext, batchState)
>>>>>>> 434376b7

	// injected batch
	if executionAt == 0 {
		if err = processInjectedInitialBatch(batchContext, batchState); err != nil {
			return err
		}

		if err = cfg.datastreamServer.WriteWholeBatchToStream(logPrefix, sdb.tx, sdb.hermezDb.HermezDbReader, lastBatch, injectedBatchBatchNumber); err != nil {
			return err
		}
		if err = stages.SaveStageProgress(sdb.tx, stages.DataStream, 1); err != nil {
			return err
		}

		return sdb.tx.Commit()
	}

<<<<<<< HEAD
	// handle cases where the last batch wasn't committed to the data stream.
	// this could occur because we're migrating from an RPC node to a sequencer
	// or because the sequencer was restarted and not all processes completed (like waiting from remote executor)
	// we consider the data stream as verified by the executor so treat it as "safe" and unwind blocks beyond there
	// if we identify any.  During normal operation this function will simply check and move on without performing
	// any action.
	if !batchState.isAnyRecovery() {
		isUnwinding, err := alignExecutionToDatastream(batchContext, batchState, executionAt, u)
		if err != nil {
			return err
		}
		if isUnwinding {
			return sdb.tx.Commit()
		}
	}

	tryHaltSequencer(batchContext, batchState.batchNumber)
=======
	if shouldCheckForExecutionAndDataStreamAlighment {
		// handle cases where the last batch wasn't committed to the data stream.
		// this could occur because we're migrating from an RPC node to a sequencer
		// or because the sequencer was restarted and not all processes completed (like waiting from remote executor)
		// we consider the data stream as verified by the executor so treat it as "safe" and unwind blocks beyond there
		// if we identify any.  During normal operation this function will simply check and move on without performing
		// any action.
		if !batchState.isAnyRecovery() {
			isUnwinding, err := alignExecutionToDatastream(batchContext, executionAt, u)
			if err != nil {
				// do not set shouldCheckForExecutionAndDataStreamAlighment=false because of the error
				return err
			}
			if isUnwinding {
				err = sdb.tx.Commit()
				if err != nil {
					// do not set shouldCheckForExecutionAndDataStreamAlighment=false because of the error
					return err
				}
				shouldCheckForExecutionAndDataStreamAlighment = false
				return nil
			}
		}
		shouldCheckForExecutionAndDataStreamAlighment = false
	}
>>>>>>> 434376b7

	needsUnwind, err := tryHaltSequencer(batchContext, batchState, streamWriter, u, executionAt)
	if needsUnwind || err != nil {
		return err
	}

<<<<<<< HEAD
	batchCounters, err := prepareBatchCounters(batchContext, batchState)
	if err != nil {
		return err
	}

=======
	if err := utils.UpdateZkEVMBlockCfg(cfg.chainConfig, sdb.hermezDb, logPrefix); err != nil {
		return err
	}

	batchCounters, err := prepareBatchCounters(batchContext, batchState)
	if err != nil {
		return err
	}

>>>>>>> 434376b7
	if batchState.isL1Recovery() {
		if cfg.zk.L1SyncStopBatch > 0 && batchState.batchNumber > cfg.zk.L1SyncStopBatch {
			log.Info(fmt.Sprintf("[%s] L1 recovery has completed!", logPrefix), "batch", batchState.batchNumber)
			time.Sleep(1 * time.Second)
			return nil
		}

		log.Info(fmt.Sprintf("[%s] L1 recovery beginning for batch", logPrefix), "batch", batchState.batchNumber)

		// let's check if we have any L1 data to recover
		if err = batchState.batchL1RecoveryData.loadBatchData(sdb); err != nil {
			return err
		}

		if !batchState.batchL1RecoveryData.hasAnyDecodedBlocks() {
			log.Info(fmt.Sprintf("[%s] L1 recovery has completed!", logPrefix), "batch", batchState.batchNumber)
			time.Sleep(1 * time.Second)
			return nil
		}

		if handled, err := doCheckForBadBatch(batchContext, batchState, executionAt); err != nil || handled {
			return err
		}
	}

	batchTicker, logTicker, blockTicker := prepareTickers(batchContext.cfg)
	defer batchTicker.Stop()
	defer logTicker.Stop()
	defer blockTicker.Stop()

	log.Info(fmt.Sprintf("[%s] Starting batch %d...", logPrefix, batchState.batchNumber))

<<<<<<< HEAD
	// For X Layer
	var batchCloseReason metrics.BatchFinalizeType
	batchStart := time.Now()

	for blockNumber := executionAt + 1; runLoopBlocks; blockNumber++ {
		// For X Layer
		metrics.GetLogStatistics().CumulativeCounting(metrics.BlockCounter)

=======
	// once the batch ticker has ticked we need a signal to close the batch after the next block is done
	batchTimedOut := false

	for blockNumber := executionAt + 1; runLoopBlocks; blockNumber++ {
		if batchTimedOut {
			log.Debug(fmt.Sprintf("[%s] Closing batch due to timeout", logPrefix))
			break
		}
>>>>>>> 434376b7
		log.Info(fmt.Sprintf("[%s] Starting block %d (forkid %v)...", logPrefix, blockNumber, batchState.forkId))
		logTicker.Reset(10 * time.Second)
		blockTicker.Reset(cfg.zk.SequencerBlockSealTime)

		if batchState.isL1Recovery() {
			blockNumbersInBatchSoFar, err := batchContext.sdb.hermezDb.GetL2BlockNosByBatch(batchState.batchNumber)
			if err != nil {
				return err
			}

			didLoadedAnyDataForRecovery := batchState.loadBlockL1RecoveryData(uint64(len(blockNumbersInBatchSoFar)))
			if !didLoadedAnyDataForRecovery {
				log.Info(fmt.Sprintf("[%s] Block %d is not part of batch %d. Stopping blocks loop", logPrefix, blockNumber, batchState.batchNumber))
				break
			}
		}

<<<<<<< HEAD
		header, parentBlock, err := prepareHeader(sdb.tx, blockNumber-1, batchState.blockState.getDeltaTimestamp(), batchState.getBlockHeaderForcedTimestamp(), batchState.forkId, batchState.getCoinbase(&cfg))
=======
		if batchState.isResequence() {
			if !batchState.resequenceBatchJob.HasMoreBlockToProcess() {
				for {
					if pending, _ := streamWriter.legacyVerifier.HasPendingVerifications(); pending {
						streamWriter.CommitNewUpdates()
						time.Sleep(1 * time.Second)
					} else {
						break
					}
				}

				runLoopBlocks = false
				break
			}
		}

		header, parentBlock, err := prepareHeader(sdb.tx, blockNumber-1, batchState.blockState.getDeltaTimestamp(), batchState.getBlockHeaderForcedTimestamp(), batchState.forkId, batchState.getCoinbase(&cfg), cfg.chainConfig, cfg.miningConfig)
>>>>>>> 434376b7
		if err != nil {
			return err
		}

		if batchDataOverflow := blockDataSizeChecker.AddBlockStartData(); batchDataOverflow {
			log.Info(fmt.Sprintf("[%s] BatchL2Data limit reached. Stopping.", logPrefix), "blockNumber", blockNumber)
			break
		}

		// timer: evm + smt
		t := utils.StartTimer("stage_sequence_execute", "evm", "smt")

<<<<<<< HEAD
		infoTreeIndexProgress, l1TreeUpdate, l1TreeUpdateIndex, l1BlockHash, ger, shouldWriteGerToContract, err := prepareL1AndInfoTreeRelatedStuff(sdb, batchState, header.Time)
=======
		infoTreeIndexProgress, l1TreeUpdate, l1TreeUpdateIndex, l1BlockHash, ger, shouldWriteGerToContract, err := prepareL1AndInfoTreeRelatedStuff(sdb, batchState, header.Time, cfg.zk.SequencerResequenceReuseL1InfoIndex)
>>>>>>> 434376b7
		if err != nil {
			return err
		}

		overflowOnNewBlock, err := batchCounters.StartNewBlock(l1TreeUpdateIndex != 0)
		if err != nil {
			return err
		}
<<<<<<< HEAD
		if !batchState.isAnyRecovery() && overflowOnNewBlock {
			// For X Layer
			batchCloseReason = metrics.BatchCounterOverflow
=======
		if (!batchState.isAnyRecovery() || batchState.isResequence()) && overflowOnNewBlock {
>>>>>>> 434376b7
			break
		}

		ibs := state.New(sdb.stateReader)
		getHashFn := core.GetHashFn(header, func(hash common.Hash, number uint64) *types.Header { return rawdb.ReadHeader(sdb.tx, hash, number) })
		coinbase := batchState.getCoinbase(&cfg)
		blockContext := core.NewEVMBlockContext(header, getHashFn, cfg.engine, &coinbase)
		batchState.blockState.builtBlockElements.resetBlockBuildingArrays()

		parentRoot := parentBlock.Root()
		if err = handleStateForNewBlockStarting(batchContext, ibs, blockNumber, batchState.batchNumber, header.Time, &parentRoot, l1TreeUpdate, shouldWriteGerToContract); err != nil {
			return err
		}

		// start waiting for a new transaction to arrive
		if !batchState.isAnyRecovery() {
			log.Info(fmt.Sprintf("[%s] Waiting for txs from the pool...", logPrefix))
		}

	LOOP_TRANSACTIONS:
		for {
			select {
			case <-logTicker.C:
				if !batchState.isAnyRecovery() {
					log.Info(fmt.Sprintf("[%s] Waiting some more for txs from the pool...", logPrefix))
				}
			case <-blockTicker.C:
				if !batchState.isAnyRecovery() {
					break LOOP_TRANSACTIONS
				}
			case <-batchTicker.C:
				if !batchState.isAnyRecovery() {
<<<<<<< HEAD
					// For X Layer
					batchCloseReason = metrics.BatchTimeOut
					runLoopBlocks = false
					break LOOP_TRANSACTIONS
=======
					log.Debug(fmt.Sprintf("[%s] Batch timeout reached", logPrefix))
					batchTimedOut = true
>>>>>>> 434376b7
				}
			default:
				if batchState.isLimboRecovery() {
					batchState.blockState.transactionsForInclusion, err = getLimboTransaction(ctx, cfg, batchState.limboRecoveryData.limboTxHash)
					if err != nil {
						return err
					}
				} else if batchState.isResequence() {
					batchState.blockState.transactionsForInclusion, err = batchState.resequenceBatchJob.YieldNextBlockTransactions(zktx.DecodeTx)
					if err != nil {
						return err
					}
				} else if !batchState.isL1Recovery() {
					var allConditionsOK bool
<<<<<<< HEAD
					// For X Layer
					start := time.Now()
=======
>>>>>>> 434376b7
					batchState.blockState.transactionsForInclusion, allConditionsOK, err = getNextPoolTransactions(ctx, cfg, executionAt, batchState.forkId, batchState.yieldedTransactions)
					if err != nil {
						return err
					}
<<<<<<< HEAD
					metrics.GetLogStatistics().CumulativeTiming(metrics.GetTx, time.Since(start))

					if len(batchState.blockState.transactionsForInclusion) == 0 {
						if allConditionsOK {
							metrics.GetLogStatistics().CumulativeTiming(metrics.GetTxPauseTiming, batchContext.cfg.zk.SequencerTimeoutOnEmptyTxPool)
							time.Sleep(batchContext.cfg.zk.SequencerTimeoutOnEmptyTxPool)
						} else {
							metrics.GetLogStatistics().CumulativeTiming(metrics.GetTxPauseTiming, batchContext.cfg.zk.SequencerTimeoutOnEmptyTxPool/5)
							time.Sleep(batchContext.cfg.zk.SequencerTimeoutOnEmptyTxPool / 5) // we do not need to sleep too long for txpool not ready
						}
						metrics.GetLogStatistics().CumulativeCounting(metrics.GetTxPauseCounter)
=======

					if len(batchState.blockState.transactionsForInclusion) == 0 {
						if allConditionsOK {
							time.Sleep(batchContext.cfg.zk.SequencerTimeoutOnEmptyTxPool)
						} else {
							time.Sleep(batchContext.cfg.zk.SequencerTimeoutOnEmptyTxPool / 5) // we do not need to sleep too long for txpool not ready
						}
>>>>>>> 434376b7
					} else {
						log.Trace(fmt.Sprintf("[%s] Yielded transactions from the pool", logPrefix), "txCount", len(batchState.blockState.transactionsForInclusion))
					}
				}

<<<<<<< HEAD
				start := time.Now()
=======
				if len(batchState.blockState.transactionsForInclusion) == 0 {
					time.Sleep(batchContext.cfg.zk.SequencerTimeoutOnEmptyTxPool)
				} else {
					log.Trace(fmt.Sprintf("[%s] Yielded transactions from the pool", logPrefix), "txCount", len(batchState.blockState.transactionsForInclusion))
				}

>>>>>>> 434376b7
				for i, transaction := range batchState.blockState.transactionsForInclusion {
					// For X Layer
					metrics.GetLogStatistics().CumulativeCounting(metrics.TxCounter)

					txHash := transaction.Hash()
					effectiveGas := batchState.blockState.getL1EffectiveGases(cfg, i)

					// The copying of this structure is intentional
					backupDataSizeChecker := *blockDataSizeChecker
<<<<<<< HEAD

=======
>>>>>>> 434376b7
					receipt, execResult, anyOverflow, err := attemptAddTransaction(cfg, sdb, ibs, batchCounters, &blockContext, header, transaction, effectiveGas, batchState.isL1Recovery(), batchState.forkId, l1TreeUpdateIndex, &backupDataSizeChecker)
					if err != nil {
						metrics.GetLogStatistics().CumulativeCounting(metrics.FailTxCounter)
						if batchState.isLimboRecovery() {
							panic("limbo transaction has already been executed once so they must not fail while re-executing")
						}

						if batchState.isResequence() {
							if cfg.zk.SequencerResequenceStrict {
								return fmt.Errorf("strict mode enabled, but resequenced batch %d failed to add transaction %s: %v", batchState.batchNumber, txHash, err)
							} else {
								log.Warn(fmt.Sprintf("[%s] error adding transaction to batch during resequence: %v", logPrefix, err),
									"hash", txHash,
									"to", transaction.GetTo(),
								)
								continue
							}
						}

						// if we are in recovery just log the error as a warning.  If the data is on the L1 then we should consider it as confirmed.
						// The executor/prover would simply skip a TX with an invalid nonce for example so we don't need to worry about that here.
						if batchState.isL1Recovery() {
							log.Warn(fmt.Sprintf("[%s] error adding transaction to batch during recovery: %v", logPrefix, err),
								"hash", txHash,
								"to", transaction.GetTo(),
							)
							continue
						}

						// if running in normal operation mode and error != nil then just allow the code to continue
						// It is safe because this approach ensures that the problematic transaction (the one that caused err != nil to be returned) is kept in yielded
						// Each transaction in yielded will be reevaluated at the end of each batch
					}

<<<<<<< HEAD
					if anyOverflow {
						metrics.GetLogStatistics().CumulativeCounting(metrics.FailTxResourceOverCounter)
=======
					switch anyOverflow {
					case overflowCounters:
>>>>>>> 434376b7
						// remove the last attempted counters as we may want to continue processing this batch with other transactions
						batchCounters.RemovePreviousTransactionCounters()

						if batchState.isLimboRecovery() {
							panic("limbo transaction has already been executed once so they must not overflow counters while re-executing")
						}

						if !batchState.isL1Recovery() {
							/*
								There are two cases when overflow could occur.
								1. The block DOES not contain any transactions.
									In this case it means that a single tx overflow entire zk-counters.
									In this case we mark it so. Once marked it will be discarded from the tx-pool async (once the tx-pool process the creation of a new batch)
									Block production then continues as normal looking for more suitable transactions
									NB: The tx SHOULD not be removed from yielded set, because if removed, it will be picked again on next block. That's why there is i++. It ensures that removing from yielded will start after the problematic tx
								2. The block contains transactions.
									In this case we make note that we have had a transaction that overflowed and continue attempting to process transactions
									Once we reach the cap for these attempts we will stop producing blocks and consider the batch done
							*/
							if !batchState.hasAnyTransactionsInThisBatch {
								// mark the transaction to be removed from the pool
								cfg.txPool.MarkForDiscardFromPendingBest(txHash)
								log.Info(fmt.Sprintf("[%s] single transaction %s cannot fit into batch", logPrefix, txHash))
							} else {
								batchState.newOverflowTransaction()
<<<<<<< HEAD
								log.Info(fmt.Sprintf("[%s] transaction %s overflow counters", logPrefix, txHash), "count", batchState.overflowTransactions)
								if batchState.reachedOverflowTransactionLimit() {
									log.Info(fmt.Sprintf("[%s] closing batch due to counters", logPrefix), "count", batchState.overflowTransactions)
=======
								// batchCounters.
								transactionNotAddedText := fmt.Sprintf("[%s] transaction %s was not included in this batch because it overflowed.", logPrefix, txHash)
								ocs, _ := batchCounters.CounterStats(l1TreeUpdateIndex != 0)
								// was not included in this batch because it overflowed: counter x, counter y
								log.Info(transactionNotAddedText, "Counters context:", ocs, "overflow transactions", batchState.overflowTransactions)
								if batchState.reachedOverflowTransactionLimit() {
									log.Info(fmt.Sprintf("[%s] closing batch due to counters", logPrefix), "counters: ", batchState.overflowTransactions)
>>>>>>> 434376b7
									runLoopBlocks = false
									break LOOP_TRANSACTIONS
								}
							}

<<<<<<< HEAD
							// move on to the next transaction to process
							continue
						}
=======
							// continue on processing other transactions and skip this one
							continue
						}

						if batchState.isResequence() && cfg.zk.SequencerResequenceStrict {
							return fmt.Errorf("strict mode enabled, but resequenced batch %d overflowed counters on block %d", batchState.batchNumber, blockNumber)
						}
					case overflowGas:
						if batchState.isAnyRecovery() {
							panic(fmt.Sprintf("block gas limit overflow in recovery block: %d", blockNumber))
						}
						log.Info(fmt.Sprintf("[%s] gas overflowed adding transaction to block", logPrefix), "block", blockNumber, "tx-hash", txHash)
						runLoopBlocks = false
						break LOOP_TRANSACTIONS
					case overflowNone:
>>>>>>> 434376b7
					}
					if err == nil {
						// For X Layer
						metrics.GetLogStatistics().CumulativeValue(metrics.BatchGas, int64(execResult.UsedGas))
						blockDataSizeChecker = &backupDataSizeChecker
						batchState.onAddedTransaction(transaction, receipt, execResult, effectiveGas)
					}

					// We will only update the processed index in resequence job if there isn't overflow
					if batchState.isResequence() {
						batchState.resequenceBatchJob.UpdateLastProcessedTx(txHash)
					}
				}

				if batchState.isResequence() {
					if len(batchState.blockState.transactionsForInclusion) == 0 {
						// We need to jump to the next block here if there are no transactions in current block
						batchState.resequenceBatchJob.UpdateLastProcessedTx(batchState.resequenceBatchJob.CurrentBlock().L2Blockhash)
						break LOOP_TRANSACTIONS
					}

					if batchState.resequenceBatchJob.AtNewBlockBoundary() {
						// We need to jump to the next block here if we are at the end of the current block
						break LOOP_TRANSACTIONS
					} else {
						if cfg.zk.SequencerResequenceStrict {
							return fmt.Errorf("strict mode enabled, but resequenced batch %d has transactions that overflowed counters or failed transactions", batchState.batchNumber)
						}
					}
				}
				metrics.GetLogStatistics().CumulativeTiming(metrics.ProcessingTxTiming, time.Since(start))
				if batchState.isL1Recovery() {
					// just go into the normal loop waiting for new transactions to signal that the recovery
					// has finished as far as it can go
					if !batchState.isThereAnyTransactionsToRecover() {
						log.Info(fmt.Sprintf("[%s] L1 recovery no more transactions to recover", logPrefix))
					}

					break LOOP_TRANSACTIONS
				}
				if batchState.isLimboRecovery() {
					batchCloseReason = metrics.BatchLimboRecovery
					runLoopBlocks = false
					break LOOP_TRANSACTIONS
				}
			}
		}

		if block, err = doFinishBlockAndUpdateState(batchContext, ibs, header, parentBlock, batchState, ger, l1BlockHash, l1TreeUpdateIndex, infoTreeIndexProgress, batchCounters); err != nil {
			return err
		}

		if batchState.isLimboRecovery() {
			stateRoot := block.Root()
			cfg.txPool.UpdateLimboRootByTxHash(batchState.limboRecoveryData.limboTxHash, &stateRoot)
			return fmt.Errorf("[%s] %w: %s = %s", s.LogPrefix(), zk.ErrLimboState, batchState.limboRecoveryData.limboTxHash.Hex(), stateRoot.Hex())
		}

		t.LogTimer()
		gasPerSecond := float64(0)
		elapsedSeconds := t.Elapsed().Seconds()
		if elapsedSeconds != 0 {
			gasPerSecond = float64(block.GasUsed()) / elapsedSeconds
		}

		if gasPerSecond != 0 {
			log.Info(fmt.Sprintf("[%s] Finish block %d with %d transactions... (%d gas/s)", logPrefix, blockNumber, len(batchState.blockState.builtBlockElements.transactions), int(gasPerSecond)), "info-tree-index", infoTreeIndexProgress)
		} else {
			log.Info(fmt.Sprintf("[%s] Finish block %d with %d transactions...", logPrefix, blockNumber, len(batchState.blockState.builtBlockElements.transactions)), "info-tree-index", infoTreeIndexProgress)
		}

		// add a check to the verifier and also check for responses
		batchState.onBuiltBlock(blockNumber)

<<<<<<< HEAD
		start := time.Now()
=======
>>>>>>> 434376b7
		if !batchState.isL1Recovery() {
			// commit block data here so it is accessible in other threads
			if errCommitAndStart := sdb.CommitAndStart(); errCommitAndStart != nil {
				return errCommitAndStart
			}
			defer sdb.tx.Rollback()
		}
<<<<<<< HEAD
		metrics.GetLogStatistics().CumulativeTiming(metrics.BatchCommitDBTiming, time.Since(start))
=======
>>>>>>> 434376b7

		// do not use remote executor in l1recovery mode
		// if we need remote executor in l1 recovery then we must allow commit/start DB transactions
		useExecutorForVerification := !batchState.isL1Recovery() && batchState.hasExecutorForThisBatch
		counters, err := batchCounters.CombineCollectors(l1TreeUpdateIndex != 0)
		if err != nil {
			return err
		}
<<<<<<< HEAD
		cfg.legacyVerifier.StartAsyncVerification(batchState.forkId, batchState.batchNumber, block.Root(), counters.UsedAsMap(), batchState.builtBlocks, useExecutorForVerification, batchContext.cfg.zk.SequencerBatchVerificationTimeout)
=======
		cfg.legacyVerifier.StartAsyncVerification(batchContext.s.LogPrefix(), batchState.forkId, batchState.batchNumber, block.Root(), counters.UsedAsMap(), batchState.builtBlocks, useExecutorForVerification, batchContext.cfg.zk.SequencerBatchVerificationTimeout, batchContext.cfg.zk.SequencerBatchVerificationRetries)
>>>>>>> 434376b7

		// check for new responses from the verifier
		needsUnwind, err := updateStreamAndCheckRollback(batchContext, batchState, streamWriter, u)

		// lets commit everything after updateStreamAndCheckRollback no matter of its result unless
		// we're in L1 recovery where losing some blocks on restart doesn't matter
<<<<<<< HEAD

		start = time.Now()
=======
>>>>>>> 434376b7
		if !batchState.isL1Recovery() {
			if errCommitAndStart := sdb.CommitAndStart(); errCommitAndStart != nil {
				return errCommitAndStart
			}
			defer sdb.tx.Rollback()
		}
<<<<<<< HEAD
		metrics.GetLogStatistics().CumulativeTiming(metrics.BatchCommitDBTiming, time.Since(start))
=======
>>>>>>> 434376b7

		// check the return values of updateStreamAndCheckRollback
		if err != nil || needsUnwind {
			return err
		}
	}

	/*
		if adding something below that line we must ensure
		- it is also handled property in processInjectedInitialBatch
		- it is also handled property in alignExecutionToDatastream
		- it is also handled property in doCheckForBadBatch
		- it is unwound correctly
	*/

	// TODO: It is 99% sure that there is no need to write this in any of processInjectedInitialBatch, alignExecutionToDatastream, doCheckForBadBatch but it is worth double checknig
	// the unwind of this value is handed by UnwindExecutionStageDbWrites
	if _, err := rawdb.IncrementStateVersionByBlockNumberIfNeeded(batchContext.sdb.tx, block.NumberU64()); err != nil {
		return fmt.Errorf("writing plain state version: %w", err)
	}

<<<<<<< HEAD
	/*
		if adding something below that line we must ensure
		- it is also handled property in processInjectedInitialBatch
		- it is also handled property in alignExecutionToDatastream
		- it is also handled property in doCheckForBadBatch
		- it is unwound correctly
	*/

	if err := finalizeLastBatchInDatastream(batchContext, batchState.batchNumber, block.NumberU64()); err != nil {
		return err
	}
=======
	log.Info(fmt.Sprintf("[%s] Finish batch %d...", batchContext.s.LogPrefix(), batchState.batchNumber))
>>>>>>> 434376b7

	// For X Layer
	metrics.GetLogStatistics().SetTag(metrics.BatchCloseReason, string(batchCloseReason))
	metrics.GetLogStatistics().SetTag(metrics.FinalizeBatchNumber, strconv.Itoa(int(batchState.batchNumber)))
	tryToSleepSequencer(cfg.zk.XLayer.SequencerBatchSleepDuration, logPrefix)

	// TODO: It is 99% sure that there is no need to write this in any of processInjectedInitialBatch, alignExecutionToDatastream, doCheckForBadBatch but it is worth double checknig
	// the unwind of this value is handed by UnwindExecutionStageDbWrites
	if _, err := rawdb.IncrementStateVersionByBlockNumberIfNeeded(batchContext.sdb.tx, block.NumberU64()); err != nil {
		return fmt.Errorf("writing plain state version: %w", err)
	}

	log.Info(fmt.Sprintf("[%s] Finish batch %d...", batchContext.s.LogPrefix(), batchState.batchNumber))

	// For X Layer
	start := time.Now()
	err = sdb.tx.Commit()
	metrics.GetLogStatistics().CumulativeTiming(metrics.BatchCommitDBTiming, time.Since(start))

	batchTime := time.Since(batchStart)
	metrics.BatchExecuteTime(string(batchCloseReason), batchTime)
	metrics.GetLogStatistics().Summary()

	return err
}<|MERGE_RESOLUTION|>--- conflicted
+++ resolved
@@ -16,11 +16,8 @@
 	"github.com/ledgerwatch/erigon/eth/stagedsync"
 	"github.com/ledgerwatch/erigon/eth/stagedsync/stages"
 	"github.com/ledgerwatch/erigon/zk"
-<<<<<<< HEAD
 	"github.com/ledgerwatch/erigon/zk/metrics"
-=======
 	zktx "github.com/ledgerwatch/erigon/zk/tx"
->>>>>>> 434376b7
 	"github.com/ledgerwatch/erigon/zk/utils"
 )
 
@@ -75,17 +72,10 @@
 	log.Info(fmt.Sprintf("[%s] Starting sequencing stage", logPrefix))
 	defer log.Info(fmt.Sprintf("[%s] Finished sequencing stage", logPrefix))
 
-<<<<<<< HEAD
-	// For X Layer metrics
-	log.Info("[PoolTxCount] Starting Getting Pending Tx Count")
-	pending, basefee, queued := cfg.txPool.CountContent()
-	metrics.AddPoolTxCount(pending, basefee, queued)
-=======
 	// at this point of time the datastream could not be ahead of the executor
 	if err = validateIfDatastreamIsAheadOfExecution(s, ctx, cfg); err != nil {
 		return err
 	}
->>>>>>> 434376b7
 
 	sdb, err := newStageDb(ctx, cfg.db)
 	if err != nil {
@@ -123,15 +113,9 @@
 	var block *types.Block
 	runLoopBlocks := true
 	batchContext := newBatchContext(ctx, &cfg, &historyCfg, s, sdb)
-<<<<<<< HEAD
-	batchState := newBatchState(forkId, lastBatch+1, executionAt+1, cfg.zk.HasExecutors(), cfg.zk.L1SyncStartBlock > 0, cfg.txPool)
-	blockDataSizeChecker := newBlockDataChecker()
-	streamWriter := newSequencerBatchStreamWriter(batchContext, batchState, lastBatch) // using lastBatch (rather than batchState.batchNumber) is not mistake
-=======
 	batchState := newBatchState(forkId, batchNumberForStateInitialization, executionAt+1, cfg.zk.HasExecutors(), cfg.zk.L1SyncStartBlock > 0, cfg.txPool, resequenceBatchJob)
 	blockDataSizeChecker := NewBlockDataChecker(cfg.zk.ShouldCountersBeUnlimited(batchState.isL1Recovery()))
 	streamWriter := newSequencerBatchStreamWriter(batchContext, batchState)
->>>>>>> 434376b7
 
 	// injected batch
 	if executionAt == 0 {
@@ -149,25 +133,6 @@
 		return sdb.tx.Commit()
 	}
 
-<<<<<<< HEAD
-	// handle cases where the last batch wasn't committed to the data stream.
-	// this could occur because we're migrating from an RPC node to a sequencer
-	// or because the sequencer was restarted and not all processes completed (like waiting from remote executor)
-	// we consider the data stream as verified by the executor so treat it as "safe" and unwind blocks beyond there
-	// if we identify any.  During normal operation this function will simply check and move on without performing
-	// any action.
-	if !batchState.isAnyRecovery() {
-		isUnwinding, err := alignExecutionToDatastream(batchContext, batchState, executionAt, u)
-		if err != nil {
-			return err
-		}
-		if isUnwinding {
-			return sdb.tx.Commit()
-		}
-	}
-
-	tryHaltSequencer(batchContext, batchState.batchNumber)
-=======
 	if shouldCheckForExecutionAndDataStreamAlighment {
 		// handle cases where the last batch wasn't committed to the data stream.
 		// this could occur because we're migrating from an RPC node to a sequencer
@@ -193,30 +158,21 @@
 		}
 		shouldCheckForExecutionAndDataStreamAlighment = false
 	}
->>>>>>> 434376b7
 
 	needsUnwind, err := tryHaltSequencer(batchContext, batchState, streamWriter, u, executionAt)
 	if needsUnwind || err != nil {
 		return err
 	}
 
-<<<<<<< HEAD
+	if err := utils.UpdateZkEVMBlockCfg(cfg.chainConfig, sdb.hermezDb, logPrefix); err != nil {
+		return err
+	}
+
 	batchCounters, err := prepareBatchCounters(batchContext, batchState)
 	if err != nil {
 		return err
 	}
 
-=======
-	if err := utils.UpdateZkEVMBlockCfg(cfg.chainConfig, sdb.hermezDb, logPrefix); err != nil {
-		return err
-	}
-
-	batchCounters, err := prepareBatchCounters(batchContext, batchState)
-	if err != nil {
-		return err
-	}
-
->>>>>>> 434376b7
 	if batchState.isL1Recovery() {
 		if cfg.zk.L1SyncStopBatch > 0 && batchState.batchNumber > cfg.zk.L1SyncStopBatch {
 			log.Info(fmt.Sprintf("[%s] L1 recovery has completed!", logPrefix), "batch", batchState.batchNumber)
@@ -249,25 +205,20 @@
 
 	log.Info(fmt.Sprintf("[%s] Starting batch %d...", logPrefix, batchState.batchNumber))
 
-<<<<<<< HEAD
 	// For X Layer
 	var batchCloseReason metrics.BatchFinalizeType
 	batchStart := time.Now()
 
+	// once the batch ticker has ticked we need a signal to close the batch after the next block is done
+	batchTimedOut := false
+
 	for blockNumber := executionAt + 1; runLoopBlocks; blockNumber++ {
 		// For X Layer
 		metrics.GetLogStatistics().CumulativeCounting(metrics.BlockCounter)
-
-=======
-	// once the batch ticker has ticked we need a signal to close the batch after the next block is done
-	batchTimedOut := false
-
-	for blockNumber := executionAt + 1; runLoopBlocks; blockNumber++ {
 		if batchTimedOut {
 			log.Debug(fmt.Sprintf("[%s] Closing batch due to timeout", logPrefix))
 			break
 		}
->>>>>>> 434376b7
 		log.Info(fmt.Sprintf("[%s] Starting block %d (forkid %v)...", logPrefix, blockNumber, batchState.forkId))
 		logTicker.Reset(10 * time.Second)
 		blockTicker.Reset(cfg.zk.SequencerBlockSealTime)
@@ -285,9 +236,6 @@
 			}
 		}
 
-<<<<<<< HEAD
-		header, parentBlock, err := prepareHeader(sdb.tx, blockNumber-1, batchState.blockState.getDeltaTimestamp(), batchState.getBlockHeaderForcedTimestamp(), batchState.forkId, batchState.getCoinbase(&cfg))
-=======
 		if batchState.isResequence() {
 			if !batchState.resequenceBatchJob.HasMoreBlockToProcess() {
 				for {
@@ -305,7 +253,6 @@
 		}
 
 		header, parentBlock, err := prepareHeader(sdb.tx, blockNumber-1, batchState.blockState.getDeltaTimestamp(), batchState.getBlockHeaderForcedTimestamp(), batchState.forkId, batchState.getCoinbase(&cfg), cfg.chainConfig, cfg.miningConfig)
->>>>>>> 434376b7
 		if err != nil {
 			return err
 		}
@@ -318,11 +265,7 @@
 		// timer: evm + smt
 		t := utils.StartTimer("stage_sequence_execute", "evm", "smt")
 
-<<<<<<< HEAD
-		infoTreeIndexProgress, l1TreeUpdate, l1TreeUpdateIndex, l1BlockHash, ger, shouldWriteGerToContract, err := prepareL1AndInfoTreeRelatedStuff(sdb, batchState, header.Time)
-=======
 		infoTreeIndexProgress, l1TreeUpdate, l1TreeUpdateIndex, l1BlockHash, ger, shouldWriteGerToContract, err := prepareL1AndInfoTreeRelatedStuff(sdb, batchState, header.Time, cfg.zk.SequencerResequenceReuseL1InfoIndex)
->>>>>>> 434376b7
 		if err != nil {
 			return err
 		}
@@ -331,13 +274,9 @@
 		if err != nil {
 			return err
 		}
-<<<<<<< HEAD
-		if !batchState.isAnyRecovery() && overflowOnNewBlock {
+		if (!batchState.isAnyRecovery() || batchState.isResequence()) && overflowOnNewBlock {
 			// For X Layer
 			batchCloseReason = metrics.BatchCounterOverflow
-=======
-		if (!batchState.isAnyRecovery() || batchState.isResequence()) && overflowOnNewBlock {
->>>>>>> 434376b7
 			break
 		}
 
@@ -370,15 +309,8 @@
 				}
 			case <-batchTicker.C:
 				if !batchState.isAnyRecovery() {
-<<<<<<< HEAD
-					// For X Layer
-					batchCloseReason = metrics.BatchTimeOut
-					runLoopBlocks = false
-					break LOOP_TRANSACTIONS
-=======
 					log.Debug(fmt.Sprintf("[%s] Batch timeout reached", logPrefix))
 					batchTimedOut = true
->>>>>>> 434376b7
 				}
 			default:
 				if batchState.isLimboRecovery() {
@@ -393,28 +325,10 @@
 					}
 				} else if !batchState.isL1Recovery() {
 					var allConditionsOK bool
-<<<<<<< HEAD
-					// For X Layer
-					start := time.Now()
-=======
->>>>>>> 434376b7
 					batchState.blockState.transactionsForInclusion, allConditionsOK, err = getNextPoolTransactions(ctx, cfg, executionAt, batchState.forkId, batchState.yieldedTransactions)
 					if err != nil {
 						return err
 					}
-<<<<<<< HEAD
-					metrics.GetLogStatistics().CumulativeTiming(metrics.GetTx, time.Since(start))
-
-					if len(batchState.blockState.transactionsForInclusion) == 0 {
-						if allConditionsOK {
-							metrics.GetLogStatistics().CumulativeTiming(metrics.GetTxPauseTiming, batchContext.cfg.zk.SequencerTimeoutOnEmptyTxPool)
-							time.Sleep(batchContext.cfg.zk.SequencerTimeoutOnEmptyTxPool)
-						} else {
-							metrics.GetLogStatistics().CumulativeTiming(metrics.GetTxPauseTiming, batchContext.cfg.zk.SequencerTimeoutOnEmptyTxPool/5)
-							time.Sleep(batchContext.cfg.zk.SequencerTimeoutOnEmptyTxPool / 5) // we do not need to sleep too long for txpool not ready
-						}
-						metrics.GetLogStatistics().CumulativeCounting(metrics.GetTxPauseCounter)
-=======
 
 					if len(batchState.blockState.transactionsForInclusion) == 0 {
 						if allConditionsOK {
@@ -422,22 +336,18 @@
 						} else {
 							time.Sleep(batchContext.cfg.zk.SequencerTimeoutOnEmptyTxPool / 5) // we do not need to sleep too long for txpool not ready
 						}
->>>>>>> 434376b7
 					} else {
 						log.Trace(fmt.Sprintf("[%s] Yielded transactions from the pool", logPrefix), "txCount", len(batchState.blockState.transactionsForInclusion))
 					}
 				}
 
-<<<<<<< HEAD
 				start := time.Now()
-=======
 				if len(batchState.blockState.transactionsForInclusion) == 0 {
 					time.Sleep(batchContext.cfg.zk.SequencerTimeoutOnEmptyTxPool)
 				} else {
 					log.Trace(fmt.Sprintf("[%s] Yielded transactions from the pool", logPrefix), "txCount", len(batchState.blockState.transactionsForInclusion))
 				}
 
->>>>>>> 434376b7
 				for i, transaction := range batchState.blockState.transactionsForInclusion {
 					// For X Layer
 					metrics.GetLogStatistics().CumulativeCounting(metrics.TxCounter)
@@ -447,10 +357,6 @@
 
 					// The copying of this structure is intentional
 					backupDataSizeChecker := *blockDataSizeChecker
-<<<<<<< HEAD
-
-=======
->>>>>>> 434376b7
 					receipt, execResult, anyOverflow, err := attemptAddTransaction(cfg, sdb, ibs, batchCounters, &blockContext, header, transaction, effectiveGas, batchState.isL1Recovery(), batchState.forkId, l1TreeUpdateIndex, &backupDataSizeChecker)
 					if err != nil {
 						metrics.GetLogStatistics().CumulativeCounting(metrics.FailTxCounter)
@@ -485,13 +391,8 @@
 						// Each transaction in yielded will be reevaluated at the end of each batch
 					}
 
-<<<<<<< HEAD
-					if anyOverflow {
-						metrics.GetLogStatistics().CumulativeCounting(metrics.FailTxResourceOverCounter)
-=======
 					switch anyOverflow {
 					case overflowCounters:
->>>>>>> 434376b7
 						// remove the last attempted counters as we may want to continue processing this batch with other transactions
 						batchCounters.RemovePreviousTransactionCounters()
 
@@ -517,11 +418,6 @@
 								log.Info(fmt.Sprintf("[%s] single transaction %s cannot fit into batch", logPrefix, txHash))
 							} else {
 								batchState.newOverflowTransaction()
-<<<<<<< HEAD
-								log.Info(fmt.Sprintf("[%s] transaction %s overflow counters", logPrefix, txHash), "count", batchState.overflowTransactions)
-								if batchState.reachedOverflowTransactionLimit() {
-									log.Info(fmt.Sprintf("[%s] closing batch due to counters", logPrefix), "count", batchState.overflowTransactions)
-=======
 								// batchCounters.
 								transactionNotAddedText := fmt.Sprintf("[%s] transaction %s was not included in this batch because it overflowed.", logPrefix, txHash)
 								ocs, _ := batchCounters.CounterStats(l1TreeUpdateIndex != 0)
@@ -529,17 +425,11 @@
 								log.Info(transactionNotAddedText, "Counters context:", ocs, "overflow transactions", batchState.overflowTransactions)
 								if batchState.reachedOverflowTransactionLimit() {
 									log.Info(fmt.Sprintf("[%s] closing batch due to counters", logPrefix), "counters: ", batchState.overflowTransactions)
->>>>>>> 434376b7
 									runLoopBlocks = false
 									break LOOP_TRANSACTIONS
 								}
 							}
 
-<<<<<<< HEAD
-							// move on to the next transaction to process
-							continue
-						}
-=======
 							// continue on processing other transactions and skip this one
 							continue
 						}
@@ -555,8 +445,8 @@
 						runLoopBlocks = false
 						break LOOP_TRANSACTIONS
 					case overflowNone:
->>>>>>> 434376b7
-					}
+					}
+
 					if err == nil {
 						// For X Layer
 						metrics.GetLogStatistics().CumulativeValue(metrics.BatchGas, int64(execResult.UsedGas))
@@ -596,6 +486,7 @@
 
 					break LOOP_TRANSACTIONS
 				}
+
 				if batchState.isLimboRecovery() {
 					batchCloseReason = metrics.BatchLimboRecovery
 					runLoopBlocks = false
@@ -630,10 +521,7 @@
 		// add a check to the verifier and also check for responses
 		batchState.onBuiltBlock(blockNumber)
 
-<<<<<<< HEAD
 		start := time.Now()
-=======
->>>>>>> 434376b7
 		if !batchState.isL1Recovery() {
 			// commit block data here so it is accessible in other threads
 			if errCommitAndStart := sdb.CommitAndStart(); errCommitAndStart != nil {
@@ -641,10 +529,7 @@
 			}
 			defer sdb.tx.Rollback()
 		}
-<<<<<<< HEAD
 		metrics.GetLogStatistics().CumulativeTiming(metrics.BatchCommitDBTiming, time.Since(start))
-=======
->>>>>>> 434376b7
 
 		// do not use remote executor in l1recovery mode
 		// if we need remote executor in l1 recovery then we must allow commit/start DB transactions
@@ -653,32 +538,22 @@
 		if err != nil {
 			return err
 		}
-<<<<<<< HEAD
-		cfg.legacyVerifier.StartAsyncVerification(batchState.forkId, batchState.batchNumber, block.Root(), counters.UsedAsMap(), batchState.builtBlocks, useExecutorForVerification, batchContext.cfg.zk.SequencerBatchVerificationTimeout)
-=======
 		cfg.legacyVerifier.StartAsyncVerification(batchContext.s.LogPrefix(), batchState.forkId, batchState.batchNumber, block.Root(), counters.UsedAsMap(), batchState.builtBlocks, useExecutorForVerification, batchContext.cfg.zk.SequencerBatchVerificationTimeout, batchContext.cfg.zk.SequencerBatchVerificationRetries)
->>>>>>> 434376b7
 
 		// check for new responses from the verifier
 		needsUnwind, err := updateStreamAndCheckRollback(batchContext, batchState, streamWriter, u)
 
 		// lets commit everything after updateStreamAndCheckRollback no matter of its result unless
 		// we're in L1 recovery where losing some blocks on restart doesn't matter
-<<<<<<< HEAD
 
 		start = time.Now()
-=======
->>>>>>> 434376b7
 		if !batchState.isL1Recovery() {
 			if errCommitAndStart := sdb.CommitAndStart(); errCommitAndStart != nil {
 				return errCommitAndStart
 			}
 			defer sdb.tx.Rollback()
 		}
-<<<<<<< HEAD
 		metrics.GetLogStatistics().CumulativeTiming(metrics.BatchCommitDBTiming, time.Since(start))
-=======
->>>>>>> 434376b7
 
 		// check the return values of updateStreamAndCheckRollback
 		if err != nil || needsUnwind {
@@ -700,36 +575,12 @@
 		return fmt.Errorf("writing plain state version: %w", err)
 	}
 
-<<<<<<< HEAD
-	/*
-		if adding something below that line we must ensure
-		- it is also handled property in processInjectedInitialBatch
-		- it is also handled property in alignExecutionToDatastream
-		- it is also handled property in doCheckForBadBatch
-		- it is unwound correctly
-	*/
-
-	if err := finalizeLastBatchInDatastream(batchContext, batchState.batchNumber, block.NumberU64()); err != nil {
-		return err
-	}
-=======
 	log.Info(fmt.Sprintf("[%s] Finish batch %d...", batchContext.s.LogPrefix(), batchState.batchNumber))
->>>>>>> 434376b7
 
 	// For X Layer
 	metrics.GetLogStatistics().SetTag(metrics.BatchCloseReason, string(batchCloseReason))
 	metrics.GetLogStatistics().SetTag(metrics.FinalizeBatchNumber, strconv.Itoa(int(batchState.batchNumber)))
 	tryToSleepSequencer(cfg.zk.XLayer.SequencerBatchSleepDuration, logPrefix)
-
-	// TODO: It is 99% sure that there is no need to write this in any of processInjectedInitialBatch, alignExecutionToDatastream, doCheckForBadBatch but it is worth double checknig
-	// the unwind of this value is handed by UnwindExecutionStageDbWrites
-	if _, err := rawdb.IncrementStateVersionByBlockNumberIfNeeded(batchContext.sdb.tx, block.NumberU64()); err != nil {
-		return fmt.Errorf("writing plain state version: %w", err)
-	}
-
-	log.Info(fmt.Sprintf("[%s] Finish batch %d...", batchContext.s.LogPrefix(), batchState.batchNumber))
-
-	// For X Layer
 	start := time.Now()
 	err = sdb.tx.Commit()
 	metrics.GetLogStatistics().CumulativeTiming(metrics.BatchCommitDBTiming, time.Since(start))
