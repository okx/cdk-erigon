--- conflicted
+++ resolved
@@ -349,7 +349,6 @@
 			return err
 		}
 
-<<<<<<< HEAD
 func attemptAddTransaction(
 	tx kv.RwTx,
 	cfg SequenceBlockCfg,
@@ -435,12 +434,10 @@
 
 	// check which was the last used index
 	lastInfoIndex, err := stages.GetStageProgress(tx, stages.HighestUsedL1InfoIndex)
-=======
 		log.Info(fmt.Sprintf("[%s] Finish block %d with %d transactions...", logPrefix, thisBlockNumber, len(addedTransactions)))
 	}
 
 	counters, err := batchCounters.CombineCollectors()
->>>>>>> bc0d9c54
 	if err != nil {
 		return err
 	}
