--- conflicted
+++ resolved
@@ -171,10 +171,6 @@
 					"parent", latestUpdate.ParentHash.String(),
 				)
 
-<<<<<<< HEAD
-				err = hermezDb.WriteL1InfoTreeRoot(common.BytesToHash(newRoot[:]), latestUpdate.Index)
-				if err != nil {
-=======
 				if err = HandleL1InfoTreeUpdate(hermezDb, latestUpdate); err != nil {
 					return err
 				}
@@ -182,7 +178,6 @@
 					return err
 				}
 				if err = hermezDb.WriteL1InfoTreeRoot(common.BytesToHash(newRoot[:]), latestUpdate.Index); err != nil {
->>>>>>> a0bea3d5
 					return err
 				}
 
