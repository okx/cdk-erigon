--- conflicted
+++ resolved
@@ -51,30 +51,24 @@
 	p.apolloCfg = cfg
 }
 
-<<<<<<< HEAD
+
 func (p *TxPool) SetGpCacheForXLayer(gpCache GPCache) {
 	p.gpCache = gpCache
 }
 
 func (p *TxPool) checkFreeGasExAddr(senderID uint64) bool {
-=======
-func (p *TxPool) isFreeClaimAddrXLayer(senderID uint64) bool {
->>>>>>> a5707b8f
 	addr, ok := p.senders.senderID2Addr[senderID]
 	if !ok {
 		return false
 	}
-<<<<<<< HEAD
 	for _, e := range p.xlayerCfg.FreeGasExAddrs {
 		if common.HexToAddress(e) == addr {
 			return true
 		}
 	}
 	return false
-=======
-	return p.apolloCfg.CheckFreeClaimAddr(p.xlayerCfg.FreeClaimGasAddrs, addr)
->>>>>>> a5707b8f
 }
+
 func (p *TxPool) checkFreeGasAddr(senderID uint64) (bool, bool) {
 	addr, ok := p.senders.senderID2Addr[senderID]
 	if !ok {
