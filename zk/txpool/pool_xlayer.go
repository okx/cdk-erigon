--- conflicted
+++ resolved
@@ -23,12 +23,6 @@
 	FreeClaimGasAddrs []string
 	// GasPriceMultiple is the factor claim tx gas price should mul
 	GasPriceMultiple uint64
-<<<<<<< HEAD
-	// okPayAccountList is the ok pay bundler accounts address
-	OkPayAccountList []string
-	// OkPayGasLimitPerBlock is the block max gas limit for ok pay tx
-	OkPayGasLimitPerBlock uint64
-=======
 	// EnableFreeGasByNonce enable free gas
 	EnableFreeGasByNonce bool
 	// FreeGasExAddrs is the ex address which can be free gas for the transfer receiver
@@ -37,7 +31,10 @@
 	FreeGasCountPerAddr uint64
 	// FreeGasLimit is the max gas allowed use to do a free gas tx
 	FreeGasLimit uint64
->>>>>>> 8abede50
+	// okPayAccountList is the ok pay bundler accounts address
+	OkPayAccountList []string
+	// OkPayGasLimitPerBlock is the block max gas limit for ok pay tx
+	OkPayGasLimitPerBlock uint64
 }
 
 type GPCache interface {
@@ -89,9 +86,9 @@
 	return free, false
 }
 
-<<<<<<< HEAD
-func (p *TxPool) SetGpCacheForXLayer(gpCache GPCache) {
-	p.gpCache = gpCache
+func (p *TxPool) isFreeGasXLayer(senderID uint64) bool {
+	free, _ := p.checkFreeGasAddrXLayer(senderID)
+	return free
 }
 
 func (p *TxPool) isOkPayAddr(addr common.Address) bool {
@@ -166,9 +163,4 @@
 	}
 
 	return availableGas, count, toRemove, nil
-=======
-func (p *TxPool) isFreeGasXLayer(senderID uint64) bool {
-	free, _ := p.checkFreeGasAddrXLayer(senderID)
-	return free
->>>>>>> 8abede50
 }