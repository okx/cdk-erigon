--- conflicted
+++ resolved
@@ -19,13 +19,6 @@
 	FreeClaimGasAddrs []string
 	// GasPriceMultiple is the factor claim tx gas price should mul
 	GasPriceMultiple uint64
-<<<<<<< HEAD
-	// For special project
-	// EnableFreeGasList enable the special project of XLayer for free gas
-	EnableFreeGasList  bool
-	FreeGasFromNameMap map[string]string                 // map[from]projectName
-	FreeGasList        map[string]*ethconfig.FreeGasInfo // map[projectName]FreeGasInfo
-=======
 	// EnableFreeGasByNonce enable free gas
 	EnableFreeGasByNonce bool
 	// FreeGasExAddrs is the ex address which can be free gas for the transfer receiver
@@ -34,7 +27,11 @@
 	FreeGasCountPerAddr uint64
 	// FreeGasLimit is the max gas allowed use to do a free gas tx
 	FreeGasLimit uint64
->>>>>>> 458c3d6d
+	// For special project
+	// EnableFreeGasList enable the special project of XLayer for free gas
+	EnableFreeGasList  bool
+	FreeGasFromNameMap map[string]string                 // map[from]projectName
+	FreeGasList        map[string]*ethconfig.FreeGasInfo // map[projectName]FreeGasInfo
 }
 
 type GPCache interface {
