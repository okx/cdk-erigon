package txpool

import (
	"math/big"

	"github.com/gateway-fm/cdk-erigon-lib/common"
)

// WBConfig white and block config
type WBConfig struct {
	// BlockedList is the blocked address list
	BlockedList []string
	// EnableWhitelist is a flag to enable/disable the whitelist
	EnableWhitelist bool
	// WhiteList is the white address list
	WhiteList []string
<<<<<<< HEAD

	// EnableFreeGasByNonce enable free gas
	EnableFreeGasByNonce bool
	// FreeGasExAddress is the ex address which can be free gas for the transfer receiver
	FreeGasExAddress []string
	// FreeGasCountPerAddr is the count limit of free gas tx per address
	FreeGasCountPerAddr uint64
	// FreeGasLimit is the max gas allowed use to do a free gas tx
	FreeGasLimit uint64
=======
>>>>>>> 429c38ba
	// FreeClaimGasAddr is the address list for free claimTx
	FreeClaimGasAddr []string
	// GasPriceMultiple is the factor claim tx gas price should mul
	GasPriceMultiple uint64
}

type GPCache interface {
	GetLatest() (common.Hash, *big.Int)
	SetLatest(hash common.Hash, price *big.Int)
}

func (p *TxPool) checkBlockedAddr(addr common.Address) bool {
	// check from config
	for _, e := range p.wbCfg.BlockedList {
		if common.HexToAddress(e) == addr {
			return true
		}
	}
	return false
}

func (p *TxPool) checkWhiteAddr(addr common.Address) bool {
	// check from config
	for _, e := range p.wbCfg.WhiteList {
		if common.HexToAddress(e) == addr {
			return true
		}
	}
	return false
}

func (p *TxPool) isFreeClaimAddr(senderID uint64) bool {
	addr, ok := p.senders.senderID2Addr[senderID]
	if !ok {
		return false
	}
	for _, e := range p.wbCfg.FreeClaimGasAddr {
		if common.HexToAddress(e) == addr {
			return true
		}
	}
	return false
}

func (p *TxPool) SetGpCacheForXLayer(gpCache GPCache) {
	p.gpCache = gpCache
}

func (p *TxPool) checkFreeGasExAddress(senderID uint64) bool {
	addr, ok := p.senders.senderID2Addr[senderID]
	if !ok {
		return false
	}
	for _, e := range p.wbCfg.FreeGasExAddress {
		if common.HexToAddress(e) == addr {
			return true
		}
	}
	return false
}

func (p *TxPool) checkFreeGas(senderID uint64) (bool, bool) {
	addr, ok := p.senders.senderID2Addr[senderID]
	if !ok {
		return false, false
	}

	// is claim tx
	//for _, e := range p.wbCfg.FreeClaimGasAddr {
	//	if common.HexToAddress(e) == addr {
	//		return true, true
	//	}
	//}
	free := p.freeGasAddress[addr.String()]
	return free, false
}<|MERGE_RESOLUTION|>--- conflicted
+++ resolved
@@ -14,8 +14,10 @@
 	EnableWhitelist bool
 	// WhiteList is the white address list
 	WhiteList []string
-<<<<<<< HEAD
-
+	// FreeClaimGasAddr is the address list for free claimTx
+	FreeClaimGasAddr []string
+	// GasPriceMultiple is the factor claim tx gas price should mul
+	GasPriceMultiple uint64
 	// EnableFreeGasByNonce enable free gas
 	EnableFreeGasByNonce bool
 	// FreeGasExAddress is the ex address which can be free gas for the transfer receiver
@@ -24,12 +26,6 @@
 	FreeGasCountPerAddr uint64
 	// FreeGasLimit is the max gas allowed use to do a free gas tx
 	FreeGasLimit uint64
-=======
->>>>>>> 429c38ba
-	// FreeClaimGasAddr is the address list for free claimTx
-	FreeClaimGasAddr []string
-	// GasPriceMultiple is the factor claim tx gas price should mul
-	GasPriceMultiple uint64
 }
 
 type GPCache interface {
@@ -72,33 +68,4 @@
 
 func (p *TxPool) SetGpCacheForXLayer(gpCache GPCache) {
 	p.gpCache = gpCache
-}
-
-func (p *TxPool) checkFreeGasExAddress(senderID uint64) bool {
-	addr, ok := p.senders.senderID2Addr[senderID]
-	if !ok {
-		return false
-	}
-	for _, e := range p.wbCfg.FreeGasExAddress {
-		if common.HexToAddress(e) == addr {
-			return true
-		}
-	}
-	return false
-}
-
-func (p *TxPool) checkFreeGas(senderID uint64) (bool, bool) {
-	addr, ok := p.senders.senderID2Addr[senderID]
-	if !ok {
-		return false, false
-	}
-
-	// is claim tx
-	//for _, e := range p.wbCfg.FreeClaimGasAddr {
-	//	if common.HexToAddress(e) == addr {
-	//		return true, true
-	//	}
-	//}
-	free := p.freeGasAddress[addr.String()]
-	return free, false
 }