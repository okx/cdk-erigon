--- conflicted
+++ resolved
@@ -11,11 +11,7 @@
 	"github.com/ledgerwatch/log/v3"
 )
 
-<<<<<<< HEAD
-// XLayerConfig xLayer custom config
-=======
 // XLayerConfig contains the X Layer configs for the txpool
->>>>>>> 2f4104db
 type XLayerConfig struct {
 	// BlockedList is the blocked address list
 	BlockedList []string
@@ -40,11 +36,7 @@
 
 func (p *TxPool) checkBlockedAddr(addr common.Address) bool {
 	// check from config
-<<<<<<< HEAD
-	for _, e := range p.xLayerCfg.BlockedList {
-=======
 	for _, e := range p.xlayerCfg.BlockedList {
->>>>>>> 2f4104db
 		if common.HexToAddress(e) == addr {
 			return true
 		}
@@ -54,11 +46,7 @@
 
 func (p *TxPool) checkWhiteAddr(addr common.Address) bool {
 	// check from config
-<<<<<<< HEAD
-	for _, e := range p.xLayerCfg.WhiteList {
-=======
 	for _, e := range p.xlayerCfg.WhiteList {
->>>>>>> 2f4104db
 		if common.HexToAddress(e) == addr {
 			return true
 		}
@@ -71,11 +59,7 @@
 	if !ok {
 		return false
 	}
-<<<<<<< HEAD
-	for _, e := range p.xLayerCfg.FreeClaimGasAddr {
-=======
 	for _, e := range p.xlayerCfg.FreeClaimGasAddrs {
->>>>>>> 2f4104db
 		if common.HexToAddress(e) == addr {
 			return true
 		}
@@ -88,7 +72,7 @@
 }
 
 func (p *TxPool) isOkPayAddr(addr common.Address) bool {
-	for _, e := range p.xLayerCfg.OkPayAccountList {
+	for _, e := range p.xlayerCfg.OkPayAccountList {
 		if common.HexToAddress(e) == addr {
 			return true
 		}
