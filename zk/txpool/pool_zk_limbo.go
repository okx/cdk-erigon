package txpool

import (
	"fmt"
	"math"
	"sync/atomic"

<<<<<<< HEAD
	"github.com/ledgerwatch/erigon-lib/common"
	"github.com/ledgerwatch/erigon-lib/kv"
	"github.com/ledgerwatch/erigon-lib/kv/kvcache"
	"github.com/ledgerwatch/erigon-lib/types"
	"github.com/ledgerwatch/log/v3"
=======
	"github.com/gateway-fm/cdk-erigon-lib/common"
	"github.com/gateway-fm/cdk-erigon-lib/kv"
	"github.com/gateway-fm/cdk-erigon-lib/types"
>>>>>>> af455595
	"github.com/status-im/keycard-go/hexutils"
)

const (
	TablePoolLimbo                   = "PoolLimbo"
	DbKeyInvalidTxPrefix             = uint8(1)
	DbKeySlotsPrefix                 = uint8(2)
	DbKeyAwaitingBlockHandlingPrefix = uint8(3)

	DbKeyBlockWitnessPrefix        = uint8(16)
	DbKeyBlockL1InfoTreePrefix     = uint8(17)
	DbKeyBlockBlockTimestampPrefix = uint8(18)
	DbKeyBlockBlockNumberPrefix    = uint8(19)
	DbKeyBlockBatchNumberPrefix    = uint8(20)
	DbKeyBlockForkIdPrefix         = uint8(21)

	DbKeyTxRlpPrefix         = uint8(48)
	DbKeyTxStreamBytesPrefix = uint8(49)
	DbKeyTxRootPrefix        = uint8(50)
	DbKeyTxHashPrefix        = uint8(51)
	DbKeyTxSenderPrefix      = uint8(52)
)

var emptyHash = common.Hash{}

type LimboSendersWithChangedState struct {
	Storage map[uint64]int32
}

func NewLimboSendersWithChangedState() *LimboSendersWithChangedState {
	return &LimboSendersWithChangedState{
		Storage: make(map[uint64]int32),
	}
}

func (_this *LimboSendersWithChangedState) increment(senderId uint64) {
	value, found := _this.Storage[senderId]
	if !found {
		value = 0
	}
	_this.Storage[senderId] = value + 1

}

func (_this *LimboSendersWithChangedState) decrement(senderId uint64) {
	value, found := _this.Storage[senderId]
	if found {
		_this.Storage[senderId] = value - 1
	}

}

type LimboBlockTransactionDetails struct {
	Rlp         []byte
	StreamBytes []byte
	Root        common.Hash
	Hash        common.Hash
	Sender      common.Address
}

func newLimboBlockTransactionDetails(rlp, streamBytes []byte, hash common.Hash, sender common.Address) *LimboBlockTransactionDetails {
	return &LimboBlockTransactionDetails{
		Rlp:         rlp,
		StreamBytes: streamBytes,
		Root:        common.Hash{},
		Hash:        hash,
		Sender:      sender,
	}
}

func (_this *LimboBlockTransactionDetails) hasRoot() bool {
	return _this.Root != emptyHash
}

type Limbo struct {
	invalidTxsMap        map[string]uint8 //invalid tx: hash -> handled
	limboSlots           *types.TxSlots
	uncheckedLimboBlocks []*LimboBlockDetails
	invalidLimboBlocks   []*LimboBlockDetails

	// used to denote some process has made the pool aware that an unwind is about to occur and to wait
	// until the unwind has been processed before allowing yielding of transactions again
	awaitingBlockHandling atomic.Bool
}

func newLimbo() *Limbo {
	return &Limbo{
		invalidTxsMap:         make(map[string]uint8),
		limboSlots:            &types.TxSlots{},
		uncheckedLimboBlocks:  make([]*LimboBlockDetails, 0),
		invalidLimboBlocks:    make([]*LimboBlockDetails, 0),
		awaitingBlockHandling: atomic.Bool{},
	}
}

func (_this *Limbo) resizeUncheckedBlocks(blockIndex, txIndex int) {
	if blockIndex == -1 {
		return
	}

	size := blockIndex + 1
	for i := len(_this.uncheckedLimboBlocks); i < size; i++ {
		_this.uncheckedLimboBlocks = append(_this.uncheckedLimboBlocks, NewLimboBlockDetails())
	}

	_this.uncheckedLimboBlocks[blockIndex].resizeTransactions(txIndex)
}

func (_this *Limbo) resizeInvalidBlocks(blockIndex, txIndex int) {
	if blockIndex == -1 {
		return
	}

	size := blockIndex + 1
	for i := len(_this.invalidLimboBlocks); i < size; i++ {
		_this.invalidLimboBlocks = append(_this.invalidLimboBlocks, NewLimboBlockDetails())
	}

	_this.invalidLimboBlocks[blockIndex].resizeTransactions(txIndex)
}

func (_this *Limbo) getFirstTxWithoutRootByBlockNumber(blockNumber uint64) (*LimboBlockDetails, *LimboBlockTransactionDetails) {
	for _, limboBlock := range _this.uncheckedLimboBlocks {
		for _, limboTx := range limboBlock.Transactions {
			if !limboTx.hasRoot() {
				if blockNumber < limboBlock.BlockNumber {
					return nil, nil
				}
				if blockNumber > limboBlock.BlockNumber {
					panic(fmt.Errorf("requested block %d while the network is already on %d", limboBlock.BlockNumber, blockNumber))
				}

				return limboBlock, limboTx
			}
		}
	}

	return nil, nil
}

func (_this *Limbo) getTxDetailsByHash(txHash *common.Hash) (*LimboBlockDetails, *LimboBlockTransactionDetails, uint32, uint32) {
	for i, limboBlock := range _this.uncheckedLimboBlocks {
		limboTx, j := limboBlock.getTxDetailsByHash(txHash)
		if limboTx != nil {
			return limboBlock, limboTx, uint32(i), j
		}
	}

	return nil, nil, math.MaxUint32, math.MaxUint32
}

type LimboBlockDetails struct {
	Witness                 []byte
	L1InfoTreeMinTimestamps map[uint64]uint64
	BlockTimestamp          uint64
	BlockNumber             uint64
	BatchNumber             uint64
	ForkId                  uint64
	Transactions            []*LimboBlockTransactionDetails
}

func NewLimboBlockDetails() *LimboBlockDetails {
	return &LimboBlockDetails{
		L1InfoTreeMinTimestamps: make(map[uint64]uint64),
		Transactions:            make([]*LimboBlockTransactionDetails, 0),
	}
}

func (_this *LimboBlockDetails) resizeTransactions(txIndex int) {
	if txIndex == -1 {
		return
	}
	size := txIndex + 1

	for i := len(_this.Transactions); i < size; i++ {
		_this.Transactions = append(_this.Transactions, &LimboBlockTransactionDetails{})
	}
}

func (_this *LimboBlockDetails) AppendTransaction(rlp, streamBytes []byte, hash common.Hash, sender common.Address) uint32 {
	_this.Transactions = append(_this.Transactions, newLimboBlockTransactionDetails(rlp, streamBytes, hash, sender))
	return uint32(len(_this.Transactions))
}

func (_this *LimboBlockDetails) getTxDetailsByHash(txHash *common.Hash) (*LimboBlockTransactionDetails, uint32) {
	for i, limboTx := range _this.Transactions {
		if limboTx.Hash == *txHash {
			return limboTx, uint32(i)
		}
	}

	return nil, math.MaxUint32
}

func (p *TxPool) GetLimboDetailsForRecovery(blockNumber uint64) (*LimboBlockDetails, *common.Hash) {
	p.lock.Lock()
	defer p.lock.Unlock()

	limboBlock, limboTx := p.limbo.getFirstTxWithoutRootByBlockNumber(blockNumber)
	if limboBlock == nil {
		return nil, nil
	}
	return limboBlock, &limboTx.Hash
}

func (p *TxPool) GetLimboTxRplsByHash(tx kv.Tx, txHash *common.Hash) (*types.TxsRlp, error) {
	p.lock.Lock()
	defer p.lock.Unlock()

	limboBlock, _, _, txIndex := p.limbo.getTxDetailsByHash(txHash)
	if limboBlock == nil {
		return nil, fmt.Errorf("missing transaction")
	}

	txSize := txIndex + 1

	txsRlps := &types.TxsRlp{}
	txsRlps.Resize(uint(txSize))
	for i := uint32(0); i < txSize; i++ {
		limboTx := limboBlock.Transactions[i]
		txsRlps.Txs[i] = limboTx.Rlp
		copy(txsRlps.Senders.At(int(i)), limboTx.Sender[:])
		txsRlps.IsLocal[i] = true // all limbo tx are considered local //TODO: explain better about local
	}

	return txsRlps, nil
}

func (p *TxPool) UpdateLimboRootByTxHash(txHash *common.Hash, stateRoot *common.Hash) {
	p.lock.Lock()
	defer p.lock.Unlock()

	_, limboTx, _, _ := p.limbo.getTxDetailsByHash(txHash)
	limboTx.Root = *stateRoot
}

func (p *TxPool) ProcessUncheckedLimboBlockDetails(limboBlock *LimboBlockDetails) {
	p.lock.Lock()
	defer p.lock.Unlock()
	p.limbo.uncheckedLimboBlocks = append(p.limbo.uncheckedLimboBlocks, limboBlock)

	/*
		as we know we're about to enter an unwind we need to ensure that all the transactions have been
		handled after the unwind by the call to OnNewBlock before we can start yielding again.  There
		is a risk that in the small window of time between this call and the next call to yield
		by the stage loop a TX with a nonce too high will be yielded and cause an error during execution

		potential dragons here as if the OnNewBlock is never called the call to yield will always return empty
	*/
	p.denyYieldingTransactions()
}

func (p *TxPool) GetInvalidLimboBlocksDetails() []*LimboBlockDetails {
	p.lock.Lock()
	defer p.lock.Unlock()
	return p.limbo.invalidLimboBlocks
}

func (p *TxPool) GetUncheckedLimboBlocksDetailsClonedWeak() []*LimboBlockDetails {
	p.lock.Lock()
	defer p.lock.Unlock()

	limboBlocksClone := make([]*LimboBlockDetails, len(p.limbo.uncheckedLimboBlocks))
	copy(limboBlocksClone, p.limbo.uncheckedLimboBlocks)
	return limboBlocksClone
}

func (p *TxPool) MarkProcessedLimboDetails(size int, invalidBatchesIndices []int, invalidTxs []*string) {
	p.lock.Lock()
	defer p.lock.Unlock()

	for _, idHash := range invalidTxs {
		p.limbo.invalidTxsMap[*idHash] = 0
	}

	for _, invalidBatchesIndex := range invalidBatchesIndices {
		p.limbo.invalidLimboBlocks = append(p.limbo.invalidLimboBlocks, p.limbo.uncheckedLimboBlocks[invalidBatchesIndex])
	}
	p.limbo.uncheckedLimboBlocks = p.limbo.uncheckedLimboBlocks[size:]
}

// should be called from within a locked context from the pool
func (p *TxPool) addLimboToUnwindTxs(unwindTxs *types.TxSlots) {
	for idx, slot := range p.limbo.limboSlots.Txs {
		unwindTxs.Append(slot, p.limbo.limboSlots.Senders.At(idx), p.limbo.limboSlots.IsLocal[idx])
	}
}

// should be called from within a locked context from the pool
func (p *TxPool) trimLimboSlots(unwindTxs *types.TxSlots) (types.TxSlots, *types.TxSlots, *types.TxSlots) {
	resultLimboTxs := types.TxSlots{}
	resultUnwindTxs := types.TxSlots{}
	resultForDiscard := types.TxSlots{}

	hasInvalidTxs := len(p.limbo.invalidTxsMap) > 0

	for idx, slot := range unwindTxs.Txs {
		if p.isTxKnownToLimbo(slot.IDHash) {
			resultLimboTxs.Append(slot, unwindTxs.Senders.At(idx), unwindTxs.IsLocal[idx])
		} else {
			if hasInvalidTxs {
				idHash := hexutils.BytesToHex(slot.IDHash[:])
				_, ok := p.limbo.invalidTxsMap[idHash]
				if ok {
					p.limbo.invalidTxsMap[idHash] = 1
					resultForDiscard.Append(slot, unwindTxs.Senders.At(idx), unwindTxs.IsLocal[idx])
					continue
				}
			}
			resultUnwindTxs.Append(slot, unwindTxs.Senders.At(idx), unwindTxs.IsLocal[idx])
		}
	}

	return resultUnwindTxs, &resultLimboTxs, &resultForDiscard
}

// should be called from within a locked context from the pool
func (p *TxPool) finalizeLimboOnNewBlock(limboTxs *types.TxSlots) {
	p.limbo.limboSlots = limboTxs

	forDelete := make([]*string, 0, len(p.limbo.invalidTxsMap))
	for idHash, shouldDelete := range p.limbo.invalidTxsMap {
		if shouldDelete == 1 {
			forDelete = append(forDelete, &idHash)
		}
	}

	for _, idHash := range forDelete {
		delete(p.limbo.invalidTxsMap, *idHash)
	}
}

// should be called from within a locked context from the pool
func (p *TxPool) isTxKnownToLimbo(hash common.Hash) bool {
	for _, limbo := range p.limbo.uncheckedLimboBlocks {
		for _, limboTx := range limbo.Transactions {
			if limboTx.Hash == hash {
				return true
			}
		}
	}
	return false
}

func (p *TxPool) isDeniedYieldingTransactions() bool {
	return p.limbo.awaitingBlockHandling.Load()
}

func (p *TxPool) denyYieldingTransactions() {
	p.limbo.awaitingBlockHandling.Store(true)
}

func (p *TxPool) allowYieldingTransactions() {
	p.limbo.awaitingBlockHandling.Store(false)
}

<<<<<<< HEAD
func (p *TxPool) flushLockedLimbo(tx kv.RwTx) (err error) {
	//TODO: remove this check once limbo persistency works
	if !p.ethCfg.Limbo {
		return nil
	}

	if err := tx.CreateBucket(TablePoolLimbo); err != nil {
		return err
	}

	if err := tx.ClearBucket(TablePoolLimbo); err != nil {
		return err
	}

	for hash, handled := range p.limbo.invalidTxsMap {
		hashAsBytes := hexutils.HexToBytes(hash)
		key := append([]byte{DbKeyInvalidTxPrefix}, hashAsBytes...)
		tx.Put(TablePoolLimbo, key, []byte{handled})
	}

	v := make([]byte, 0, 1024)
	for i, txSlot := range p.limbo.limboSlots.Txs {
		v = common.EnsureEnoughSize(v, 20+len(txSlot.Rlp))
		sender := p.limbo.limboSlots.Senders.At(i)

		copy(v[:20], sender)
		copy(v[20:], txSlot.Rlp)

		key := append([]byte{DbKeySlotsPrefix}, txSlot.IDHash[:]...)
		if err := tx.Put(TablePoolLimbo, key, v); err != nil {
			return err
		}
	}

	keyBytes := make([]byte, 14)
	vBytes := make([]byte, 8)
	keyBytes[0] = DbKeyBatchesPrefix

	for i, limboBatch := range p.limbo.limboBatches {
		binary.LittleEndian.PutUint32(keyBytes[1:5], uint32(i))

		// Witness
		keyBytes[5] = DbKeyBatchesWitnessPrefix
		binary.LittleEndian.PutUint64(keyBytes[6:14], 0)
		if err := tx.Put(TablePoolLimbo, keyBytes, limboBatch.Witness); err != nil {
			return err
		}

		// L1InfoTreeMinTimestamps
		keyBytes[5] = DbKeyBatchesL1InfoTreePrefix
		for k, v := range limboBatch.L1InfoTreeMinTimestamps {
			binary.LittleEndian.PutUint64(keyBytes[6:14], uint64(k))
			binary.LittleEndian.PutUint64(vBytes[:], v)
			if err := tx.Put(TablePoolLimbo, keyBytes, vBytes); err != nil {
				return err
			}
		}

		// TimestampLimit
		keyBytes[5] = DbKeyBatchesTimestampLimitPrefix
		binary.LittleEndian.PutUint64(keyBytes[6:14], 0)
		binary.LittleEndian.PutUint64(vBytes[:], limboBatch.TimestampLimit)
		if err := tx.Put(TablePoolLimbo, keyBytes, vBytes); err != nil {
			return err
		}

		// FirstBlockNumber
		keyBytes[5] = DbKeyBatchesFirstBlockNumberPrefix
		binary.LittleEndian.PutUint64(keyBytes[6:14], 0)
		binary.LittleEndian.PutUint64(vBytes[:], limboBatch.FirstBlockNumber)
		if err := tx.Put(TablePoolLimbo, keyBytes, vBytes); err != nil {
			return err
		}

		// BatchNumber
		keyBytes[5] = DbKeyBatchesBatchNumberPrefix
		binary.LittleEndian.PutUint64(keyBytes[6:14], 0)
		binary.LittleEndian.PutUint64(vBytes[:], limboBatch.BatchNumber)
		if err := tx.Put(TablePoolLimbo, keyBytes, vBytes); err != nil {
			return err
		}

		// BatchNumber
		keyBytes[5] = DbKeyBatchesForkIdPrefix
		binary.LittleEndian.PutUint64(keyBytes[6:14], 0)
		binary.LittleEndian.PutUint64(vBytes[:], limboBatch.ForkId)
		if err := tx.Put(TablePoolLimbo, keyBytes, vBytes); err != nil {
			return err
		}

		// Transactions - Rlp
		for j, limboTx := range limboBatch.Transactions {
			keyBytes[5] = DbKeyTxRlpPrefix
			binary.LittleEndian.PutUint64(keyBytes[6:14], uint64(j))
			if err := tx.Put(TablePoolLimbo, keyBytes, limboTx.Rlp[:]); err != nil {
				return err
			}

			keyBytes[5] = DbKeyTxStreamBytesPrefix
			if err := tx.Put(TablePoolLimbo, keyBytes, limboTx.StreamBytes[:]); err != nil {
				return err
			}

			keyBytes[5] = DbKeyTxRootPrefix
			if err := tx.Put(TablePoolLimbo, keyBytes, limboTx.Root[:]); err != nil {
				return err
			}

			keyBytes[5] = DbKeyTxHashPrefix
			if err := tx.Put(TablePoolLimbo, keyBytes, limboTx.Hash[:]); err != nil {
				return err
			}

			keyBytes[5] = DbKeyTxSenderPrefix
			if err := tx.Put(TablePoolLimbo, keyBytes, limboTx.Sender[:]); err != nil {
				return err
			}

			keyBytes[5] = DbKeyTxPreviousTxPrefix
			v = make([]byte, 4)
			binary.LittleEndian.PutUint32(v, limboTx.PreviousTx)
			if err := tx.Put(TablePoolLimbo, keyBytes, v); err != nil {
				return err
			}
		}
	}

	v = []byte{0}
	if p.limbo.awaitingBlockHandling.Load() {
		v[0] = 1
	}
	if err := tx.Put(TablePoolLimbo, []byte{DbKeyAwaitingBlockHandlingPrefix}, v); err != nil {
		return err
	}

	return nil
}

func (p *TxPool) fromDBLimbo(ctx context.Context, tx kv.Tx, cacheView kvcache.CacheView) error {
	//TODO: remove this check once limbo persistency works
	if !p.ethCfg.Limbo {
		return nil
	}

	p.limbo.limboSlots = &types.TxSlots{}
	parseCtx := types.NewTxParseContext(p.chainID)
	parseCtx.WithSender(false)

	it, err := tx.Range(TablePoolLimbo, nil, nil)
	if err != nil {
		return err
	}

	for it.HasNext() {
		k, v, err := it.Next()
		if err != nil {
			return err
		}

		switch k[0] {
		case DbKeyInvalidTxPrefix:
			hash := hexutils.BytesToHex(k[1:])
			p.limbo.invalidTxsMap[hash] = v[0]
		case DbKeySlotsPrefix:
			addr, txRlp := *(*[20]byte)(v[:20]), v[20:]
			txn := &types.TxSlot{}

			_, err = parseCtx.ParseTransaction(txRlp, 0, txn, nil, false /* hasEnvelope */, false, nil)
			if err != nil {
				err = fmt.Errorf("err: %w, rlp: %x", err, txRlp)
				log.Warn("[txpool] fromDB: parseTransaction", "err", err)
				continue
			}

			txn.SenderID, txn.Traced = p.senders.getOrCreateID(addr)
			binary.BigEndian.Uint64(v)

			// ValidateTx function validates a tx against current network state.
			// Limbo transactions are expected to be invalid according to current network state.
			// That's why there is no point to check it while recovering the pool from a database.
			// These transactions may become valid after some of the current tx in the pool are executed
			// so leave the decision whether a limbo transaction (or any other transaction that has been unwound) to the execution stage.
			// if reason := p.validateTx(txn, true, cacheView, addr); reason != NotSet && reason != Success {
			// 	return nil
			// }
			p.limbo.limboSlots.Append(txn, addr[:], true)
		case DbKeyBatchesPrefix:
			batchesI := binary.LittleEndian.Uint32(k[1:5])
			batchesJ := binary.LittleEndian.Uint64(k[6:14])
			p.limbo.resizeBatches(int(batchesI) + 1)

			switch k[5] {
			case DbKeyBatchesWitnessPrefix:
				p.limbo.limboBatches[batchesI].Witness = v
			case DbKeyBatchesL1InfoTreePrefix:
				p.limbo.limboBatches[batchesI].L1InfoTreeMinTimestamps[batchesJ] = binary.LittleEndian.Uint64(v)
			case DbKeyBatchesTimestampLimitPrefix:
				p.limbo.limboBatches[batchesI].TimestampLimit = binary.LittleEndian.Uint64(v)
			case DbKeyBatchesFirstBlockNumberPrefix:
				p.limbo.limboBatches[batchesI].FirstBlockNumber = binary.LittleEndian.Uint64(v)
			case DbKeyBatchesBatchNumberPrefix:
				p.limbo.limboBatches[batchesI].BatchNumber = binary.LittleEndian.Uint64(v)
			case DbKeyBatchesForkIdPrefix:
				p.limbo.limboBatches[batchesI].ForkId = binary.LittleEndian.Uint64(v)
			case DbKeyTxRlpPrefix:
				p.limbo.limboBatches[batchesI].resizeTransactions(int(batchesJ) + 1)
				p.limbo.limboBatches[batchesI].Transactions[batchesJ].Rlp = v
			case DbKeyTxStreamBytesPrefix:
				p.limbo.limboBatches[batchesI].resizeTransactions(int(batchesJ) + 1)
				p.limbo.limboBatches[batchesI].Transactions[batchesJ].StreamBytes = v
			case DbKeyTxRootPrefix:
				p.limbo.limboBatches[batchesI].resizeTransactions(int(batchesJ) + 1)
				copy(p.limbo.limboBatches[batchesI].Transactions[batchesJ].Root[:], v)
			case DbKeyTxHashPrefix:
				p.limbo.limboBatches[batchesI].resizeTransactions(int(batchesJ) + 1)
				copy(p.limbo.limboBatches[batchesI].Transactions[batchesJ].Hash[:], v)
			case DbKeyTxSenderPrefix:
				p.limbo.limboBatches[batchesI].resizeTransactions(int(batchesJ) + 1)
				copy(p.limbo.limboBatches[batchesI].Transactions[batchesJ].Sender[:], v)
			case DbKeyTxPreviousTxPrefix:
				p.limbo.limboBatches[batchesI].resizeTransactions(int(batchesJ) + 1)
				p.limbo.limboBatches[batchesI].Transactions[batchesJ].PreviousTx = binary.LittleEndian.Uint32(v)
			}
		case DbKeyAwaitingBlockHandlingPrefix:
			if v[0] == 0 {
				p.limbo.awaitingBlockHandling.Store(false)
			} else {
				p.limbo.awaitingBlockHandling.Store(true)
			}
		default:
			panic("Invalid key")
		}

	}

	return nil
}

=======
>>>>>>> af455595
func prepareSendersWithChangedState(txs *types.TxSlots) *LimboSendersWithChangedState {
	sendersWithChangedState := NewLimboSendersWithChangedState()

	for _, txn := range txs.Txs {
		sendersWithChangedState.increment(txn.SenderID)
	}

	return sendersWithChangedState
}<|MERGE_RESOLUTION|>--- conflicted
+++ resolved
@@ -5,17 +5,9 @@
 	"math"
 	"sync/atomic"
 
-<<<<<<< HEAD
 	"github.com/ledgerwatch/erigon-lib/common"
 	"github.com/ledgerwatch/erigon-lib/kv"
-	"github.com/ledgerwatch/erigon-lib/kv/kvcache"
 	"github.com/ledgerwatch/erigon-lib/types"
-	"github.com/ledgerwatch/log/v3"
-=======
-	"github.com/gateway-fm/cdk-erigon-lib/common"
-	"github.com/gateway-fm/cdk-erigon-lib/kv"
-	"github.com/gateway-fm/cdk-erigon-lib/types"
->>>>>>> af455595
 	"github.com/status-im/keycard-go/hexutils"
 )
 
@@ -372,247 +364,6 @@
 	p.limbo.awaitingBlockHandling.Store(false)
 }
 
-<<<<<<< HEAD
-func (p *TxPool) flushLockedLimbo(tx kv.RwTx) (err error) {
-	//TODO: remove this check once limbo persistency works
-	if !p.ethCfg.Limbo {
-		return nil
-	}
-
-	if err := tx.CreateBucket(TablePoolLimbo); err != nil {
-		return err
-	}
-
-	if err := tx.ClearBucket(TablePoolLimbo); err != nil {
-		return err
-	}
-
-	for hash, handled := range p.limbo.invalidTxsMap {
-		hashAsBytes := hexutils.HexToBytes(hash)
-		key := append([]byte{DbKeyInvalidTxPrefix}, hashAsBytes...)
-		tx.Put(TablePoolLimbo, key, []byte{handled})
-	}
-
-	v := make([]byte, 0, 1024)
-	for i, txSlot := range p.limbo.limboSlots.Txs {
-		v = common.EnsureEnoughSize(v, 20+len(txSlot.Rlp))
-		sender := p.limbo.limboSlots.Senders.At(i)
-
-		copy(v[:20], sender)
-		copy(v[20:], txSlot.Rlp)
-
-		key := append([]byte{DbKeySlotsPrefix}, txSlot.IDHash[:]...)
-		if err := tx.Put(TablePoolLimbo, key, v); err != nil {
-			return err
-		}
-	}
-
-	keyBytes := make([]byte, 14)
-	vBytes := make([]byte, 8)
-	keyBytes[0] = DbKeyBatchesPrefix
-
-	for i, limboBatch := range p.limbo.limboBatches {
-		binary.LittleEndian.PutUint32(keyBytes[1:5], uint32(i))
-
-		// Witness
-		keyBytes[5] = DbKeyBatchesWitnessPrefix
-		binary.LittleEndian.PutUint64(keyBytes[6:14], 0)
-		if err := tx.Put(TablePoolLimbo, keyBytes, limboBatch.Witness); err != nil {
-			return err
-		}
-
-		// L1InfoTreeMinTimestamps
-		keyBytes[5] = DbKeyBatchesL1InfoTreePrefix
-		for k, v := range limboBatch.L1InfoTreeMinTimestamps {
-			binary.LittleEndian.PutUint64(keyBytes[6:14], uint64(k))
-			binary.LittleEndian.PutUint64(vBytes[:], v)
-			if err := tx.Put(TablePoolLimbo, keyBytes, vBytes); err != nil {
-				return err
-			}
-		}
-
-		// TimestampLimit
-		keyBytes[5] = DbKeyBatchesTimestampLimitPrefix
-		binary.LittleEndian.PutUint64(keyBytes[6:14], 0)
-		binary.LittleEndian.PutUint64(vBytes[:], limboBatch.TimestampLimit)
-		if err := tx.Put(TablePoolLimbo, keyBytes, vBytes); err != nil {
-			return err
-		}
-
-		// FirstBlockNumber
-		keyBytes[5] = DbKeyBatchesFirstBlockNumberPrefix
-		binary.LittleEndian.PutUint64(keyBytes[6:14], 0)
-		binary.LittleEndian.PutUint64(vBytes[:], limboBatch.FirstBlockNumber)
-		if err := tx.Put(TablePoolLimbo, keyBytes, vBytes); err != nil {
-			return err
-		}
-
-		// BatchNumber
-		keyBytes[5] = DbKeyBatchesBatchNumberPrefix
-		binary.LittleEndian.PutUint64(keyBytes[6:14], 0)
-		binary.LittleEndian.PutUint64(vBytes[:], limboBatch.BatchNumber)
-		if err := tx.Put(TablePoolLimbo, keyBytes, vBytes); err != nil {
-			return err
-		}
-
-		// BatchNumber
-		keyBytes[5] = DbKeyBatchesForkIdPrefix
-		binary.LittleEndian.PutUint64(keyBytes[6:14], 0)
-		binary.LittleEndian.PutUint64(vBytes[:], limboBatch.ForkId)
-		if err := tx.Put(TablePoolLimbo, keyBytes, vBytes); err != nil {
-			return err
-		}
-
-		// Transactions - Rlp
-		for j, limboTx := range limboBatch.Transactions {
-			keyBytes[5] = DbKeyTxRlpPrefix
-			binary.LittleEndian.PutUint64(keyBytes[6:14], uint64(j))
-			if err := tx.Put(TablePoolLimbo, keyBytes, limboTx.Rlp[:]); err != nil {
-				return err
-			}
-
-			keyBytes[5] = DbKeyTxStreamBytesPrefix
-			if err := tx.Put(TablePoolLimbo, keyBytes, limboTx.StreamBytes[:]); err != nil {
-				return err
-			}
-
-			keyBytes[5] = DbKeyTxRootPrefix
-			if err := tx.Put(TablePoolLimbo, keyBytes, limboTx.Root[:]); err != nil {
-				return err
-			}
-
-			keyBytes[5] = DbKeyTxHashPrefix
-			if err := tx.Put(TablePoolLimbo, keyBytes, limboTx.Hash[:]); err != nil {
-				return err
-			}
-
-			keyBytes[5] = DbKeyTxSenderPrefix
-			if err := tx.Put(TablePoolLimbo, keyBytes, limboTx.Sender[:]); err != nil {
-				return err
-			}
-
-			keyBytes[5] = DbKeyTxPreviousTxPrefix
-			v = make([]byte, 4)
-			binary.LittleEndian.PutUint32(v, limboTx.PreviousTx)
-			if err := tx.Put(TablePoolLimbo, keyBytes, v); err != nil {
-				return err
-			}
-		}
-	}
-
-	v = []byte{0}
-	if p.limbo.awaitingBlockHandling.Load() {
-		v[0] = 1
-	}
-	if err := tx.Put(TablePoolLimbo, []byte{DbKeyAwaitingBlockHandlingPrefix}, v); err != nil {
-		return err
-	}
-
-	return nil
-}
-
-func (p *TxPool) fromDBLimbo(ctx context.Context, tx kv.Tx, cacheView kvcache.CacheView) error {
-	//TODO: remove this check once limbo persistency works
-	if !p.ethCfg.Limbo {
-		return nil
-	}
-
-	p.limbo.limboSlots = &types.TxSlots{}
-	parseCtx := types.NewTxParseContext(p.chainID)
-	parseCtx.WithSender(false)
-
-	it, err := tx.Range(TablePoolLimbo, nil, nil)
-	if err != nil {
-		return err
-	}
-
-	for it.HasNext() {
-		k, v, err := it.Next()
-		if err != nil {
-			return err
-		}
-
-		switch k[0] {
-		case DbKeyInvalidTxPrefix:
-			hash := hexutils.BytesToHex(k[1:])
-			p.limbo.invalidTxsMap[hash] = v[0]
-		case DbKeySlotsPrefix:
-			addr, txRlp := *(*[20]byte)(v[:20]), v[20:]
-			txn := &types.TxSlot{}
-
-			_, err = parseCtx.ParseTransaction(txRlp, 0, txn, nil, false /* hasEnvelope */, false, nil)
-			if err != nil {
-				err = fmt.Errorf("err: %w, rlp: %x", err, txRlp)
-				log.Warn("[txpool] fromDB: parseTransaction", "err", err)
-				continue
-			}
-
-			txn.SenderID, txn.Traced = p.senders.getOrCreateID(addr)
-			binary.BigEndian.Uint64(v)
-
-			// ValidateTx function validates a tx against current network state.
-			// Limbo transactions are expected to be invalid according to current network state.
-			// That's why there is no point to check it while recovering the pool from a database.
-			// These transactions may become valid after some of the current tx in the pool are executed
-			// so leave the decision whether a limbo transaction (or any other transaction that has been unwound) to the execution stage.
-			// if reason := p.validateTx(txn, true, cacheView, addr); reason != NotSet && reason != Success {
-			// 	return nil
-			// }
-			p.limbo.limboSlots.Append(txn, addr[:], true)
-		case DbKeyBatchesPrefix:
-			batchesI := binary.LittleEndian.Uint32(k[1:5])
-			batchesJ := binary.LittleEndian.Uint64(k[6:14])
-			p.limbo.resizeBatches(int(batchesI) + 1)
-
-			switch k[5] {
-			case DbKeyBatchesWitnessPrefix:
-				p.limbo.limboBatches[batchesI].Witness = v
-			case DbKeyBatchesL1InfoTreePrefix:
-				p.limbo.limboBatches[batchesI].L1InfoTreeMinTimestamps[batchesJ] = binary.LittleEndian.Uint64(v)
-			case DbKeyBatchesTimestampLimitPrefix:
-				p.limbo.limboBatches[batchesI].TimestampLimit = binary.LittleEndian.Uint64(v)
-			case DbKeyBatchesFirstBlockNumberPrefix:
-				p.limbo.limboBatches[batchesI].FirstBlockNumber = binary.LittleEndian.Uint64(v)
-			case DbKeyBatchesBatchNumberPrefix:
-				p.limbo.limboBatches[batchesI].BatchNumber = binary.LittleEndian.Uint64(v)
-			case DbKeyBatchesForkIdPrefix:
-				p.limbo.limboBatches[batchesI].ForkId = binary.LittleEndian.Uint64(v)
-			case DbKeyTxRlpPrefix:
-				p.limbo.limboBatches[batchesI].resizeTransactions(int(batchesJ) + 1)
-				p.limbo.limboBatches[batchesI].Transactions[batchesJ].Rlp = v
-			case DbKeyTxStreamBytesPrefix:
-				p.limbo.limboBatches[batchesI].resizeTransactions(int(batchesJ) + 1)
-				p.limbo.limboBatches[batchesI].Transactions[batchesJ].StreamBytes = v
-			case DbKeyTxRootPrefix:
-				p.limbo.limboBatches[batchesI].resizeTransactions(int(batchesJ) + 1)
-				copy(p.limbo.limboBatches[batchesI].Transactions[batchesJ].Root[:], v)
-			case DbKeyTxHashPrefix:
-				p.limbo.limboBatches[batchesI].resizeTransactions(int(batchesJ) + 1)
-				copy(p.limbo.limboBatches[batchesI].Transactions[batchesJ].Hash[:], v)
-			case DbKeyTxSenderPrefix:
-				p.limbo.limboBatches[batchesI].resizeTransactions(int(batchesJ) + 1)
-				copy(p.limbo.limboBatches[batchesI].Transactions[batchesJ].Sender[:], v)
-			case DbKeyTxPreviousTxPrefix:
-				p.limbo.limboBatches[batchesI].resizeTransactions(int(batchesJ) + 1)
-				p.limbo.limboBatches[batchesI].Transactions[batchesJ].PreviousTx = binary.LittleEndian.Uint32(v)
-			}
-		case DbKeyAwaitingBlockHandlingPrefix:
-			if v[0] == 0 {
-				p.limbo.awaitingBlockHandling.Store(false)
-			} else {
-				p.limbo.awaitingBlockHandling.Store(true)
-			}
-		default:
-			panic("Invalid key")
-		}
-
-	}
-
-	return nil
-}
-
-=======
->>>>>>> af455595
 func prepareSendersWithChangedState(txs *types.TxSlots) *LimboSendersWithChangedState {
 	sendersWithChangedState := NewLimboSendersWithChangedState()
 
