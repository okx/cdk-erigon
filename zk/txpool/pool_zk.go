package txpool

import (
	"bytes"
	"context"
	"fmt"
	"math/big"

	mapset "github.com/deckarep/golang-set/v2"
	"github.com/gateway-fm/cdk-erigon-lib/common"
	"github.com/gateway-fm/cdk-erigon-lib/common/cmp"
	"github.com/gateway-fm/cdk-erigon-lib/common/fixedgas"
	"github.com/gateway-fm/cdk-erigon-lib/kv"
	"github.com/gateway-fm/cdk-erigon-lib/types"
	types2 "github.com/gateway-fm/cdk-erigon-lib/types"
	"github.com/holiman/uint256"
	"github.com/ledgerwatch/erigon/common/math"
	"github.com/ledgerwatch/erigon/zk/utils"
	"github.com/ledgerwatch/log/v3"
)

/*
here we keep the changes made to the txpool to support zk sequencing.  Designed to create a
hard compilation fail when rebasing from upstream further down the line.
*/

const (
	transactionGasLimit = utils.PreForkId7BlockGasLimit
)

func calcProtocolBaseFee(baseFee uint64) uint64 {
	return 0
}

// onSenderStateChange is the function that recalculates ephemeral fields of transactions and determines
// which sub pool they will need to go to. Sice this depends on other transactions from the same sender by with lower
// nonces, and also affect other transactions from the same sender with higher nonce, it loops through all transactions
// for a given senderID
func (p *TxPool) onSenderStateChange(senderID uint64, senderNonce uint64, senderBalance uint256.Int, byNonce *BySenderAndNonce,
	protocolBaseFee, blockGasLimit uint64, pending *PendingPool, baseFee, queued *SubPool, discard func(*metaTx, DiscardReason)) {
	noGapsNonce := senderNonce
	cumulativeRequiredBalance := uint256.NewInt(0)
	minFeeCap := uint256.NewInt(0).SetAllOne()
	minTip := uint64(math.MaxUint64)
	var toDel []*metaTx // can't delete items while iterate them
	byNonce.ascend(senderID, func(mt *metaTx) bool {
		if mt.Tx.Traced {
			log.Info(fmt.Sprintf("TX TRACING: onSenderStateChange loop iteration idHash=%x senderID=%d, senderNonce=%d, txn.nonce=%d, currentSubPool=%s", mt.Tx.IDHash, senderID, senderNonce, mt.Tx.Nonce, mt.currentSubPool))
		}
		if senderNonce > mt.Tx.Nonce {
			if mt.Tx.Traced {
				log.Info(fmt.Sprintf("TX TRACING: removing due to low nonce for idHash=%x senderID=%d, senderNonce=%d, txn.nonce=%d, currentSubPool=%s", mt.Tx.IDHash, senderID, senderNonce, mt.Tx.Nonce, mt.currentSubPool))
			}
			// del from sub-pool
			switch mt.currentSubPool {
			case PendingSubPool:
				pending.Remove(mt)
			case BaseFeeSubPool:
				baseFee.Remove(mt)
			case QueuedSubPool:
				queued.Remove(mt)
			default:
				//already removed
			}
			toDel = append(toDel, mt)
			return true
		}
		if minFeeCap.Gt(&mt.Tx.FeeCap) {
			*minFeeCap = mt.Tx.FeeCap
		}
		mt.minFeeCap = *minFeeCap
		if mt.Tx.Tip.IsUint64() {
			minTip = cmp.Min(minTip, mt.Tx.Tip.Uint64())
		}
		mt.minTip = minTip
		// For X Layer
		isClaimAddr := p.isFreeClaimAddr(senderID)
		if isClaimAddr {
			_, dGp := p.gpCache.GetLatest()
			if dGp != nil {
				newGp := new(big.Int).Mul(dGp, big.NewInt(int64(p.wbCfg.GasPriceMultiple)))
				//newGp := dGp.Mul(dGp, big.NewInt(int64(p.wbCfg.GasPriceMultiple)))
				mt.minTip = newGp.Uint64()
				mt.minFeeCap = *uint256.NewInt(mt.minTip)
			}
		}

		mt.nonceDistance = 0
		if mt.Tx.Nonce > senderNonce { // no uint underflow
			mt.nonceDistance = mt.Tx.Nonce - senderNonce
		}

		// Sender has enough balance for: gasLimit x feeCap + transferred_value
		needBalance := uint256.NewInt(mt.Tx.Gas)
		needBalance.Mul(needBalance, &mt.Tx.FeeCap)
		needBalance.Add(needBalance, &mt.Tx.Value)
		// 1. Minimum fee requirement. Set to 1 if feeCap of the transaction is no less than in-protocol
		// parameter of minimal base fee. Set to 0 if feeCap is less than minimum base fee, which means
		// this transaction will never be included into this particular chain.
		mt.subPool &^= EnoughFeeCapProtocol
		if mt.minFeeCap.Cmp(uint256.NewInt(protocolBaseFee)) >= 0 {
			mt.subPool |= EnoughFeeCapProtocol
		} else {
			mt.subPool = 0 // TODO: we immediately drop all transactions if they have no first bit - then maybe we don't need this bit at all? And don't add such transactions to queue?
			return true
		}

		// 2. Absence of nonce gaps. Set to 1 for transactions whose nonce is N, state nonce for
		// the sender is M, and there are transactions for all nonces between M and N from the same
		// sender. Set to 0 is the transaction's nonce is divided from the state nonce by one or more nonce gaps.
		mt.subPool &^= NoNonceGaps
		if noGapsNonce == mt.Tx.Nonce {
			mt.subPool |= NoNonceGaps
			noGapsNonce++
		}

		// 3. Sufficient balance for gas. Set to 1 if the balance of sender's account in the
		// state is B, nonce of the sender in the state is M, nonce of the transaction is N, and the
		// sum of feeCap x gasLimit + transferred_value of all transactions from this sender with
		// nonces N+1 ... M is no more than B. Set to 0 otherwise. In other words, this bit is
		// set if there is currently a guarantee that the transaction and all its required prior
		// transactions will be able to pay for gas.
		mt.subPool &^= EnoughBalance
		mt.cumulativeBalanceDistance = math.MaxUint64
		if mt.Tx.Nonce >= senderNonce {
			cumulativeRequiredBalance = cumulativeRequiredBalance.Add(cumulativeRequiredBalance, needBalance) // already deleted all transactions with nonce <= sender.nonce
			if senderBalance.Gt(cumulativeRequiredBalance) || senderBalance.Eq(cumulativeRequiredBalance) {
				mt.subPool |= EnoughBalance
			} else {
				if cumulativeRequiredBalance.IsUint64() && senderBalance.IsUint64() {
					mt.cumulativeBalanceDistance = cumulativeRequiredBalance.Uint64() - senderBalance.Uint64()
				}
			}
		}

		mt.subPool &^= NotTooMuchGas
		// zk: here we don't care about block limits any more and care about only the transaction gas limit in ZK
		if mt.Tx.Gas < transactionGasLimit {
			mt.subPool |= NotTooMuchGas
		}

		if mt.Tx.Traced {
			log.Info(fmt.Sprintf("TX TRACING: onSenderStateChange loop iteration idHash=%x senderId=%d subPool=%b", mt.Tx.IDHash, mt.Tx.SenderID, mt.subPool))
		}

		// Some fields of mt might have changed, need to fix the invariants in the subpool best and worst queues
		switch mt.currentSubPool {
		case PendingSubPool:
			pending.Updated(mt)
		case BaseFeeSubPool:
			baseFee.Updated(mt)
		case QueuedSubPool:
			queued.Updated(mt)
		}
		return true
	})
	for _, mt := range toDel {
		discard(mt, NonceTooLow)
	}
}

// zk: the implementation of best here is changed only to not take into account block gas limits as we don't care about
// these in zk.  Instead we do a quick check on the transaction maximum gas in zk
func (p *TxPool) best(n uint16, txs *types.TxsRlp, tx kv.Tx, onTopOf, availableGas uint64, toSkip mapset.Set[[32]byte]) (bool, int, error) {
	p.lock.Lock()
	defer p.lock.Unlock()

	if p.isDeniedYieldingTransactions() {
		return false, 0, nil
	}

	// First wait for the corresponding block to arrive
	if p.lastSeenBlock.Load() < onTopOf {
		return false, 0, nil // Too early
	}

	isShanghai := p.isShanghai()
	isLondon := p.isLondon()
	_ = isLondon

	p.pending.EnforceBestInvariants() // it costs about 50ms when pending size reached one million
	best := p.pending.best

	txs.Resize(uint(cmp.Min(int(n), len(best.ms))))
	var toRemove []*metaTx
	count := 0

	p.pending.EnforceBestInvariants()

	for i := 0; count < int(n) && i < len(best.ms); i++ {
		// if we wouldn't have enough gas for a standard transaction then quit out early
		if availableGas < fixedgas.TxGas {
			break
		}

		mt := best.ms[i]

		if toSkip.Contains(mt.Tx.IDHash) {
			continue
		}

		if !isLondon && mt.Tx.Type == 0x2 {
			// remove ldn txs when not in london
			toRemove = append(toRemove, mt)
			toSkip.Add(mt.Tx.IDHash)
			continue
		}

		if mt.Tx.Gas >= transactionGasLimit {
			// Skip transactions with very large gas limit, these shouldn't enter the pool at all
			log.Debug("found a transaction in the pending pool with too high gas for tx - clear the tx pool")
			continue
		}
		rlpTx, sender, isLocal, err := p.getRlpLocked(tx, mt.Tx.IDHash[:])
		if err != nil {
			return false, count, err
		}
		if len(rlpTx) == 0 {
			toRemove = append(toRemove, mt)
			continue
		}

		// make sure we have enough gas in the caller to add this transaction.
		// not an exact science using intrinsic gas but as close as we could hope for at
		// this stage
		intrinsicGas, _ := CalcIntrinsicGas(uint64(mt.Tx.DataLen), uint64(mt.Tx.DataNonZeroLen), nil, mt.Tx.Creation, true, true, isShanghai)
		if intrinsicGas > availableGas {
			// we might find another TX with a low enough intrinsic gas to include so carry on
			continue
		}

		if intrinsicGas <= availableGas { // check for potential underflow
			availableGas -= intrinsicGas
		}

		txs.Txs[count] = rlpTx
		copy(txs.Senders.At(count), sender.Bytes())
		txs.IsLocal[count] = isLocal
		toSkip.Add(mt.Tx.IDHash)
		count++
	}

	txs.Resize(uint(count))
	if len(toRemove) > 0 {
		for _, mt := range toRemove {
			p.pending.Remove(mt)
		}
	}
	return true, count, nil
}

func (p *TxPool) ForceUpdateLatestBlock(blockNumber uint64) {
	if p != nil {
		p.lastSeenBlock.Store(blockNumber)
	}
}

// This function is invoked if a single tx overflow entire zk-counters.
// In this case there is nothing we can do but to mark is as such
// and on next "pool iteration" it will be discard
func (p *TxPool) MarkForDiscardFromPendingBest(txHash common.Hash) {
	p.lock.Lock()
	defer p.lock.Unlock()

	best := p.pending.best

	for i := 0; i < len(best.ms); i++ {
		mt := best.ms[i]
		if bytes.Equal(mt.Tx.IDHash[:], txHash[:]) {
			p.overflowZkCounters = append(p.overflowZkCounters, mt)
			break
		}
	}
<<<<<<< HEAD
=======
}

func (p *TxPool) StartIfNotStarted(ctx context.Context, txPoolDb kv.RoDB, coreTx kv.Tx) error {
	if !p.started.Load() {
		txPoolDbTx, err := txPoolDb.BeginRo(ctx)
		if err != nil {
			return err
		}
		defer txPoolDbTx.Rollback()

		if err := p.fromDB(ctx, txPoolDbTx, coreTx); err != nil {
			return fmt.Errorf("loading txs from DB: %w", err)
		}
	}

	return nil
}

func markAsLocal(txSlots *types2.TxSlots) {
	for i := range txSlots.IsLocal {
		txSlots.IsLocal[i] = true
	}
>>>>>>> a0bea3d5
}<|MERGE_RESOLUTION|>--- conflicted
+++ resolved
@@ -177,8 +177,6 @@
 	isShanghai := p.isShanghai()
 	isLondon := p.isLondon()
 	_ = isLondon
-
-	p.pending.EnforceBestInvariants() // it costs about 50ms when pending size reached one million
 	best := p.pending.best
 
 	txs.Resize(uint(cmp.Min(int(n), len(best.ms))))
@@ -271,8 +269,6 @@
 			break
 		}
 	}
-<<<<<<< HEAD
-=======
 }
 
 func (p *TxPool) StartIfNotStarted(ctx context.Context, txPoolDb kv.RoDB, coreTx kv.Tx) error {
@@ -295,5 +291,4 @@
 	for i := range txSlots.IsLocal {
 		txSlots.IsLocal[i] = true
 	}
->>>>>>> a0bea3d5
 }