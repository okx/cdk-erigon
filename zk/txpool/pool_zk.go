package txpool

import (
	"bytes"
	"fmt"
	core_types "github.com/ledgerwatch/erigon/core/types"
	"github.com/ledgerwatch/erigon/rlp"
	"math/big"
	"strings"

	mapset "github.com/deckarep/golang-set/v2"
	"github.com/gateway-fm/cdk-erigon-lib/common"
	"github.com/gateway-fm/cdk-erigon-lib/common/cmp"
	"github.com/gateway-fm/cdk-erigon-lib/common/fixedgas"
	"github.com/gateway-fm/cdk-erigon-lib/kv"
	"github.com/gateway-fm/cdk-erigon-lib/types"
	types2 "github.com/gateway-fm/cdk-erigon-lib/types"
	"github.com/holiman/uint256"
	"github.com/ledgerwatch/erigon/common/math"
<<<<<<< HEAD
	"github.com/ledgerwatch/erigon/zkevm/hex"
=======
	"github.com/ledgerwatch/erigon/zk/utils"
>>>>>>> 2f4104db
	"github.com/ledgerwatch/log/v3"
)

/*
here we keep the changes made to the txpool to support zk sequencing.  Designed to create a
hard compilation fail when rebasing from upstream further down the line.
*/

const (
	transactionGasLimit = utils.PreForkId7BlockGasLimit
)

func calcProtocolBaseFee(baseFee uint64) uint64 {
	return 0
}

// onSenderStateChange is the function that recalculates ephemeral fields of transactions and determines
// which sub pool they will need to go to. Sice this depends on other transactions from the same sender by with lower
// nonces, and also affect other transactions from the same sender with higher nonce, it loops through all transactions
// for a given senderID
func (p *TxPool) onSenderStateChange(senderID uint64, senderNonce uint64, senderBalance uint256.Int, byNonce *BySenderAndNonce,
	protocolBaseFee, blockGasLimit uint64, pending *PendingPool, baseFee, queued *SubPool, discard func(*metaTx, DiscardReason)) {
	noGapsNonce := senderNonce
	cumulativeRequiredBalance := uint256.NewInt(0)
	minFeeCap := uint256.NewInt(0).SetAllOne()
	minTip := uint64(math.MaxUint64)
	var toDel []*metaTx // can't delete items while iterate them
	isfreeGasAddr, claim := p.checkFreeGasAddr(senderID)
	byNonce.ascend(senderID, func(mt *metaTx) bool {
		if mt.Tx.Traced {
			log.Info(fmt.Sprintf("TX TRACING: onSenderStateChange loop iteration idHash=%x senderID=%d, senderNonce=%d, txn.nonce=%d, currentSubPool=%s", mt.Tx.IDHash, senderID, senderNonce, mt.Tx.Nonce, mt.currentSubPool))
		}
		if senderNonce > mt.Tx.Nonce {
			if mt.Tx.Traced {
				log.Info(fmt.Sprintf("TX TRACING: removing due to low nonce for idHash=%x senderID=%d, senderNonce=%d, txn.nonce=%d, currentSubPool=%s", mt.Tx.IDHash, senderID, senderNonce, mt.Tx.Nonce, mt.currentSubPool))
			}
			// del from sub-pool
			switch mt.currentSubPool {
			case PendingSubPool:
				pending.Remove(mt)
			case BaseFeeSubPool:
				baseFee.Remove(mt)
			case QueuedSubPool:
				queued.Remove(mt)
			default:
				//already removed
			}
			toDel = append(toDel, mt)
			return true
		}
		// parse claim tx or dex tx, and add the withdraw addr into free gas cache
		if p.checkFreeGasExAddress(senderID) {
			inputHex := hex.EncodeToHex(mt.Tx.Rlp)
			if strings.HasPrefix(inputHex, "0xa9059cbb") && len(inputHex) > 74 {
				addrHex := "0x" + inputHex[10:74]
				p.freeGasAddress[addrHex] = true
			} else {
				txnDec, err := core_types.DecodeTransaction(rlp.NewStream(bytes.NewReader(mt.Tx.Rlp), uint64(len(mt.Tx.Rlp))))
				to := txnDec.GetTo()
				if err == nil && to != nil {
					p.freeGasAddress[to.Hex()] = true
				}

			}
		} else if claim && mt.Tx.Nonce < p.wbCfg.FreeGasCountPerAddr {
			inputHex := hex.EncodeToHex(mt.Tx.Rlp)
			addrHex := "0x" + inputHex[4490:4554]
			p.freeGasAddress[addrHex] = true
		}
		if minFeeCap.Gt(&mt.Tx.FeeCap) {
			*minFeeCap = mt.Tx.FeeCap
		}
		mt.minFeeCap = *minFeeCap
		if mt.Tx.Tip.IsUint64() {
			minTip = cmp.Min(minTip, mt.Tx.Tip.Uint64())
		}
		mt.minTip = minTip
		// For X Layer
		// free case: 1. is claim tx; 2. new bridge account with the first few tx
		if claim ||
			(isfreeGasAddr && mt.Tx.Nonce < p.wbCfg.FreeGasCountPerAddr) {
			// get dynamic gp
			newGp := new(big.Int).SetInt64(int64(minTip))
			_, dGp := p.gpCache.GetLatest()
			if dGp != nil {
<<<<<<< HEAD
				newGp = newGp.Set(dGp)
			}
			if claim {
				newGp = newGp.Mul(newGp, big.NewInt(int64(p.wbCfg.GasPriceMultiple)))
				log.Info(fmt.Sprintf("Free tx: type claim. dGp:%v, factor:%d, newGp:%d", dGp, p.wbCfg.GasPriceMultiple, newGp))
			} else {
				log.Info(fmt.Sprintf("Free tx: type newAddr. nonce:%d, dGp:%v, newGp:%v", mt.Tx.Nonce, dGp, newGp))
=======
				newGp := new(big.Int).Mul(dGp, big.NewInt(int64(p.xlayerCfg.GasPriceMultiple)))
				//newGp := dGp.Mul(dGp, big.NewInt(int64(p.xlayerCfg.GasPriceMultiple)))
				mt.minTip = newGp.Uint64()
				mt.minFeeCap = *uint256.NewInt(mt.minTip)
>>>>>>> 2f4104db
			}
			mt.minTip = newGp.Uint64()
			mt.minFeeCap = *uint256.NewInt(mt.minTip)
		}

		mt.nonceDistance = 0
		if mt.Tx.Nonce > senderNonce { // no uint underflow
			mt.nonceDistance = mt.Tx.Nonce - senderNonce
		}

		// Sender has enough balance for: gasLimit x feeCap + transferred_value
		needBalance := uint256.NewInt(mt.Tx.Gas)
		needBalance.Mul(needBalance, &mt.Tx.FeeCap)
		needBalance.Add(needBalance, &mt.Tx.Value)
		// 1. Minimum fee requirement. Set to 1 if feeCap of the transaction is no less than in-protocol
		// parameter of minimal base fee. Set to 0 if feeCap is less than minimum base fee, which means
		// this transaction will never be included into this particular chain.
		mt.subPool &^= EnoughFeeCapProtocol
		if mt.minFeeCap.Cmp(uint256.NewInt(protocolBaseFee)) >= 0 {
			mt.subPool |= EnoughFeeCapProtocol
		} else {
			mt.subPool = 0 // TODO: we immediately drop all transactions if they have no first bit - then maybe we don't need this bit at all? And don't add such transactions to queue?
			return true
		}

		// 2. Absence of nonce gaps. Set to 1 for transactions whose nonce is N, state nonce for
		// the sender is M, and there are transactions for all nonces between M and N from the same
		// sender. Set to 0 is the transaction's nonce is divided from the state nonce by one or more nonce gaps.
		mt.subPool &^= NoNonceGaps
		if noGapsNonce == mt.Tx.Nonce {
			mt.subPool |= NoNonceGaps
			noGapsNonce++
		}

		// 3. Sufficient balance for gas. Set to 1 if the balance of sender's account in the
		// state is B, nonce of the sender in the state is M, nonce of the transaction is N, and the
		// sum of feeCap x gasLimit + transferred_value of all transactions from this sender with
		// nonces N+1 ... M is no more than B. Set to 0 otherwise. In other words, this bit is
		// set if there is currently a guarantee that the transaction and all its required prior
		// transactions will be able to pay for gas.
		mt.subPool &^= EnoughBalance
		mt.cumulativeBalanceDistance = math.MaxUint64
		if mt.Tx.Nonce >= senderNonce {
			cumulativeRequiredBalance = cumulativeRequiredBalance.Add(cumulativeRequiredBalance, needBalance) // already deleted all transactions with nonce <= sender.nonce
			if senderBalance.Gt(cumulativeRequiredBalance) || senderBalance.Eq(cumulativeRequiredBalance) {
				mt.subPool |= EnoughBalance
			} else {
				if cumulativeRequiredBalance.IsUint64() && senderBalance.IsUint64() {
					mt.cumulativeBalanceDistance = cumulativeRequiredBalance.Uint64() - senderBalance.Uint64()
				}
			}
		}

		mt.subPool &^= NotTooMuchGas
		// zk: here we don't care about block limits any more and care about only the transaction gas limit in ZK
		if mt.Tx.Gas < transactionGasLimit {
			mt.subPool |= NotTooMuchGas
		}

		if mt.Tx.Traced {
			log.Info(fmt.Sprintf("TX TRACING: onSenderStateChange loop iteration idHash=%x senderId=%d subPool=%b", mt.Tx.IDHash, mt.Tx.SenderID, mt.subPool))
		}

		// Some fields of mt might have changed, need to fix the invariants in the subpool best and worst queues
		switch mt.currentSubPool {
		case PendingSubPool:
			pending.Updated(mt)
		case BaseFeeSubPool:
			baseFee.Updated(mt)
		case QueuedSubPool:
			queued.Updated(mt)
		}
		return true
	})
	for _, mt := range toDel {
		discard(mt, NonceTooLow)
	}
}

// zk: the implementation of best here is changed only to not take into account block gas limits as we don't care about
// these in zk.  Instead we do a quick check on the transaction maximum gas in zk
func (p *TxPool) best(n uint16, txs *types.TxsRlp, tx kv.Tx, onTopOf, availableGas uint64, toSkip mapset.Set[[32]byte]) (bool, int, error) {
	p.lock.Lock()
	defer p.lock.Unlock()

	if p.isDeniedYieldingTransactions() {
		return false, 0, nil
	}

	// First wait for the corresponding block to arrive
	if p.lastSeenBlock.Load() < onTopOf {
		return false, 0, nil // Too early
	}

	isShanghai := p.isShanghai()
	isLondon := p.isLondon()
	_ = isLondon

	p.pending.EnforceBestInvariants() // X Layer it costs about 50ms when pending size reached one million
	best := p.pending.best

	txs.Resize(uint(cmp.Min(int(n), len(best.ms))))
	var toRemove []*metaTx
	count := 0

	for i := 0; count < int(n) && i < len(best.ms); i++ {
		// if we wouldn't have enough gas for a standard transaction then quit out early
		if availableGas < fixedgas.TxGas {
			break
		}

		mt := best.ms[i]

		if toSkip.Contains(mt.Tx.IDHash) {
			continue
		}

		if !isLondon && mt.Tx.Type == 0x2 {
			// remove ldn txs when not in london
			toRemove = append(toRemove, mt)
			toSkip.Add(mt.Tx.IDHash)
			continue
		}

		if mt.Tx.Gas >= transactionGasLimit {
			// Skip transactions with very large gas limit, these shouldn't enter the pool at all
			log.Debug("found a transaction in the pending pool with too high gas for tx - clear the tx pool")
			continue
		}
		rlpTx, sender, isLocal, err := p.getRlpLocked(tx, mt.Tx.IDHash[:])
		if err != nil {
			return false, count, err
		}
		if len(rlpTx) == 0 {
			toRemove = append(toRemove, mt)
			continue
		}

		// make sure we have enough gas in the caller to add this transaction.
		// not an exact science using intrinsic gas but as close as we could hope for at
		// this stage
		intrinsicGas, _ := CalcIntrinsicGas(uint64(mt.Tx.DataLen), uint64(mt.Tx.DataNonZeroLen), nil, mt.Tx.Creation, true, true, isShanghai)
		if intrinsicGas > availableGas {
			// we might find another TX with a low enough intrinsic gas to include so carry on
			continue
		}

		if intrinsicGas <= availableGas { // check for potential underflow
			availableGas -= intrinsicGas
		}

		txs.Txs[count] = rlpTx
		copy(txs.Senders.At(count), sender.Bytes())
		txs.IsLocal[count] = isLocal
		toSkip.Add(mt.Tx.IDHash)
		count++
	}

	txs.Resize(uint(count))
	if len(toRemove) > 0 {
		for _, mt := range toRemove {
			p.pending.Remove(mt)
		}
	}
	return true, count, nil
}

func (p *TxPool) ForceUpdateLatestBlock(blockNumber uint64) {
	if p != nil {
		p.lastSeenBlock.Store(blockNumber)
	}
}

// This function is invoked if a single tx overflow entire zk-counters.
// In this case there is nothing we can do but to mark is as such
// and on next "pool iteration" it will be discard
func (p *TxPool) MarkForDiscardFromPendingBest(txHash common.Hash) {
	p.lock.Lock()
	defer p.lock.Unlock()

	best := p.pending.best

	for i := 0; i < len(best.ms); i++ {
		mt := best.ms[i]
		if bytes.Equal(mt.Tx.IDHash[:], txHash[:]) {
			// X Layer optimize pool
			p.overflowZkCounters = append(p.overflowZkCounters, mt)
			break
		}
	}
}
func markAsLocal(txSlots *types2.TxSlots) {
	for i := range txSlots.IsLocal {
		txSlots.IsLocal[i] = true
	}
}<|MERGE_RESOLUTION|>--- conflicted
+++ resolved
@@ -3,8 +3,6 @@
 import (
 	"bytes"
 	"fmt"
-	core_types "github.com/ledgerwatch/erigon/core/types"
-	"github.com/ledgerwatch/erigon/rlp"
 	"math/big"
 	"strings"
 
@@ -17,11 +15,10 @@
 	types2 "github.com/gateway-fm/cdk-erigon-lib/types"
 	"github.com/holiman/uint256"
 	"github.com/ledgerwatch/erigon/common/math"
-<<<<<<< HEAD
+	core_types "github.com/ledgerwatch/erigon/core/types"
+	"github.com/ledgerwatch/erigon/rlp"
+	"github.com/ledgerwatch/erigon/zk/utils"
 	"github.com/ledgerwatch/erigon/zkevm/hex"
-=======
-	"github.com/ledgerwatch/erigon/zk/utils"
->>>>>>> 2f4104db
 	"github.com/ledgerwatch/log/v3"
 )
 
@@ -86,7 +83,7 @@
 				}
 
 			}
-		} else if claim && mt.Tx.Nonce < p.wbCfg.FreeGasCountPerAddr {
+		} else if claim && mt.Tx.Nonce < p.xlayerCfg.FreeGasCountPerAddr {
 			inputHex := hex.EncodeToHex(mt.Tx.Rlp)
 			addrHex := "0x" + inputHex[4490:4554]
 			p.freeGasAddress[addrHex] = true
@@ -102,25 +99,18 @@
 		// For X Layer
 		// free case: 1. is claim tx; 2. new bridge account with the first few tx
 		if claim ||
-			(isfreeGasAddr && mt.Tx.Nonce < p.wbCfg.FreeGasCountPerAddr) {
+			(isfreeGasAddr && mt.Tx.Nonce < p.xlayerCfg.FreeGasCountPerAddr) {
 			// get dynamic gp
 			newGp := new(big.Int).SetInt64(int64(minTip))
 			_, dGp := p.gpCache.GetLatest()
 			if dGp != nil {
-<<<<<<< HEAD
 				newGp = newGp.Set(dGp)
 			}
 			if claim {
-				newGp = newGp.Mul(newGp, big.NewInt(int64(p.wbCfg.GasPriceMultiple)))
-				log.Info(fmt.Sprintf("Free tx: type claim. dGp:%v, factor:%d, newGp:%d", dGp, p.wbCfg.GasPriceMultiple, newGp))
+				newGp = newGp.Mul(newGp, big.NewInt(int64(p.xlayerCfg.GasPriceMultiple)))
+				log.Info(fmt.Sprintf("Free tx: type claim. dGp:%v, factor:%d, newGp:%d", dGp, p.xlayerCfg.GasPriceMultiple, newGp))
 			} else {
 				log.Info(fmt.Sprintf("Free tx: type newAddr. nonce:%d, dGp:%v, newGp:%v", mt.Tx.Nonce, dGp, newGp))
-=======
-				newGp := new(big.Int).Mul(dGp, big.NewInt(int64(p.xlayerCfg.GasPriceMultiple)))
-				//newGp := dGp.Mul(dGp, big.NewInt(int64(p.xlayerCfg.GasPriceMultiple)))
-				mt.minTip = newGp.Uint64()
-				mt.minFeeCap = *uint256.NewInt(mt.minTip)
->>>>>>> 2f4104db
 			}
 			mt.minTip = newGp.Uint64()
 			mt.minFeeCap = *uint256.NewInt(mt.minTip)
