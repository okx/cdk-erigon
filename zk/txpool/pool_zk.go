package txpool

import (
	"bytes"
	"context"
	"fmt"
	"math/big"

	mapset "github.com/deckarep/golang-set/v2"
	"github.com/gateway-fm/cdk-erigon-lib/common"
	"github.com/gateway-fm/cdk-erigon-lib/common/cmp"
	"github.com/gateway-fm/cdk-erigon-lib/common/fixedgas"
	"github.com/gateway-fm/cdk-erigon-lib/kv"
	"github.com/gateway-fm/cdk-erigon-lib/types"
	types2 "github.com/gateway-fm/cdk-erigon-lib/types"
	"github.com/holiman/uint256"
	"github.com/ledgerwatch/erigon/common/math"
	"github.com/ledgerwatch/erigon/zk/utils"
	"github.com/ledgerwatch/log/v3"
)

/*
here we keep the changes made to the txpool to support zk sequencing.  Designed to create a
hard compilation fail when rebasing from upstream further down the line.
*/

const (
	transactionGasLimit = utils.PreForkId7BlockGasLimit
)

func calcProtocolBaseFee(baseFee uint64) uint64 {
	return 0
}

// onSenderStateChange is the function that recalculates ephemeral fields of transactions and determines
// which sub pool they will need to go to. Sice this depends on other transactions from the same sender by with lower
// nonces, and also affect other transactions from the same sender with higher nonce, it loops through all transactions
// for a given senderID
func (p *TxPool) onSenderStateChange(senderID uint64, senderNonce uint64, senderBalance uint256.Int, byNonce *BySenderAndNonce,
	protocolBaseFee, blockGasLimit uint64, pending *PendingPool, baseFee, queued *SubPool, discard func(*metaTx, DiscardReason)) {
	noGapsNonce := senderNonce
	cumulativeRequiredBalance := uint256.NewInt(0)
	minFeeCap := uint256.NewInt(0).SetAllOne()
	minTip := uint64(math.MaxUint64)
	var toDel []*metaTx // can't delete items while iterate them
	byNonce.ascend(senderID, func(mt *metaTx) bool {
		if mt.Tx.Traced {
			log.Info(fmt.Sprintf("TX TRACING: onSenderStateChange loop iteration idHash=%x senderID=%d, senderNonce=%d, txn.nonce=%d, currentSubPool=%s", mt.Tx.IDHash, senderID, senderNonce, mt.Tx.Nonce, mt.currentSubPool))
		}
		if senderNonce > mt.Tx.Nonce {
			if mt.Tx.Traced {
				log.Info(fmt.Sprintf("TX TRACING: removing due to low nonce for idHash=%x senderID=%d, senderNonce=%d, txn.nonce=%d, currentSubPool=%s", mt.Tx.IDHash, senderID, senderNonce, mt.Tx.Nonce, mt.currentSubPool))
			}
			// del from sub-pool
			switch mt.currentSubPool {
			case PendingSubPool:
				pending.Remove(mt)
			case BaseFeeSubPool:
				baseFee.Remove(mt)
			case QueuedSubPool:
				queued.Remove(mt)
			default:
				//already removed
			}
			toDel = append(toDel, mt)
			return true
		}
		if minFeeCap.Gt(&mt.Tx.FeeCap) {
			*minFeeCap = mt.Tx.FeeCap
		}
		mt.minFeeCap = *minFeeCap
		if mt.Tx.Tip.IsUint64() {
			minTip = cmp.Min(minTip, mt.Tx.Tip.Uint64())
		}
		mt.minTip = minTip
		// For X Layer
		isClaimAddr := p.isFreeClaimAddr(senderID)
		if isClaimAddr {
			// here for the case when restart gpCache has not init
			// use the max uint64 as default because the remain claimTx should handle first
			newGp := uint64(math.MaxUint64)
			if p.gpCache != nil {
				_, dGp := p.gpCache.GetLatest()
				if dGp != nil {
					newGpBig := new(big.Int).Mul(dGp, big.NewInt(int64(p.xlayerCfg.GasPriceMultiple)))
					newGp = newGpBig.Uint64()
				}
			}
			mt.minTip = newGp
			mt.minFeeCap = *uint256.NewInt(mt.minTip)
		}

		mt.nonceDistance = 0
		if mt.Tx.Nonce > senderNonce { // no uint underflow
			mt.nonceDistance = mt.Tx.Nonce - senderNonce
		}

		// Sender has enough balance for: gasLimit x feeCap + transferred_value
		needBalance := uint256.NewInt(mt.Tx.Gas)
		needBalance.Mul(needBalance, &mt.Tx.FeeCap)
		needBalance.Add(needBalance, &mt.Tx.Value)
		// 1. Minimum fee requirement. Set to 1 if feeCap of the transaction is no less than in-protocol
		// parameter of minimal base fee. Set to 0 if feeCap is less than minimum base fee, which means
		// this transaction will never be included into this particular chain.
		mt.subPool &^= EnoughFeeCapProtocol
		if mt.minFeeCap.Cmp(uint256.NewInt(protocolBaseFee)) >= 0 {
			mt.subPool |= EnoughFeeCapProtocol
		} else {
			mt.subPool = 0 // TODO: we immediately drop all transactions if they have no first bit - then maybe we don't need this bit at all? And don't add such transactions to queue?
			return true
		}

		// 2. Absence of nonce gaps. Set to 1 for transactions whose nonce is N, state nonce for
		// the sender is M, and there are transactions for all nonces between M and N from the same
		// sender. Set to 0 is the transaction's nonce is divided from the state nonce by one or more nonce gaps.
		mt.subPool &^= NoNonceGaps
		if noGapsNonce == mt.Tx.Nonce {
			mt.subPool |= NoNonceGaps
			noGapsNonce++
		}

		// 3. Sufficient balance for gas. Set to 1 if the balance of sender's account in the
		// state is B, nonce of the sender in the state is M, nonce of the transaction is N, and the
		// sum of feeCap x gasLimit + transferred_value of all transactions from this sender with
		// nonces N+1 ... M is no more than B. Set to 0 otherwise. In other words, this bit is
		// set if there is currently a guarantee that the transaction and all its required prior
		// transactions will be able to pay for gas.
		mt.subPool &^= EnoughBalance
		mt.cumulativeBalanceDistance = math.MaxUint64
		if mt.Tx.Nonce >= senderNonce {
			cumulativeRequiredBalance = cumulativeRequiredBalance.Add(cumulativeRequiredBalance, needBalance) // already deleted all transactions with nonce <= sender.nonce
			if senderBalance.Gt(cumulativeRequiredBalance) || senderBalance.Eq(cumulativeRequiredBalance) {
				mt.subPool |= EnoughBalance
			} else {
				if cumulativeRequiredBalance.IsUint64() && senderBalance.IsUint64() {
					mt.cumulativeBalanceDistance = cumulativeRequiredBalance.Uint64() - senderBalance.Uint64()
				}
			}
		}

		mt.subPool &^= NotTooMuchGas
		// zk: here we don't care about block limits any more and care about only the transaction gas limit in ZK
		if mt.Tx.Gas < transactionGasLimit {
			mt.subPool |= NotTooMuchGas
		}

		if mt.Tx.Traced {
			log.Info(fmt.Sprintf("TX TRACING: onSenderStateChange loop iteration idHash=%x senderId=%d subPool=%b", mt.Tx.IDHash, mt.Tx.SenderID, mt.subPool))
		}

		// Some fields of mt might have changed, need to fix the invariants in the subpool best and worst queues
		switch mt.currentSubPool {
		case PendingSubPool:
			pending.Updated(mt)
		case BaseFeeSubPool:
			baseFee.Updated(mt)
		case QueuedSubPool:
			queued.Updated(mt)
		}
		return true
	})
	for _, mt := range toDel {
		discard(mt, NonceTooLow)
	}
}

// zk: the implementation of best here is changed only to not take into account block gas limits as we don't care about
// these in zk.  Instead we do a quick check on the transaction maximum gas in zk
func (p *TxPool) best(n uint16, txs *types.TxsRlp, tx kv.Tx, onTopOf, availableGas uint64, toSkip mapset.Set[[32]byte]) (bool, int, error) {
	p.lock.Lock()
	defer p.lock.Unlock()

	if p.isDeniedYieldingTransactions() {
		return false, 0, nil
	}

	// First wait for the corresponding block to arrive
	if p.lastSeenBlock.Load() < onTopOf {
		return false, 0, nil // Too early
	}

	isShanghai := p.isShanghai()
	isLondon := p.isLondon()
	_ = isLondon
	best := p.pending.best

	txs.Resize(uint(cmp.Min(int(n), len(best.ms))))
	var toRemove []*metaTx
	count := 0

<<<<<<< HEAD
	// X Layer
	okPayTxAvailableGas := p.xlayerCfg.OkPayGasLimitPerBlock
	okPayTxGasRemain, count, okPayTxRemove, err := p.bestOkPay(n, txs, tx, isLondon, isShanghai, okPayTxAvailableGas, toSkip)
	if err != nil {
		return false, count, err
	}
	availableGas = availableGas - okPayTxAvailableGas + okPayTxGasRemain
	if len(okPayTxRemove) > 0 {
		toRemove = append(toRemove, okPayTxRemove...)
	}
=======
	p.pending.EnforceBestInvariants()
>>>>>>> fc0ab4b3

	for i := 0; count < int(n) && i < len(best.ms); i++ {
		// if we wouldn't have enough gas for a standard transaction then quit out early
		if availableGas < fixedgas.TxGas {
			break
		}

		mt := best.ms[i]

		if toSkip.Contains(mt.Tx.IDHash) {
			continue
		}

		if !isLondon && mt.Tx.Type == 0x2 {
			// remove ldn txs when not in london
			toRemove = append(toRemove, mt)
			toSkip.Add(mt.Tx.IDHash)
			continue
		}

		if mt.Tx.Gas >= transactionGasLimit {
			// Skip transactions with very large gas limit, these shouldn't enter the pool at all
			log.Debug("found a transaction in the pending pool with too high gas for tx - clear the tx pool")
			continue
		}
		rlpTx, sender, isLocal, err := p.getRlpLocked(tx, mt.Tx.IDHash[:])
		if err != nil {
			return false, count, err
		}
		if len(rlpTx) == 0 {
			toRemove = append(toRemove, mt)
			continue
		}

		// make sure we have enough gas in the caller to add this transaction.
		// not an exact science using intrinsic gas but as close as we could hope for at
		// this stage
		intrinsicGas, _ := CalcIntrinsicGas(uint64(mt.Tx.DataLen), uint64(mt.Tx.DataNonZeroLen), nil, mt.Tx.Creation, true, true, isShanghai)
		if intrinsicGas > availableGas {
			// we might find another TX with a low enough intrinsic gas to include so carry on
			continue
		}

		if intrinsicGas <= availableGas { // check for potential underflow
			availableGas -= intrinsicGas
		}

		txs.Txs[count] = rlpTx
		copy(txs.Senders.At(count), sender.Bytes())
		txs.IsLocal[count] = isLocal
		toSkip.Add(mt.Tx.IDHash)
		count++
	}

	txs.Resize(uint(count))
	if len(toRemove) > 0 {
		for _, mt := range toRemove {
			p.pending.Remove(mt)
		}
	}
	return true, count, nil
}

func (p *TxPool) ForceUpdateLatestBlock(blockNumber uint64) {
	if p != nil {
		p.lastSeenBlock.Store(blockNumber)
	}
}

// This function is invoked if a single tx overflow entire zk-counters.
// In this case there is nothing we can do but to mark is as such
// and on next "pool iteration" it will be discard
func (p *TxPool) MarkForDiscardFromPendingBest(txHash common.Hash) {
	p.lock.Lock()
	defer p.lock.Unlock()

	best := p.pending.best

	for i := 0; i < len(best.ms); i++ {
		mt := best.ms[i]
		if bytes.Equal(mt.Tx.IDHash[:], txHash[:]) {
			p.overflowZkCounters = append(p.overflowZkCounters, mt)
			break
		}
	}
}

func (p *TxPool) StartIfNotStarted(ctx context.Context, txPoolDb kv.RoDB, coreTx kv.Tx) error {
	p.lock.Lock()
	defer p.lock.Unlock()
	if !p.started.Load() {
		txPoolDbTx, err := txPoolDb.BeginRo(ctx)
		if err != nil {
			return err
		}
		defer txPoolDbTx.Rollback()

		if err := p.fromDB(ctx, txPoolDbTx, coreTx); err != nil {
			return fmt.Errorf("loading txs from DB: %w", err)
		}

		if p.started.CompareAndSwap(false, true) {
			log.Info("[txpool] Start if not started")
		}
	}

	return nil
}

func markAsLocal(txSlots *types2.TxSlots) {
	for i := range txSlots.IsLocal {
		txSlots.IsLocal[i] = true
	}
}<|MERGE_RESOLUTION|>--- conflicted
+++ resolved
@@ -188,7 +188,8 @@
 	var toRemove []*metaTx
 	count := 0
 
-<<<<<<< HEAD
+	p.pending.EnforceBestInvariants()
+
 	// X Layer
 	okPayTxAvailableGas := p.xlayerCfg.OkPayGasLimitPerBlock
 	okPayTxGasRemain, count, okPayTxRemove, err := p.bestOkPay(n, txs, tx, isLondon, isShanghai, okPayTxAvailableGas, toSkip)
@@ -199,9 +200,6 @@
 	if len(okPayTxRemove) > 0 {
 		toRemove = append(toRemove, okPayTxRemove...)
 	}
-=======
-	p.pending.EnforceBestInvariants()
->>>>>>> fc0ab4b3
 
 	for i := 0; count < int(n) && i < len(best.ms); i++ {
 		// if we wouldn't have enough gas for a standard transaction then quit out early
