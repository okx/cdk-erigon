package txpool

import (
	"bytes"
	"fmt"
	"math/big"

	mapset "github.com/deckarep/golang-set/v2"
	"github.com/gateway-fm/cdk-erigon-lib/common"
	"github.com/gateway-fm/cdk-erigon-lib/common/cmp"
	"github.com/gateway-fm/cdk-erigon-lib/common/fixedgas"
	"github.com/gateway-fm/cdk-erigon-lib/kv"
	"github.com/gateway-fm/cdk-erigon-lib/types"
	types2 "github.com/gateway-fm/cdk-erigon-lib/types"
	"github.com/holiman/uint256"
	"github.com/ledgerwatch/erigon/common/math"
	"github.com/ledgerwatch/erigon/zk/utils"
	"github.com/ledgerwatch/log/v3"
)

/*
here we keep the changes made to the txpool to support zk sequencing.  Designed to create a
hard compilation fail when rebasing from upstream further down the line.
*/

const (
	transactionGasLimit = utils.PreForkId7BlockGasLimit
)

func calcProtocolBaseFee(baseFee uint64) uint64 {
	return 0
}

// onSenderStateChange is the function that recalculates ephemeral fields of transactions and determines
// which sub pool they will need to go to. Sice this depends on other transactions from the same sender by with lower
// nonces, and also affect other transactions from the same sender with higher nonce, it loops through all transactions
// for a given senderID
func (p *TxPool) onSenderStateChange(senderID uint64, senderNonce uint64, senderBalance uint256.Int, byNonce *BySenderAndNonce,
	protocolBaseFee, blockGasLimit uint64, pending *PendingPool, baseFee, queued *SubPool, discard func(*metaTx, DiscardReason)) {
	noGapsNonce := senderNonce
	cumulativeRequiredBalance := uint256.NewInt(0)
	minFeeCap := uint256.NewInt(0).SetAllOne()
	minTip := uint64(math.MaxUint64)
	var toDel []*metaTx // can't delete items while iterate them
	byNonce.ascend(senderID, func(mt *metaTx) bool {
		if mt.Tx.Traced {
			log.Info(fmt.Sprintf("TX TRACING: onSenderStateChange loop iteration idHash=%x senderID=%d, senderNonce=%d, txn.nonce=%d, currentSubPool=%s", mt.Tx.IDHash, senderID, senderNonce, mt.Tx.Nonce, mt.currentSubPool))
		}
		if senderNonce > mt.Tx.Nonce {
			if mt.Tx.Traced {
				log.Info(fmt.Sprintf("TX TRACING: removing due to low nonce for idHash=%x senderID=%d, senderNonce=%d, txn.nonce=%d, currentSubPool=%s", mt.Tx.IDHash, senderID, senderNonce, mt.Tx.Nonce, mt.currentSubPool))
			}
			// del from sub-pool
			switch mt.currentSubPool {
			case PendingSubPool:
				pending.Remove(mt)
			case BaseFeeSubPool:
				baseFee.Remove(mt)
			case QueuedSubPool:
				queued.Remove(mt)
			default:
				//already removed
			}
			toDel = append(toDel, mt)
			return true
		}
		if minFeeCap.Gt(&mt.Tx.FeeCap) {
			*minFeeCap = mt.Tx.FeeCap
		}
		mt.minFeeCap = *minFeeCap
		if mt.Tx.Tip.IsUint64() {
			minTip = cmp.Min(minTip, mt.Tx.Tip.Uint64())
		}
		mt.minTip = minTip
		// For X Layer
		isClaimAddr := p.isFreeClaimAddr(senderID)
		if isClaimAddr {
<<<<<<< HEAD
			// here for the case when restart gpCache has not init
			// use the max uint64 as default because the remain claimTx should handle first
			newGp := uint64(math.MaxUint64)
			if p.gpCache != nil {
				_, dGp := p.gpCache.GetLatest()
				if dGp != nil {
					newGpBig := new(big.Int).Mul(dGp, big.NewInt(int64(p.wbCfg.GasPriceMultiple)))
					newGp = newGpBig.Uint64()
				}
=======
			_, dGp := p.gpCache.GetLatest()
			if dGp != nil {
				newGp := new(big.Int).Mul(dGp, big.NewInt(int64(p.xlayerCfg.GasPriceMultiple)))
				//newGp := dGp.Mul(dGp, big.NewInt(int64(p.xlayerCfg.GasPriceMultiple)))
				mt.minTip = newGp.Uint64()
				mt.minFeeCap = *uint256.NewInt(mt.minTip)
>>>>>>> 7abb9d8a
			}
			mt.minTip = newGp
			mt.minFeeCap = *uint256.NewInt(mt.minTip)
		}

		mt.nonceDistance = 0
		if mt.Tx.Nonce > senderNonce { // no uint underflow
			mt.nonceDistance = mt.Tx.Nonce - senderNonce
		}

		// Sender has enough balance for: gasLimit x feeCap + transferred_value
		needBalance := uint256.NewInt(mt.Tx.Gas)
		needBalance.Mul(needBalance, &mt.Tx.FeeCap)
		needBalance.Add(needBalance, &mt.Tx.Value)
		// 1. Minimum fee requirement. Set to 1 if feeCap of the transaction is no less than in-protocol
		// parameter of minimal base fee. Set to 0 if feeCap is less than minimum base fee, which means
		// this transaction will never be included into this particular chain.
		mt.subPool &^= EnoughFeeCapProtocol
		if mt.minFeeCap.Cmp(uint256.NewInt(protocolBaseFee)) >= 0 {
			mt.subPool |= EnoughFeeCapProtocol
		} else {
			mt.subPool = 0 // TODO: we immediately drop all transactions if they have no first bit - then maybe we don't need this bit at all? And don't add such transactions to queue?
			return true
		}

		// 2. Absence of nonce gaps. Set to 1 for transactions whose nonce is N, state nonce for
		// the sender is M, and there are transactions for all nonces between M and N from the same
		// sender. Set to 0 is the transaction's nonce is divided from the state nonce by one or more nonce gaps.
		mt.subPool &^= NoNonceGaps
		if noGapsNonce == mt.Tx.Nonce {
			mt.subPool |= NoNonceGaps
			noGapsNonce++
		}

		// 3. Sufficient balance for gas. Set to 1 if the balance of sender's account in the
		// state is B, nonce of the sender in the state is M, nonce of the transaction is N, and the
		// sum of feeCap x gasLimit + transferred_value of all transactions from this sender with
		// nonces N+1 ... M is no more than B. Set to 0 otherwise. In other words, this bit is
		// set if there is currently a guarantee that the transaction and all its required prior
		// transactions will be able to pay for gas.
		mt.subPool &^= EnoughBalance
		mt.cumulativeBalanceDistance = math.MaxUint64
		if mt.Tx.Nonce >= senderNonce {
			cumulativeRequiredBalance = cumulativeRequiredBalance.Add(cumulativeRequiredBalance, needBalance) // already deleted all transactions with nonce <= sender.nonce
			if senderBalance.Gt(cumulativeRequiredBalance) || senderBalance.Eq(cumulativeRequiredBalance) {
				mt.subPool |= EnoughBalance
			} else {
				if cumulativeRequiredBalance.IsUint64() && senderBalance.IsUint64() {
					mt.cumulativeBalanceDistance = cumulativeRequiredBalance.Uint64() - senderBalance.Uint64()
				}
			}
		}

		mt.subPool &^= NotTooMuchGas
		// zk: here we don't care about block limits any more and care about only the transaction gas limit in ZK
		if mt.Tx.Gas < transactionGasLimit {
			mt.subPool |= NotTooMuchGas
		}

		if mt.Tx.Traced {
			log.Info(fmt.Sprintf("TX TRACING: onSenderStateChange loop iteration idHash=%x senderId=%d subPool=%b", mt.Tx.IDHash, mt.Tx.SenderID, mt.subPool))
		}

		// Some fields of mt might have changed, need to fix the invariants in the subpool best and worst queues
		switch mt.currentSubPool {
		case PendingSubPool:
			pending.Updated(mt)
		case BaseFeeSubPool:
			baseFee.Updated(mt)
		case QueuedSubPool:
			queued.Updated(mt)
		}
		return true
	})
	for _, mt := range toDel {
		discard(mt, NonceTooLow)
	}
}

// zk: the implementation of best here is changed only to not take into account block gas limits as we don't care about
// these in zk.  Instead we do a quick check on the transaction maximum gas in zk
func (p *TxPool) best(n uint16, txs *types.TxsRlp, tx kv.Tx, onTopOf, availableGas uint64, toSkip mapset.Set[[32]byte]) (bool, int, error) {
	p.lock.Lock()
	defer p.lock.Unlock()

	if p.isDeniedYieldingTransactions() {
		return false, 0, nil
	}

	// First wait for the corresponding block to arrive
	if p.lastSeenBlock.Load() < onTopOf {
		return false, 0, nil // Too early
	}

	isShanghai := p.isShanghai()
	isLondon := p.isLondon()
	_ = isLondon

	p.pending.EnforceBestInvariants() // X Layer it costs about 50ms when pending size reached one million
	best := p.pending.best

	txs.Resize(uint(cmp.Min(int(n), len(best.ms))))
	var toRemove []*metaTx
	count := 0

	for i := 0; count < int(n) && i < len(best.ms); i++ {
		// if we wouldn't have enough gas for a standard transaction then quit out early
		if availableGas < fixedgas.TxGas {
			break
		}

		mt := best.ms[i]

		if toSkip.Contains(mt.Tx.IDHash) {
			continue
		}

		if !isLondon && mt.Tx.Type == 0x2 {
			// remove ldn txs when not in london
			toRemove = append(toRemove, mt)
			toSkip.Add(mt.Tx.IDHash)
			continue
		}

		if mt.Tx.Gas >= transactionGasLimit {
			// Skip transactions with very large gas limit, these shouldn't enter the pool at all
			log.Debug("found a transaction in the pending pool with too high gas for tx - clear the tx pool")
			continue
		}
		rlpTx, sender, isLocal, err := p.getRlpLocked(tx, mt.Tx.IDHash[:])
		if err != nil {
			return false, count, err
		}
		if len(rlpTx) == 0 {
			toRemove = append(toRemove, mt)
			continue
		}

		// make sure we have enough gas in the caller to add this transaction.
		// not an exact science using intrinsic gas but as close as we could hope for at
		// this stage
		intrinsicGas, _ := CalcIntrinsicGas(uint64(mt.Tx.DataLen), uint64(mt.Tx.DataNonZeroLen), nil, mt.Tx.Creation, true, true, isShanghai)
		if intrinsicGas > availableGas {
			// we might find another TX with a low enough intrinsic gas to include so carry on
			continue
		}

		if intrinsicGas <= availableGas { // check for potential underflow
			availableGas -= intrinsicGas
		}

		txs.Txs[count] = rlpTx
		copy(txs.Senders.At(count), sender.Bytes())
		txs.IsLocal[count] = isLocal
		toSkip.Add(mt.Tx.IDHash)
		count++
	}

	txs.Resize(uint(count))
	if len(toRemove) > 0 {
		for _, mt := range toRemove {
			p.pending.Remove(mt)
		}
	}
	return true, count, nil
}

func (p *TxPool) ForceUpdateLatestBlock(blockNumber uint64) {
	if p != nil {
		p.lastSeenBlock.Store(blockNumber)
	}
}

// This function is invoked if a single tx overflow entire zk-counters.
// In this case there is nothing we can do but to mark is as such
// and on next "pool iteration" it will be discard
func (p *TxPool) MarkForDiscardFromPendingBest(txHash common.Hash) {
	p.lock.Lock()
	defer p.lock.Unlock()

	best := p.pending.best

	for i := 0; i < len(best.ms); i++ {
		mt := best.ms[i]
		if bytes.Equal(mt.Tx.IDHash[:], txHash[:]) {
			// X Layer optimize pool
			p.overflowZkCounters = append(p.overflowZkCounters, mt)
			break
		}
	}
}
func markAsLocal(txSlots *types2.TxSlots) {
	for i := range txSlots.IsLocal {
		txSlots.IsLocal[i] = true
	}
}<|MERGE_RESOLUTION|>--- conflicted
+++ resolved
@@ -75,24 +75,15 @@
 		// For X Layer
 		isClaimAddr := p.isFreeClaimAddr(senderID)
 		if isClaimAddr {
-<<<<<<< HEAD
 			// here for the case when restart gpCache has not init
 			// use the max uint64 as default because the remain claimTx should handle first
 			newGp := uint64(math.MaxUint64)
 			if p.gpCache != nil {
 				_, dGp := p.gpCache.GetLatest()
 				if dGp != nil {
-					newGpBig := new(big.Int).Mul(dGp, big.NewInt(int64(p.wbCfg.GasPriceMultiple)))
+					newGpBig := new(big.Int).Mul(dGp, big.NewInt(int64(p.xlayerCfg.GasPriceMultiple)))
 					newGp = newGpBig.Uint64()
 				}
-=======
-			_, dGp := p.gpCache.GetLatest()
-			if dGp != nil {
-				newGp := new(big.Int).Mul(dGp, big.NewInt(int64(p.xlayerCfg.GasPriceMultiple)))
-				//newGp := dGp.Mul(dGp, big.NewInt(int64(p.xlayerCfg.GasPriceMultiple)))
-				mt.minTip = newGp.Uint64()
-				mt.minFeeCap = *uint256.NewInt(mt.minTip)
->>>>>>> 7abb9d8a
 			}
 			mt.minTip = newGp
 			mt.minFeeCap = *uint256.NewInt(mt.minTip)
