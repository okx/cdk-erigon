--- conflicted
+++ resolved
@@ -3,12 +3,8 @@
 import (
 	"bytes"
 	"fmt"
-<<<<<<< HEAD
-	"github.com/ledgerwatch/erigon/zkevm/hex"
+	"math/big"
 	"strings"
-=======
-	"math/big"
->>>>>>> d3e27ea4
 
 	mapset "github.com/deckarep/golang-set/v2"
 	libcommon "github.com/gateway-fm/cdk-erigon-lib/common"
@@ -18,6 +14,7 @@
 	"github.com/gateway-fm/cdk-erigon-lib/types"
 	"github.com/holiman/uint256"
 	"github.com/ledgerwatch/erigon/common/math"
+	"github.com/ledgerwatch/erigon/zkevm/hex"
 	"github.com/ledgerwatch/log/v3"
 )
 
@@ -85,42 +82,31 @@
 			p.freeGasAddress[addrHex] = true
 		}
 		if minFeeCap.Gt(&mt.Tx.FeeCap) {
-			if freeGas {
-				// todo get dynamic gp
-				if claim {
-					//*minFeeCap = dynamicGP * factorClaim
-				} else if mt.Tx.Nonce < p.wbCfg.FreeGasCountPerAddr {
-					//*minFeeCap = dynamicGP
-				}
-			} else {
-				*minFeeCap = mt.Tx.FeeCap
-			}
-
+			*minFeeCap = mt.Tx.FeeCap
 		}
 		mt.minFeeCap = *minFeeCap
 		if mt.Tx.Tip.IsUint64() {
-			if freeGas {
-				// todo get dynamic gp
-				if claim {
-					//minTip = dynamicGP * factorClaim
-				} else if mt.Tx.Nonce < p.wbCfg.FreeGasCountPerAddr {
-					//minTip = dynamicGP
-				}
-			} else {
-				minTip = cmp.Min(minTip, mt.Tx.Tip.Uint64())
-			}
+			minTip = cmp.Min(minTip, mt.Tx.Tip.Uint64())
 		}
 		mt.minTip = minTip
 		// For X Layer
-		isClaimAddr := p.isFreeClaimAddr(senderID)
-		if isClaimAddr {
+		if freeGas {
+			// get dynamic gp
 			_, dGp := p.gpCache.GetLatest()
+			newGp := new(big.Int).SetInt64(int64(minTip))
 			if dGp != nil {
-				newGp := new(big.Int).Mul(dGp, big.NewInt(int64(p.wbCfg.GasPriceMultiple)))
-				//newGp := dGp.Mul(dGp, big.NewInt(int64(p.wbCfg.GasPriceMultiple)))
-				mt.minTip = newGp.Uint64()
-				mt.minFeeCap = *uint256.NewInt(mt.minTip)
-			}
+				newGp = newGp.Set(dGp)
+			}
+			if claim {
+				//minTip = dynamicGP * factorClaim
+				newGp = newGp.Mul(newGp, big.NewInt(int64(p.wbCfg.GasPriceMultiple)))
+			} else if mt.Tx.Nonce < p.wbCfg.FreeGasCountPerAddr {
+				//minTip = dynamicGP
+				// todo diff factor
+				newGp = newGp.Mul(newGp, big.NewInt(int64(p.wbCfg.GasPriceMultiple)))
+			}
+			mt.minTip = newGp.Uint64()
+			mt.minFeeCap = *uint256.NewInt(mt.minTip)
 		}
 
 		mt.nonceDistance = 0
