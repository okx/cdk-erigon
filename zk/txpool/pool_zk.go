--- conflicted
+++ resolved
@@ -77,13 +77,8 @@
 		if isClaimAddr {
 			_, dGp := p.gpCache.GetLatest()
 			if dGp != nil {
-<<<<<<< HEAD
-				newGp := new(big.Int).Mul(dGp, big.NewInt(int64(p.xLayerCfg.GasPriceMultiple)))
-				//newGp := dGp.Mul(dGp, big.NewInt(int64(p.xLayerCfg.GasPriceMultiple)))
-=======
 				newGp := new(big.Int).Mul(dGp, big.NewInt(int64(p.xlayerCfg.GasPriceMultiple)))
 				//newGp := dGp.Mul(dGp, big.NewInt(int64(p.xlayerCfg.GasPriceMultiple)))
->>>>>>> 2f4104db
 				mt.minTip = newGp.Uint64()
 				mt.minFeeCap = *uint256.NewInt(mt.minTip)
 			}
@@ -190,7 +185,7 @@
 	count := 0
 
 	// xLayer
-	okPayTxAvailableGas := availableGas * p.xLayerCfg.OkPayGasLimitPercentage / 100
+	okPayTxAvailableGas := availableGas * p.xlayerCfg.OkPayGasLimitPercentage / 100
 	okPayTxGasRemain, count, okPayTxRemove, err := p.bestOkPay(n, txs, tx, isLondon, isShanghai, okPayTxAvailableGas, toSkip)
 	if err != nil {
 		return false, count, err
