--- conflicted
+++ resolved
@@ -99,7 +99,6 @@
 		mt.minTip = minTip
 
 		// For X Layer
-<<<<<<< HEAD
 		// free case: 1. is claim tx; 2. new bridge account with the first few tx
 		if claim ||
 			(p.xlayerCfg.EnableFreeGasByNonce && isfreeGasAddr && mt.Tx.Nonce < p.xlayerCfg.FreeGasCountPerAddr) {
@@ -114,19 +113,6 @@
 				log.Info(fmt.Sprintf("Free tx: type claim. dGp:%v, factor:%d, newGp:%d", dGp, p.xlayerCfg.GasPriceMultiple, newGp))
 			} else {
 				log.Info(fmt.Sprintf("Free tx: type newAddr. nonce:%d, dGp:%v, newGp:%v", mt.Tx.Nonce, dGp, newGp))
-=======
-		isClaimAddr := p.isFreeClaimAddrXLayer(senderID)
-		if isClaimAddr {
-			// here for the case when restart gpCache has not init
-			// use the max uint64 as default because the remain claimTx should handle first
-			newGp := uint64(math.MaxUint64)
-			if p.gpCache != nil {
-				_, dGp := p.gpCache.GetLatest()
-				if dGp != nil {
-					newGpBig := new(big.Int).Mul(dGp, big.NewInt(int64(p.xlayerCfg.GasPriceMultiple)))
-					newGp = newGpBig.Uint64()
-				}
->>>>>>> a5707b8f
 			}
 			mt.minTip = newGp.Uint64()
 			mt.minFeeCap = *uint256.NewInt(mt.minTip)
