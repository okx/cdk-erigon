/*
   Copyright 2022 Erigon contributors

   Licensed under the Apache License, Version 2.0 (the "License");
   you may not use this file except in compliance with the License.
   You may obtain a copy of the License at

       http://www.apache.org/licenses/LICENSE-2.0

   Unless required by applicable law or agreed to in writing, software
   distributed under the License is distributed on an "AS IS" BASIS,
   WITHOUT WARRANTIES OR CONDITIONS OF ANY KIND, either express or implied.
   See the License for the specific language governing permissions and
   limitations under the License.
*/

package txpool

import (
	"bytes"
	"container/heap"
	"context"
	"encoding/binary"
	"encoding/hex"
	"encoding/json"
	"fmt"
	"github.com/ledgerwatch/erigon/rlp"
	"math"
	"math/big"
	"runtime"
	"sort"
	"sync"
	"sync/atomic"
	"time"

	"github.com/VictoriaMetrics/metrics"
	mapset "github.com/deckarep/golang-set/v2"
	"github.com/gateway-fm/cdk-erigon-lib/txpool/txpoolcfg"
	"github.com/go-stack/stack"
	"github.com/google/btree"
	"github.com/hashicorp/golang-lru/v2/simplelru"
	"github.com/holiman/uint256"
	core_types "github.com/ledgerwatch/erigon/core/types"
	"github.com/ledgerwatch/erigon/eth/ethconfig"
	"github.com/ledgerwatch/log/v3"

	"github.com/gateway-fm/cdk-erigon-lib/chain"
	"github.com/gateway-fm/cdk-erigon-lib/common"
	"github.com/gateway-fm/cdk-erigon-lib/common/assert"
	"github.com/gateway-fm/cdk-erigon-lib/common/dbg"
	"github.com/gateway-fm/cdk-erigon-lib/common/fixedgas"
	emath "github.com/gateway-fm/cdk-erigon-lib/common/math"
	"github.com/gateway-fm/cdk-erigon-lib/common/u256"
	"github.com/gateway-fm/cdk-erigon-lib/gointerfaces"
	"github.com/gateway-fm/cdk-erigon-lib/gointerfaces/grpcutil"
	"github.com/gateway-fm/cdk-erigon-lib/gointerfaces/remote"
	proto_txpool "github.com/gateway-fm/cdk-erigon-lib/gointerfaces/txpool"
	"github.com/gateway-fm/cdk-erigon-lib/kv"
	"github.com/gateway-fm/cdk-erigon-lib/kv/kvcache"
	"github.com/gateway-fm/cdk-erigon-lib/kv/mdbx"
	"github.com/gateway-fm/cdk-erigon-lib/types"
)

var (
	processBatchTxsTimer    = metrics.NewSummary(`pool_process_remote_txs`)
	addRemoteTxsTimer       = metrics.NewSummary(`pool_add_remote_txs`)
	newBlockTimer           = metrics.NewSummary(`pool_new_block`)
	writeToDBTimer          = metrics.NewSummary(`pool_write_to_db`)
	propagateToNewPeerTimer = metrics.NewSummary(`pool_propagate_to_new_peer`)
	propagateNewTxsTimer    = metrics.NewSummary(`pool_propagate_new_txs`)
	writeToDBBytesCounter   = metrics.GetOrCreateCounter(`pool_write_to_db_bytes`)
	pendingSubCounter       = metrics.GetOrCreateCounter(`txpool_pending`)
	queuedSubCounter        = metrics.GetOrCreateCounter(`txpool_queued`)
	basefeeSubCounter       = metrics.GetOrCreateCounter(`txpool_basefee`)
)

// Pool is interface for the transaction pool
// This interface exists for the convenience of testing, and not yet because
// there are multiple implementations
type Pool interface {
	ValidateSerializedTxn(serializedTxn []byte) error

	// Handle 3 main events - new remote txs from p2p, new local txs from RPC, new blocks from execution layer
	AddRemoteTxs(ctx context.Context, newTxs types.TxSlots)
	AddLocalTxs(ctx context.Context, newTxs types.TxSlots, tx kv.Tx) ([]DiscardReason, error)
	OnNewBlock(ctx context.Context, stateChanges *remote.StateChangeBatch, unwindTxs, minedTxs types.TxSlots, tx kv.Tx) error

	// IdHashKnown check whether transaction with given Id hash is known to the pool
	IdHashKnown(tx kv.Tx, hash []byte) (bool, error)
	Started() bool
	GetRlp(tx kv.Tx, hash []byte) ([]byte, error)

	AddNewGoodPeer(peerID types.PeerID)
}

var _ Pool = (*TxPool)(nil) // compile-time interface check

// SubPoolMarker ordered bitset responsible to sort transactions by sub-pools. Bits meaning:
// 1. Minimum fee requirement. Set to 1 if feeCap of the transaction is no less than in-protocol parameter of minimal base fee. Set to 0 if feeCap is less than minimum base fee, which means this transaction will never be included into this particular chain.
// 2. Absence of nonce gaps. Set to 1 for transactions whose nonce is N, state nonce for the sender is M, and there are transactions for all nonces between M and N from the same sender. Set to 0 is the transaction's nonce is divided from the state nonce by one or more nonce gaps.
// 3. Sufficient balance for gas. Set to 1 if the balance of sender's account in the state is B, nonce of the sender in the state is M, nonce of the transaction is N, and the sum of feeCap x gasLimit + transferred_value of all transactions from this sender with nonces N+1 ... M is no more than B. Set to 0 otherwise. In other words, this bit is set if there is currently a guarantee that the transaction and all its required prior transactions will be able to pay for gas.
// 4. Dynamic fee requirement. Set to 1 if feeCap of the transaction is no less than baseFee of the currently pending block. Set to 0 otherwise.
// 5. Local transaction. Set to 1 if transaction is local.
type SubPoolMarker uint8

const (
	EnoughFeeCapProtocol = 0b100000
	NoNonceGaps          = 0b010000
	EnoughBalance        = 0b001000
	NotTooMuchGas        = 0b000100
	EnoughFeeCapBlock    = 0b000010
	IsLocal              = 0b000001

	BaseFeePoolBits = EnoughFeeCapProtocol + NoNonceGaps + EnoughBalance + NotTooMuchGas
	QueuedPoolBits  = EnoughFeeCapProtocol
)

type DiscardReason uint8

const (
	NotSet              DiscardReason = 0 // analog of "nil-value", means it will be set in future
	Success             DiscardReason = 1
	AlreadyKnown        DiscardReason = 2
	Mined               DiscardReason = 3
	ReplacedByHigherTip DiscardReason = 4
	UnderPriced         DiscardReason = 5
	ReplaceUnderpriced  DiscardReason = 6 // if a transaction is attempted to be replaced with a different one without the required price bump.
	FeeTooLow           DiscardReason = 7
	OversizedData       DiscardReason = 8
	InvalidSender       DiscardReason = 9
	NegativeValue       DiscardReason = 10 // ensure no one is able to specify a transaction with a negative value.
	Spammer             DiscardReason = 11
	PendingPoolOverflow DiscardReason = 12
	BaseFeePoolOverflow DiscardReason = 13
	QueuedPoolOverflow  DiscardReason = 14
	GasUintOverflow     DiscardReason = 15
	IntrinsicGas        DiscardReason = 16
	RLPTooLong          DiscardReason = 17
	NonceTooLow         DiscardReason = 18
	InsufficientFunds   DiscardReason = 19
	NotReplaced         DiscardReason = 20 // There was an existing transaction with the same sender and nonce, not enough price bump to replace
	DuplicateHash       DiscardReason = 21 // There was an existing transaction with the same hash
	InitCodeTooLarge    DiscardReason = 22 // EIP-3860 - transaction init code is too large
	UnsupportedTx       DiscardReason = 23 // unsupported transaction type
	OverflowZkCounters  DiscardReason = 24 // unsupported transaction type

	SenderDisallowedSendTx DiscardReason = 25 // sender is not allowed to send transactions by ACL policy
	SenderDisallowedDeploy DiscardReason = 26 // sender is not allowed to deploy contracts by ACL policy

	ReceiverDisallowedReceiveTx DiscardReason = 27 // XLayer receiver is not allowed to receive transactions
	NoWhiteListedSender         DiscardReason = 28 // XLayer the transaction is sent by a no whitelisted account
)

func (r DiscardReason) String() string {
	switch r {
	case NotSet:
		return "not set"
	case Success:
		return "success"
	case AlreadyKnown:
		return "already known"
	case Mined:
		return "mined"
	case ReplacedByHigherTip:
		return "replaced by transaction with higher tip"
	case UnderPriced:
		return "underpriced"
	case ReplaceUnderpriced:
		return "replacement transaction underpriced"
	case FeeTooLow:
		return "fee too low"
	case OversizedData:
		return "oversized data"
	case InvalidSender:
		return "invalid sender"
	case NegativeValue:
		return "negative value"
	case Spammer:
		return "spammer"
	case PendingPoolOverflow:
		return "pending sub-pool is full"
	case BaseFeePoolOverflow:
		return "baseFee sub-pool is full"
	case QueuedPoolOverflow:
		return "queued sub-pool is full"
	case GasUintOverflow:
		return "GasUintOverflow"
	case IntrinsicGas:
		return "IntrinsicGas"
	case RLPTooLong:
		return "RLPTooLong"
	case NonceTooLow:
		return "nonce too low"
	case InsufficientFunds:
		return "insufficient funds"
	case NotReplaced:
		return "could not replace existing tx"
	case DuplicateHash:
		return "existing tx with same hash"
	case InitCodeTooLarge:
		return "initcode too large"
	case UnsupportedTx:
		return "unsupported transaction type"
	case OverflowZkCounters:
		return "overflow zk-counters"
	case SenderDisallowedSendTx: // XLayer operation
		return "sender disallowed to send tx by ACL policy"
	case ReceiverDisallowedReceiveTx:
		return "blocked receiver"
	case NoWhiteListedSender:
		return "You are not allowed to send transactions on the X Layer as we are under the phase 1, X layer will be open to the public soon"
	case SenderDisallowedDeploy:
		return "sender disallowed to deploy contract by ACL policy"
	default:
		panic(fmt.Sprintf("discard reason: %d", r))
	}
}

// metaTx holds transaction and some metadata
type metaTx struct {
	Tx                        *types.TxSlot
	minFeeCap                 uint256.Int
	nonceDistance             uint64 // how far their nonces are from the state's nonce for the sender
	cumulativeBalanceDistance uint64 // how far their cumulativeRequiredBalance are from the state's balance for the sender
	minTip                    uint64
	bestIndex                 int
	worstIndex                int
	timestamp                 uint64 // when it was added to pool
	subPool                   SubPoolMarker
	currentSubPool            SubPoolType
	alreadyYielded            bool
}

func newMetaTx(slot *types.TxSlot, isLocal bool, timestmap uint64) *metaTx {
	mt := &metaTx{Tx: slot, worstIndex: -1, bestIndex: -1, timestamp: timestmap}
	if isLocal {
		mt.subPool = IsLocal
	}
	return mt
}

type SubPoolType uint8

const PendingSubPool SubPoolType = 1
const BaseFeeSubPool SubPoolType = 2
const QueuedSubPool SubPoolType = 3

func (sp SubPoolType) String() string {
	switch sp {
	case PendingSubPool:
		return "Pending"
	case BaseFeeSubPool:
		return "BaseFee"
	case QueuedSubPool:
		return "Queued"
	}
	return fmt.Sprintf("Unknown:%d", sp)
}

// sender - immutable structure which stores only nonce and balance of account
type sender struct {
	balance uint256.Int
	nonce   uint64
}

func newSender(nonce uint64, balance uint256.Int) *sender {
	return &sender{nonce: nonce, balance: balance}
}

var emptySender = newSender(0, *uint256.NewInt(0))

func SortByNonceLess(a, b *metaTx) bool {
	if a.Tx.SenderID != b.Tx.SenderID {
		return a.Tx.SenderID < b.Tx.SenderID
	}
	return a.Tx.Nonce < b.Tx.Nonce
}

// TxPool - holds all pool-related data structures and lock-based tiny methods
// most of logic implemented by pure tests-friendly functions
//
// txpool doesn't start any goroutines - "leave concurrency to user" design
// txpool has no DB or TX fields - "leave db transactions management to user" design
// txpool has _chainDB field - but it must maximize local state cache hit-rate - and perform minimum _chainDB transactions
//
// It preserve TxSlot objects immutable
type TxPool struct {
	_chainDB               kv.RoDB // remote db - use it wisely
	_stateCache            kvcache.Cache
	lock                   *sync.Mutex
	recentlyConnectedPeers *recentlyConnectedPeers // all txs will be propagated to this peers eventually, and clear list
	senders                *sendersBatch
	// batch processing of remote transactions
	// handling works fast without batching, but batching allow:
	//   - reduce amount of _chainDB transactions
	//   - batch notifications about new txs (reduce P2P spam to other nodes about txs propagation)
	//   - and as a result reducing lock contention
	unprocessedRemoteTxs    *types.TxSlots
	unprocessedRemoteByHash map[string]int                        // to reject duplicates
	byHash                  map[string]*metaTx                    // tx_hash => tx : only not committed to db yet records
	discardReasonsLRU       *simplelru.LRU[string, DiscardReason] // tx_hash => discard_reason : non-persisted
	pending                 *PendingPool
	baseFee                 *SubPool
	queued                  *SubPool
	isLocalLRU              *simplelru.LRU[string, struct{}] // tx_hash => is_local : to restore isLocal flag of unwinded transactions
	newPendingTxs           chan types.Announcements         // notifications about new txs in Pending sub-pool
	all                     *BySenderAndNonce                // senderID => (sorted map of tx nonce => *metaTx)
	deletedTxs              []*metaTx                        // list of discarded txs since last db commit
	overflowZkCounters      []*metaTx
	promoted                types.Announcements
	cfg                     txpoolcfg.Config
	chainID                 uint256.Int
	lastSeenBlock           atomic.Uint64
	started                 atomic.Bool
	pendingBaseFee          atomic.Uint64
	blockGasLimit           atomic.Uint64
	londonBlock             *big.Int
	isPostLondon            atomic.Bool
	shanghaiTime            *big.Int
	isPostShanghai          atomic.Bool
	allowFreeTransactions   bool
<<<<<<< HEAD
	freeGasAddress          map[string]bool
=======
	aclDB                   kv.RwDB

	wbCfg WBConfig // XLayer config

	// For X Layer
	// gpCache will only work in sequencer node, without rpc node
	gpCache GPCache
>>>>>>> d3e27ea4

	// we cannot be in a flushing state whilst getting transactions from the pool, so we have this mutex which is
	// exposed publicly so anything wanting to get "best" transactions can ensure a flush isn't happening and
	// vice versa
	flushMtx *sync.Mutex
}

func New(newTxs chan types.Announcements, coreDB kv.RoDB, cfg txpoolcfg.Config, ethCfg *ethconfig.Config, cache kvcache.Cache, chainID uint256.Int, shanghaiTime *big.Int, londonBlock *big.Int, aclDB kv.RwDB) (*TxPool, error) {
	var err error
	localsHistory, err := simplelru.NewLRU[string, struct{}](10_000, nil)
	if err != nil {
		return nil, err
	}
	discardHistory, err := simplelru.NewLRU[string, DiscardReason](10_000, nil)
	if err != nil {
		return nil, err
	}

	byNonce := &BySenderAndNonce{
		tree:             btree.NewG[*metaTx](32, SortByNonceLess),
		search:           &metaTx{Tx: &types.TxSlot{}},
		senderIDTxnCount: map[uint64]int{},
	}
	tracedSenders := make(map[common.Address]struct{})
	for _, sender := range cfg.TracedSenders {
		tracedSenders[common.BytesToAddress([]byte(sender))] = struct{}{}
	}
	return &TxPool{
		lock:                    &sync.Mutex{},
		byHash:                  map[string]*metaTx{},
		isLocalLRU:              localsHistory,
		discardReasonsLRU:       discardHistory,
		all:                     byNonce,
		recentlyConnectedPeers:  &recentlyConnectedPeers{},
		pending:                 NewPendingSubPool(PendingSubPool, cfg.PendingSubPoolLimit),
		baseFee:                 NewSubPool(BaseFeeSubPool, cfg.BaseFeeSubPoolLimit),
		queued:                  NewSubPool(QueuedSubPool, cfg.QueuedSubPoolLimit),
		newPendingTxs:           newTxs,
		_stateCache:             cache,
		senders:                 newSendersCache(tracedSenders),
		_chainDB:                coreDB,
		cfg:                     cfg,
		chainID:                 chainID,
		unprocessedRemoteTxs:    &types.TxSlots{},
		unprocessedRemoteByHash: map[string]int{},
		londonBlock:             londonBlock,
		shanghaiTime:            shanghaiTime,
		allowFreeTransactions:   ethCfg.AllowFreeTransactions,
		flushMtx:                &sync.Mutex{},
<<<<<<< HEAD
		wbCfg: WBConfig{
			EnableWhitelist: ethCfg.DeprecatedTxPool.EnableWhitelist,
			WhiteList:       ethCfg.DeprecatedTxPool.WhiteList,
			BlockedList:     ethCfg.DeprecatedTxPool.BlockedList,

			EnableFreeGasByNonce: ethCfg.DeprecatedTxPool.EnableFreeGasByNonce,
			FreeGasExAddress:     ethCfg.DeprecatedTxPool.FreeGasExAddress,
			FreeGasCountPerAddr:  ethCfg.DeprecatedTxPool.FreeGasCountPerAddr,
			FreeGasLimit:         ethCfg.DeprecatedTxPool.FreeGasLimit,
		},
		freeGasAddress: map[string]bool{},
=======
		wbCfg: WBConfig{ // XLayer config
			EnableWhitelist:  ethCfg.DeprecatedTxPool.EnableWhitelist,
			WhiteList:        ethCfg.DeprecatedTxPool.WhiteList,
			BlockedList:      ethCfg.DeprecatedTxPool.BlockedList,
			FreeClaimGasAddr: ethCfg.DeprecatedTxPool.FreeClaimGasAddr,
			GasPriceMultiple: ethCfg.DeprecatedTxPool.GasPriceMultiple,
		},
		aclDB: aclDB,
>>>>>>> d3e27ea4
	}, nil
}

func (p *TxPool) OnNewBlock(ctx context.Context, stateChanges *remote.StateChangeBatch, unwindTxs, minedTxs types.TxSlots, tx kv.Tx) error {
	defer newBlockTimer.UpdateDuration(time.Now())
	//t := time.Now()

	cache := p.cache()
	cache.OnNewBlock(stateChanges)
	coreTx, err := p.coreDB().BeginRo(ctx)
	if err != nil {
		return err
	}
	defer coreTx.Rollback()

	p.lock.Lock()
	defer p.lock.Unlock()

	p.lastSeenBlock.Store(stateChanges.ChangeBatch[len(stateChanges.ChangeBatch)-1].BlockHeight)
	if !p.started.Load() {
		if err := p.fromDB(ctx, tx, coreTx); err != nil {
			return fmt.Errorf("loading txs from DB: %w", err)
		}
	}

	cacheView, err := cache.View(ctx, coreTx)
	if err != nil {
		return err
	}
	if assert.Enable {
		if _, err := kvcache.AssertCheckValues(ctx, coreTx, cache); err != nil {
			log.Error("AssertCheckValues", "err", err, "stack", stack.Trace().String())
		}
	}

	if err := minedTxs.Valid(); err != nil {
		return err
	}

	var baseFee uint64
	if !p.allowFreeTransactions {
		baseFee = stateChanges.PendingBlockBaseFee
	} else {
		baseFee = uint64(0)
	}

	pendingBaseFee, baseFeeChanged := p.setBaseFee(baseFee)
	// Update pendingBase for all pool queues and slices
	if baseFeeChanged {
		p.pending.sorted = false // `pending.best` need to be resort if base fee changed
		p.pending.best.pendingBaseFee = pendingBaseFee
		p.pending.worst.pendingBaseFee = pendingBaseFee
		p.baseFee.best.pendingBastFee = pendingBaseFee
		p.baseFee.worst.pendingBaseFee = pendingBaseFee
		p.queued.best.pendingBastFee = pendingBaseFee
		p.queued.worst.pendingBaseFee = pendingBaseFee
	}

	p.blockGasLimit.Store(stateChanges.BlockGasLimit)
	if err := p.senders.onNewBlock(stateChanges, unwindTxs, minedTxs); err != nil {
		return err
	}
	_, unwindTxs, err = p.validateTxs(&unwindTxs, cacheView)
	if err != nil {
		return err
	}

	if assert.Enable {
		for _, txn := range unwindTxs.Txs {
			if txn.SenderID == 0 {
				panic(fmt.Errorf("onNewBlock.unwindTxs: senderID can't be zero"))
			}
		}
		for _, txn := range minedTxs.Txs {
			if txn.SenderID == 0 {
				panic(fmt.Errorf("onNewBlock.minedTxs: senderID can't be zero"))
			}
		}
	}

	if err := removeMined(p.all, minedTxs.Txs, p.pending, p.baseFee, p.queued, p.discardLocked); err != nil {
		return err
	}

	//log.Debug("[txpool] new block", "unwinded", len(unwindTxs.txs), "mined", len(minedTxs.txs), "baseFee", baseFee, "blockHeight", blockHeight)

	announcements, err := p.addTxsOnNewBlock(p.lastSeenBlock.Load(), cacheView, stateChanges, p.senders, unwindTxs,
		pendingBaseFee, stateChanges.BlockGasLimit,
		p.pending, p.baseFee, p.queued, p.all, p.byHash, p.addLocked, p.discardLocked)
	if err != nil {
		return err
	}

	p.pending.EnforceWorstInvariants()
	p.baseFee.EnforceInvariants()
	p.queued.EnforceInvariants()
	p.pending.EnforceBestInvariants()
	p.promoted.Reset()
	p.promoted.AppendOther(announcements)

	if p.started.CompareAndSwap(false, true) {
		log.Info("[txpool] Started")
	}

	if p.promoted.Len() > 0 {
		select {
		case p.newPendingTxs <- p.promoted.Copy():
		default:
		}
	}

	//log.Info("[txpool] new block", "number", p.lastSeenBlock.Load(), "pendngBaseFee", pendingBaseFee, "in", time.Since(t))
	return nil
}

func (p *TxPool) processRemoteTxs(ctx context.Context) error {
	if !p.started.Load() {
		return fmt.Errorf("txpool not started yet")
	}

	cache := p.cache()
	defer processBatchTxsTimer.UpdateDuration(time.Now())
	coreTx, err := p.coreDB().BeginRo(ctx)
	if err != nil {
		return err
	}
	defer coreTx.Rollback()
	cacheView, err := cache.View(ctx, coreTx)
	if err != nil {
		return err
	}

	//t := time.Now()
	p.lock.Lock()
	defer p.lock.Unlock()

	l := len(p.unprocessedRemoteTxs.Txs)
	if l == 0 {
		return nil
	}

	err = p.senders.registerNewSenders(p.unprocessedRemoteTxs)
	if err != nil {
		return err
	}

	_, newTxs, err := p.validateTxs(p.unprocessedRemoteTxs, cacheView)
	if err != nil {
		return err
	}

	announcements, _, err := p.addTxs(p.lastSeenBlock.Load(), cacheView, p.senders, newTxs,
		p.pendingBaseFee.Load(), p.blockGasLimit.Load(), p.pending, p.baseFee, p.queued, p.all, p.byHash, p.addLocked, p.discardLocked, true)
	if err != nil {
		return err
	}
	p.promoted.Reset()
	p.promoted.AppendOther(announcements)

	if p.promoted.Len() > 0 {
		select {
		case <-ctx.Done():
			return nil
		case p.newPendingTxs <- p.promoted.Copy():
		default:
		}
	}

	p.unprocessedRemoteTxs.Resize(0)
	p.unprocessedRemoteByHash = map[string]int{}

	//log.Info("[txpool] on new txs", "amount", len(newPendingTxs.txs), "in", time.Since(t))
	return nil
}
func (p *TxPool) getRlpLocked(tx kv.Tx, hash []byte) (rlpTxn []byte, sender common.Address, isLocal bool, err error) {
	txn, ok := p.byHash[string(hash)]
	if ok && txn.Tx.Rlp != nil {
		return txn.Tx.Rlp, p.senders.senderID2Addr[txn.Tx.SenderID], txn.subPool&IsLocal > 0, nil
	}
	v, err := tx.GetOne(kv.PoolTransaction, hash)
	if err != nil {
		return nil, common.Address{}, false, err
	}
	if v == nil {
		return nil, common.Address{}, false, nil
	}
	return v[20:], *(*[20]byte)(v[:20]), txn != nil && txn.subPool&IsLocal > 0, nil
}
func (p *TxPool) GetRlp(tx kv.Tx, hash []byte) ([]byte, error) {
	p.lock.Lock()
	defer p.lock.Unlock()
	rlpTx, _, _, err := p.getRlpLocked(tx, hash)
	return common.Copy(rlpTx), err
}
func (p *TxPool) AppendLocalAnnouncements(types []byte, sizes []uint32, hashes []byte) ([]byte, []uint32, []byte) {
	p.lock.Lock()
	defer p.lock.Unlock()
	for hash, txn := range p.byHash {
		if txn.subPool&IsLocal == 0 {
			continue
		}
		types = append(types, txn.Tx.Type)
		sizes = append(sizes, txn.Tx.Size)
		hashes = append(hashes, hash...)
	}
	return types, sizes, hashes
}
func (p *TxPool) AppendRemoteAnnouncements(types []byte, sizes []uint32, hashes []byte) ([]byte, []uint32, []byte) {
	p.lock.Lock()
	defer p.lock.Unlock()

	for hash, txn := range p.byHash {
		if txn.subPool&IsLocal != 0 {
			continue
		}
		types = append(types, txn.Tx.Type)
		sizes = append(sizes, txn.Tx.Size)
		hashes = append(hashes, hash...)
	}
	for hash, txIdx := range p.unprocessedRemoteByHash {
		txSlot := p.unprocessedRemoteTxs.Txs[txIdx]
		types = append(types, txSlot.Type)
		sizes = append(sizes, txSlot.Size)
		hashes = append(hashes, hash...)
	}
	return types, sizes, hashes
}
func (p *TxPool) AppendAllAnnouncements(types []byte, sizes []uint32, hashes []byte) ([]byte, []uint32, []byte) {
	types, sizes, hashes = p.AppendLocalAnnouncements(types, sizes, hashes)
	types, sizes, hashes = p.AppendRemoteAnnouncements(types, sizes, hashes)
	return types, sizes, hashes
}
func (p *TxPool) IdHashKnown(tx kv.Tx, hash []byte) (bool, error) {
	p.lock.Lock()
	defer p.lock.Unlock()
	if _, ok := p.discardReasonsLRU.Get(string(hash)); ok {
		return true, nil
	}
	if _, ok := p.unprocessedRemoteByHash[string(hash)]; ok {
		return true, nil
	}
	if _, ok := p.byHash[string(hash)]; ok {
		return true, nil
	}
	return tx.Has(kv.PoolTransaction, hash)
}
func (p *TxPool) IsLocal(idHash []byte) bool {
	p.lock.Lock()
	defer p.lock.Unlock()
	return p.isLocalLRU.Contains(string(idHash))
}
func (p *TxPool) AddNewGoodPeer(peerID types.PeerID) { p.recentlyConnectedPeers.AddPeer(peerID) }
func (p *TxPool) Started() bool                      { return p.started.Load() }

func (p *TxPool) ResetYieldedStatus() {
	p.lock.Lock()
	defer p.lock.Unlock()
	best := p.pending.best
	for i := 0; i < len(best.ms); i++ {
		best.ms[i].alreadyYielded = false
	}
}

func (p *TxPool) YieldBest(n uint16, txs *types.TxsRlp, tx kv.Tx, onTopOf, availableGas uint64, toSkip mapset.Set[[32]byte]) (bool, int, error) {
	return p.best(n, txs, tx, onTopOf, availableGas, toSkip)
}

func (p *TxPool) PeekBest(n uint16, txs *types.TxsRlp, tx kv.Tx, onTopOf, availableGas uint64) (bool, error) {
	set := mapset.NewThreadUnsafeSet[[32]byte]()
	onTime, _, err := p.best(n, txs, tx, onTopOf, availableGas, set)
	return onTime, err
}

func (p *TxPool) CountContent() (int, int, int) {
	p.lock.Lock()
	defer p.lock.Unlock()
	return p.pending.Len(), p.baseFee.Len(), p.queued.Len()
}
func (p *TxPool) AddRemoteTxs(_ context.Context, newTxs types.TxSlots) {
	defer addRemoteTxsTimer.UpdateDuration(time.Now())
	p.lock.Lock()
	defer p.lock.Unlock()
	for i, txn := range newTxs.Txs {
		_, ok := p.unprocessedRemoteByHash[string(txn.IDHash[:])]
		if ok {
			continue
		}
		p.unprocessedRemoteByHash[string(txn.IDHash[:])] = len(p.unprocessedRemoteTxs.Txs)
		p.unprocessedRemoteTxs.Append(txn, newTxs.Senders.At(i), false)
	}
}

func (p *TxPool) validateTx(txn *types.TxSlot, isLocal bool, stateCache kvcache.CacheView, from common.Address) DiscardReason {
	isShanghai := p.isShanghai()
	if isShanghai {
		if txn.DataLen > fixedgas.MaxInitCodeSize {
			return InitCodeTooLarge
		}
	}

	isLondon := p.isLondon()
	if !isLondon && txn.Type == 0x2 {
		return UnsupportedTx
	}

	// Drop non-local transactions under our own minimal accepted gas price or tip
	if !isLocal && uint256.NewInt(p.cfg.MinFeeCap).Cmp(&txn.FeeCap) == 1 {
		if txn.Traced {
			log.Info(fmt.Sprintf("TX TRACING: validateTx underpriced idHash=%x local=%t, feeCap=%d, cfg.MinFeeCap=%d", txn.IDHash, isLocal, txn.FeeCap, p.cfg.MinFeeCap))
		}
		return UnderPriced
	}
	gas, reason := CalcIntrinsicGas(uint64(txn.DataLen), uint64(txn.DataNonZeroLen), nil, txn.Creation, true, true, isShanghai)
	if txn.Traced {
		log.Info(fmt.Sprintf("TX TRACING: validateTx intrinsic gas idHash=%x gas=%d", txn.IDHash, gas))
	}
	if reason != Success {
		if txn.Traced {
			log.Info(fmt.Sprintf("TX TRACING: validateTx intrinsic gas calculated failed idHash=%x reason=%s", txn.IDHash, reason))
		}
		return reason
	}
	if gas > txn.Gas {
		if txn.Traced {
			log.Info(fmt.Sprintf("TX TRACING: validateTx intrinsic gas > txn.gas idHash=%x gas=%d, txn.gas=%d", txn.IDHash, gas, txn.Gas))
		}
		return IntrinsicGas
	}
	if !isLocal && uint64(p.all.count(txn.SenderID)) > p.cfg.AccountSlots {
		if txn.Traced {
			log.Info(fmt.Sprintf("TX TRACING: validateTx marked as spamming idHash=%x slots=%d, limit=%d", txn.IDHash, p.all.count(txn.SenderID), p.cfg.AccountSlots))
		}
		return Spammer
	}

	// check nonce and balance
	senderNonce, senderBalance, _ := p.senders.info(stateCache, txn.SenderID)
	if senderNonce > txn.Nonce {
		if txn.Traced {
			log.Info(fmt.Sprintf("TX TRACING: validateTx nonce too low idHash=%x nonce in state=%d, txn.nonce=%d", txn.IDHash, senderNonce, txn.Nonce))
		}
		return NonceTooLow
	}
	// Transactor should have enough funds to cover the costs
	total := uint256.NewInt(txn.Gas)
	total.Mul(total, &txn.FeeCap)
	total.Add(total, &txn.Value)
	if senderBalance.Cmp(total) < 0 {
		if txn.Traced {
			log.Info(fmt.Sprintf("TX TRACING: validateTx insufficient funds idHash=%x balance in state=%d, txn.gas*txn.tip=%d", txn.IDHash, senderBalance, total))
		}
		return InsufficientFunds
	}

	//XLayer check if sender is blocked
	if p.checkBlockedAddr(from) {
		log.Info(fmt.Sprintf("TX TRACING: validateTx sender is blocked idHash=%x, txn.sender=%s", txn.IDHash, from))
		return SenderDisallowedSendTx
	}

	// check if receiver is blocked
	if !txn.Creation {
		txnDec, err := core_types.DecodeTransaction(rlp.NewStream(bytes.NewReader(txn.Rlp), uint64(len(txn.Rlp))))
		to := txnDec.GetTo()
		if err == nil && to != nil {
			if p.checkBlockedAddr(*to) {
				log.Info(fmt.Sprintf("TX TRACING: validateTx receiver is blocked idHash=%x, txn.receiver=%s", txn.IDHash, from))
				return ReceiverDisallowedReceiveTx
			}
		}
	}

	// check if sender is whitelisted
	if p.wbCfg.EnableWhitelist && !p.checkWhiteAddr(from) {
		log.Info(fmt.Sprintf("TX TRACING: validateTx sender is not whitelisted idHash=%x, txn.sender=%s", txn.IDHash, from))
		return NoWhiteListedSender
	}

	switch resolvePolicy(txn) {
	case SendTx:
		var allow bool
		allow, err := p.checkPolicy(context.TODO(), from, SendTx)
		if err != nil {
			panic(err)
		}
		if !allow {
			return SenderDisallowedSendTx
		}
	case Deploy:
		var allow bool
		// check that sender may deploy contracts
		allow, err := p.checkPolicy(context.TODO(), from, Deploy)
		if err != nil {
			panic(err)
		}
		if !allow {
			return SenderDisallowedDeploy
		}
	}

	return Success
}

func (p *TxPool) isShanghai() bool {
	// once this flag has been set for the first time we no longer need to check the timestamp
	set := p.isPostShanghai.Load()
	if set {
		return true
	}
	if p.shanghaiTime == nil {
		return false
	}
	shanghaiTime := p.shanghaiTime.Uint64()

	// a zero here means shanghai is always active
	if shanghaiTime == 0 {
		p.isPostShanghai.Swap(true)
		return true
	}

	now := big.NewInt(time.Now().Unix())
	is := now.Uint64() >= shanghaiTime
	if is {
		p.isPostShanghai.Swap(true)
	}
	return is
}

func (p *TxPool) isLondon() bool {
	set := p.isPostLondon.Load()
	if set {
		return true
	}
	lbsBig := big.NewInt(0).SetUint64(p.lastSeenBlock.Load())
	if p.londonBlock.Cmp(lbsBig) <= 0 {
		p.isPostLondon.Swap(true)
		return true
	}
	return false
}

func (p *TxPool) ValidateSerializedTxn(serializedTxn []byte) error {
	const (
		// txSlotSize is used to calculate how many data slots a single transaction
		// takes up based on its size. The slots are used as DoS protection, ensuring
		// that validating a new transaction remains a constant operation (in reality
		// O(maxslots), where max slots are 4 currently).
		txSlotSize = 32 * 1024

		// txMaxSize is the maximum size a single transaction can have. This field has
		// non-trivial consequences: larger transactions are significantly harder and
		// more expensive to propagate; larger transactions also take more resources
		// to validate whether they fit into the pool or not.
		txMaxSize = 4 * txSlotSize // 128KB
	)
	if len(serializedTxn) > txMaxSize {
		return types.ErrRlpTooBig
	}
	return nil
}
func (p *TxPool) validateTxs(txs *types.TxSlots, stateCache kvcache.CacheView) (reasons []DiscardReason, goodTxs types.TxSlots, err error) {
	// reasons is pre-sized for direct indexing, with the default zero
	// value DiscardReason of NotSet
	reasons = make([]DiscardReason, len(txs.Txs))

	if err := txs.Valid(); err != nil {
		return reasons, goodTxs, err
	}

	goodCount := 0
	for i, txn := range txs.Txs {
		reason := p.validateTx(txn, txs.IsLocal[i], stateCache, txs.Senders.AddressAt(i))
		if reason == Success {
			goodCount++
			// Success here means no DiscardReason yet, so leave it NotSet
			continue
		}
		if reason == Spammer {
			p.punishSpammer(txn.SenderID)
		}
		reasons[i] = reason
	}

	goodTxs.Resize(uint(goodCount))

	j := 0
	for i, txn := range txs.Txs {
		if reasons[i] == NotSet {
			goodTxs.Txs[j] = txn
			goodTxs.IsLocal[j] = txs.IsLocal[i]
			copy(goodTxs.Senders.At(j), txs.Senders.At(i))
			j++
		}
	}
	return reasons, goodTxs, nil
}

// punishSpammer by drop half of it's transactions with high nonce
func (p *TxPool) punishSpammer(spammer uint64) {
	count := p.all.count(spammer) / 2
	if count > 0 {
		txsToDelete := make([]*metaTx, 0, count)
		p.all.descend(spammer, func(mt *metaTx) bool {
			txsToDelete = append(txsToDelete, mt)
			count--
			return count > 0
		})
		for _, mt := range txsToDelete {
			p.discardLocked(mt, Spammer) // can't call it while iterating by all
		}
	}
}

func fillDiscardReasons(reasons []DiscardReason, newTxs types.TxSlots, discardReasonsLRU *simplelru.LRU[string, DiscardReason]) []DiscardReason {
	for i := range reasons {
		if reasons[i] != NotSet {
			continue
		}
		reason, ok := discardReasonsLRU.Get(string(newTxs.Txs[i].IDHash[:]))
		if ok {
			reasons[i] = reason
		} else {
			reasons[i] = Success
		}
	}
	return reasons
}

func (p *TxPool) AddLocalTxs(ctx context.Context, newTransactions types.TxSlots, tx kv.Tx) ([]DiscardReason, error) {
	coreTx, err := p.coreDB().BeginRo(ctx)
	if err != nil {
		return nil, err
	}
	defer coreTx.Rollback()

	cacheView, err := p.cache().View(ctx, coreTx)
	if err != nil {
		return nil, err
	}

	p.lock.Lock()
	defer p.lock.Unlock()

	if !p.Started() {
		if err := p.fromDB(ctx, tx, coreTx); err != nil {
			return nil, fmt.Errorf("loading txs from DB: %w", err)
		}
		if p.started.CompareAndSwap(false, true) {
			log.Info("[txpool] Started")
		}
	}

	if err = p.senders.registerNewSenders(&newTransactions); err != nil {
		return nil, err
	}

	reasons, newTxs, err := p.validateTxs(&newTransactions, cacheView)
	if err != nil {
		return nil, err
	}

	announcements, addReasons, err := p.addTxs(p.lastSeenBlock.Load(), cacheView, p.senders, newTxs,
		p.pendingBaseFee.Load(), p.blockGasLimit.Load(), p.pending, p.baseFee, p.queued, p.all, p.byHash, p.addLocked, p.discardLocked, true)
	if err == nil {
		for i, reason := range addReasons {
			if reason != NotSet {
				reasons[i] = reason
			}
		}
	} else {
		return nil, err
	}
	p.promoted.Reset()
	p.promoted.AppendOther(announcements)

	reasons = fillDiscardReasons(reasons, newTxs, p.discardReasonsLRU)
	for i, reason := range reasons {
		if reason == Success {
			txn := newTxs.Txs[i]
			if txn.Traced {
				log.Info(fmt.Sprintf("TX TRACING: AddLocalTxs promotes idHash=%x, senderId=%d", txn.IDHash, txn.SenderID))
			}
			p.promoted.Append(txn.Type, txn.Size, txn.IDHash[:])
		}
	}
	if p.promoted.Len() > 0 {
		select {
		case p.newPendingTxs <- p.promoted.Copy():
		default:
		}
	}
	return reasons, nil
}

func (p *TxPool) coreDB() kv.RoDB {
	p.lock.Lock()
	defer p.lock.Unlock()
	return p._chainDB
}

func (p *TxPool) cache() kvcache.Cache {
	p.lock.Lock()
	defer p.lock.Unlock()
	return p._stateCache
}

func (p *TxPool) addTxs(blockNum uint64, cacheView kvcache.CacheView, senders *sendersBatch,
	newTxs types.TxSlots, pendingBaseFee, blockGasLimit uint64,
	pending *PendingPool, baseFee, queued *SubPool,
	byNonce *BySenderAndNonce, byHash map[string]*metaTx, add func(*metaTx, *types.Announcements) DiscardReason, discard func(*metaTx, DiscardReason), collect bool) (types.Announcements, []DiscardReason, error) {
	protocolBaseFee := calcProtocolBaseFee(pendingBaseFee)
	if assert.Enable {
		for _, txn := range newTxs.Txs {
			if txn.SenderID == 0 {
				panic(fmt.Errorf("senderID can't be zero"))
			}
		}
	}
	// This can be thought of a reverse operation from the one described before.
	// When a block that was deemed "the best" of its height, is no longer deemed "the best", the
	// transactions contained in it, are now viable for inclusion in other blocks, and therefore should
	// be returned into the transaction pool.
	// An interesting note here is that if the block contained any transactions local to the node,
	// by being first removed from the pool (from the "local" part of it), and then re-injected,
	// they effective lose their priority over the "remote" transactions. In order to prevent that,
	// somehow the fact that certain transactions were local, needs to be remembered for some
	// time (up to some "immutability threshold").
	sendersWithChangedState := map[uint64]struct{}{}
	discardReasons := make([]DiscardReason, len(newTxs.Txs))
	announcements := types.Announcements{}
	for i, txn := range newTxs.Txs {
		if found, ok := byHash[string(txn.IDHash[:])]; ok {
			discardReasons[i] = DuplicateHash
			// In case if the transation is stuck, "poke" it to rebroadcast
			if collect && newTxs.IsLocal[i] && (found.currentSubPool == PendingSubPool || found.currentSubPool == BaseFeeSubPool) {
				announcements.Append(found.Tx.Type, found.Tx.Size, found.Tx.IDHash[:])
			}
			continue
		}
		mt := newMetaTx(txn, newTxs.IsLocal[i], blockNum)
		if reason := add(mt, &announcements); reason != NotSet {
			discardReasons[i] = reason
			continue
		}
		discardReasons[i] = NotSet
		if txn.Traced {
			log.Info(fmt.Sprintf("TX TRACING: schedule sendersWithChangedState idHash=%x senderId=%d", txn.IDHash, mt.Tx.SenderID))
		}
		sendersWithChangedState[mt.Tx.SenderID] = struct{}{}
	}

	// Discard a metaTx from the best pending pool if it has overflow the zk-counters during execution
	// We must delete them and re-tag the related transactions before transaction sort
	for _, tx := range p.overflowZkCounters {
		pending.Remove(tx)
		discard(tx, OverflowZkCounters)
		sendersWithChangedState[tx.Tx.SenderID] = struct{}{}
	}

	p.overflowZkCounters = p.overflowZkCounters[:0] // clear overflowZkCounters

	for senderID := range sendersWithChangedState {
		nonce, balance, err := senders.info(cacheView, senderID)
		if err != nil {
			return announcements, discardReasons, err
		}
		p.onSenderStateChange(senderID, nonce, balance, byNonce,
			protocolBaseFee, blockGasLimit, pending, baseFee, queued, discard)
	}

	promote(pending, baseFee, queued, pendingBaseFee, discard, &announcements)

	return announcements, discardReasons, nil
}
func (p *TxPool) addTxsOnNewBlock(blockNum uint64, cacheView kvcache.CacheView, stateChanges *remote.StateChangeBatch,
	senders *sendersBatch, newTxs types.TxSlots, pendingBaseFee uint64, blockGasLimit uint64,
	pending *PendingPool, baseFee, queued *SubPool,
	byNonce *BySenderAndNonce, byHash map[string]*metaTx, add func(*metaTx, *types.Announcements) DiscardReason, discard func(*metaTx, DiscardReason)) (types.Announcements, error) {
	protocolBaseFee := calcProtocolBaseFee(pendingBaseFee)
	if assert.Enable {
		for _, txn := range newTxs.Txs {
			if txn.SenderID == 0 {
				panic(fmt.Errorf("senderID can't be zero"))
			}
		}
	}
	// This can be thought of a reverse operation from the one described before.
	// When a block that was deemed "the best" of its height, is no longer deemed "the best", the
	// transactions contained in it, are now viable for inclusion in other blocks, and therefore should
	// be returned into the transaction pool.
	// An interesting note here is that if the block contained any transactions local to the node,
	// by being first removed from the pool (from the "local" part of it), and then re-injected,
	// they effective lose their priority over the "remote" transactions. In order to prevent that,
	// somehow the fact that certain transactions were local, needs to be remembered for some
	// time (up to some "immutability threshold").
	sendersWithChangedState := map[uint64]struct{}{}
	announcements := types.Announcements{}
	for i, txn := range newTxs.Txs {
		if _, ok := byHash[string(txn.IDHash[:])]; ok {
			continue
		}
		mt := newMetaTx(txn, newTxs.IsLocal[i], blockNum)
		if reason := add(mt, &announcements); reason != NotSet {
			discard(mt, reason)
			continue
		}
		sendersWithChangedState[mt.Tx.SenderID] = struct{}{}
	}

	// add senders changed in state to `sendersWithChangedState` list
	for _, changesList := range stateChanges.ChangeBatch {
		for _, change := range changesList.Changes {
			switch change.Action {
			case remote.Action_UPSERT, remote.Action_UPSERT_CODE:
				if change.Incarnation > 0 {
					continue
				}
				addr := gointerfaces.ConvertH160toAddress(change.Address)
				id, ok := senders.getID(addr)
				if !ok {
					continue
				}
				sendersWithChangedState[id] = struct{}{}
			}
		}
	}

	// We must delete them first and then re-tag the related transactions
	// The new tags will be used to sort transactions
	for _, tx := range p.overflowZkCounters {
		pending.Remove(tx)
		discard(tx, OverflowZkCounters)
		sendersWithChangedState[tx.Tx.SenderID] = struct{}{}
	}
	p.overflowZkCounters = p.overflowZkCounters[:0] // clear overflowZkCounters

	for senderID := range sendersWithChangedState {
		nonce, balance, err := senders.info(cacheView, senderID)
		if err != nil {
			return announcements, err
		}
		p.onSenderStateChange(senderID, nonce, balance, byNonce,
			protocolBaseFee, blockGasLimit, pending, baseFee, queued, discard)
	}

	promote(pending, baseFee, queued, pendingBaseFee, discard, &announcements)

	return announcements, nil
}

func (p *TxPool) setBaseFee(baseFee uint64) (uint64, bool) {
	changed := false
	if baseFee > 0 {
		changed = baseFee != p.pendingBaseFee.Load()
		p.pendingBaseFee.Store(baseFee)
	}
	return p.pendingBaseFee.Load(), changed
}

func (p *TxPool) addLocked(mt *metaTx, announcements *types.Announcements) DiscardReason {
	// Insert to pending pool, if pool doesn't have txn with same Nonce and bigger Tip
	found := p.all.get(mt.Tx.SenderID, mt.Tx.Nonce)
	if found != nil {
		tipThreshold := uint256.NewInt(0)
		tipThreshold = tipThreshold.Mul(&found.Tx.Tip, uint256.NewInt(100+p.cfg.PriceBump))
		tipThreshold.Div(tipThreshold, u256.N100)
		feecapThreshold := uint256.NewInt(0)
		feecapThreshold.Mul(&found.Tx.FeeCap, uint256.NewInt(100+p.cfg.PriceBump))
		feecapThreshold.Div(feecapThreshold, u256.N100)
		if mt.Tx.Tip.Cmp(tipThreshold) < 0 || mt.Tx.FeeCap.Cmp(feecapThreshold) < 0 {
			// Both tip and feecap need to be larger than previously to replace the transaction
			// In case if the transation is stuck, "poke" it to rebroadcast
			if mt.subPool&IsLocal != 0 && (found.currentSubPool == PendingSubPool || found.currentSubPool == BaseFeeSubPool) {
				announcements.Append(found.Tx.Type, found.Tx.Size, found.Tx.IDHash[:])
			}
			if bytes.Equal(found.Tx.IDHash[:], mt.Tx.IDHash[:]) {
				return NotSet
			}
			return NotReplaced
		}

		switch found.currentSubPool {
		case PendingSubPool:
			p.pending.Remove(found)
		case BaseFeeSubPool:
			p.baseFee.Remove(found)
		case QueuedSubPool:
			p.queued.Remove(found)
		default:
			//already removed
		}

		p.discardLocked(found, ReplacedByHigherTip)
	} else if p.pending.IsFull() {
		// always accept a tx if it would replace an old tx
		// otherwise it is denied when pending pool is full
		return PendingPoolOverflow
	}

	p.byHash[string(mt.Tx.IDHash[:])] = mt

	if replaced := p.all.replaceOrInsert(mt); replaced != nil {
		if assert.Enable {
			panic("must never happen")
		}
	}

	if mt.subPool&IsLocal != 0 {
		p.isLocalLRU.Add(string(mt.Tx.IDHash[:]), struct{}{})
	}
	// All transactions are first added to the queued pool and then immediately promoted from there if required
	p.queued.Add(mt)
	return NotSet
}

// dropping transaction from all sub-structures and from db
// Important: don't call it while iterating by all
func (p *TxPool) discardLocked(mt *metaTx, reason DiscardReason) {
	delete(p.byHash, string(mt.Tx.IDHash[:]))
	p.deletedTxs = append(p.deletedTxs, mt)
	p.all.delete(mt)
	p.discardReasonsLRU.Add(string(mt.Tx.IDHash[:]), reason)
}

func (p *TxPool) NonceFromAddress(addr [20]byte) (nonce uint64, inPool bool) {
	p.lock.Lock()
	defer p.lock.Unlock()
	senderID, found := p.senders.getID(addr)
	if !found {
		return 0, false
	}
	return p.all.nonce(senderID)
}

func (p *TxPool) LockFlusher() {
	p.flushMtx.Lock()
}

func (p *TxPool) UnlockFlusher() {
	p.flushMtx.Unlock()
}

// removeMined - apply new highest block (or batch of blocks)
//
// 1. New best block arrives, which potentially changes the balance and the nonce of some senders.
// We use senderIds data structure to find relevant senderId values, and then use senders data structure to
// modify state_balance and state_nonce, potentially remove some elements (if transaction with some nonce is
// included into a block), and finally, walk over the transaction records and update SubPool fields depending on
// the actual presence of nonce gaps and what the balance is.
func removeMined(byNonce *BySenderAndNonce, minedTxs []*types.TxSlot, pending *PendingPool, baseFee, queued *SubPool, discard func(*metaTx, DiscardReason)) error {
	noncesToRemove := map[uint64]uint64{}
	for _, txn := range minedTxs {
		nonce, ok := noncesToRemove[txn.SenderID]
		if !ok || txn.Nonce > nonce {
			noncesToRemove[txn.SenderID] = txn.Nonce
		}
	}

	var toDel []*metaTx // can't delete items while iterate them
	for senderID, nonce := range noncesToRemove {
		//if sender.all.Len() > 0 {
		//log.Debug("[txpool] removing mined", "senderID", tx.senderID, "sender.all.len()", sender.all.Len())
		//}
		// delete mined transactions from everywhere
		byNonce.ascend(senderID, func(mt *metaTx) bool {
			//log.Debug("[txpool] removing mined, cmp nonces", "tx.nonce", it.metaTx.Tx.nonce, "sender.nonce", sender.nonce)
			if mt.Tx.Nonce > nonce {
				return false
			}
			if mt.Tx.Traced {
				log.Info(fmt.Sprintf("TX TRACING: removeMined idHash=%x senderId=%d, currentSubPool=%s", mt.Tx.IDHash, mt.Tx.SenderID, mt.currentSubPool))
			}
			toDel = append(toDel, mt)
			// del from sub-pool
			switch mt.currentSubPool {
			case PendingSubPool:
				pending.Remove(mt)
			case BaseFeeSubPool:
				baseFee.Remove(mt)
			case QueuedSubPool:
				queued.Remove(mt)
			default:
				//already removed
			}
			return true
		})

		for _, mt := range toDel {
			discard(mt, Mined)
		}
		toDel = toDel[:0]
	}
	return nil
}

// promote reasserts invariants of the subpool and returns the list of transactions that ended up
// being promoted to the pending or basefee pool, for re-broadcasting
func promote(pending *PendingPool, baseFee, queued *SubPool, pendingBaseFee uint64, discard func(*metaTx, DiscardReason), announcements *types.Announcements) {
	// Demote worst transactions that do not qualify for pending sub pool anymore, to other sub pools, or discard
	for worst := pending.Worst(); pending.Len() > 0 && (worst.subPool < BaseFeePoolBits || worst.minFeeCap.Cmp(uint256.NewInt(pendingBaseFee)) < 0); worst = pending.Worst() {
		if worst.subPool >= BaseFeePoolBits {
			tx := pending.PopWorst()
			announcements.Append(tx.Tx.Type, tx.Tx.Size, tx.Tx.IDHash[:])
			baseFee.Add(tx)
		} else if worst.subPool >= QueuedPoolBits {
			queued.Add(pending.PopWorst())
		} else {
			discard(pending.PopWorst(), FeeTooLow)
		}
	}

	// Promote best transactions from base fee pool to pending pool while they qualify
	for best := baseFee.Best(); baseFee.Len() > 0 && best.subPool >= BaseFeePoolBits && best.minFeeCap.Cmp(uint256.NewInt(pendingBaseFee)) >= 0; best = baseFee.Best() {
		tx := baseFee.PopBest()
		announcements.Append(tx.Tx.Type, tx.Tx.Size, tx.Tx.IDHash[:])
		pending.Add(tx)
	}

	// Demote worst transactions that do not qualify for base fee pool anymore, to queued sub pool, or discard
	for worst := baseFee.Worst(); baseFee.Len() > 0 && worst.subPool < BaseFeePoolBits; worst = baseFee.Worst() {
		if worst.subPool >= QueuedPoolBits {
			queued.Add(baseFee.PopWorst())
		} else {
			discard(baseFee.PopWorst(), FeeTooLow)
		}
	}

	// Promote best transactions from the queued pool to either pending or base fee pool, while they qualify
	for best := queued.Best(); queued.Len() > 0 && best.subPool >= BaseFeePoolBits; best = queued.Best() {
		if best.minFeeCap.Cmp(uint256.NewInt(pendingBaseFee)) >= 0 {
			tx := queued.PopBest()
			announcements.Append(tx.Tx.Type, tx.Tx.Size, tx.Tx.IDHash[:])
			pending.Add(tx)
		} else {
			baseFee.Add(queued.PopBest())
		}
	}

	// Discard worst transactions from the queued sub pool if they do not qualify
	for worst := queued.Worst(); queued.Len() > 0 && worst.subPool < QueuedPoolBits; worst = queued.Worst() {
		discard(queued.PopWorst(), FeeTooLow)
	}

	// Discard worst transactions from pending pool until it is within capacity limit
	for pending.Len() > pending.limit {
		discard(pending.PopWorst(), PendingPoolOverflow)
	}

	// Discard worst transactions from pending sub pool until it is within capacity limits
	for baseFee.Len() > baseFee.limit {
		discard(baseFee.PopWorst(), BaseFeePoolOverflow)
	}

	// Discard worst transactions from the queued sub pool until it is within its capacity limits
	for queued.Len() > queued.limit {
		discard(queued.PopWorst(), QueuedPoolOverflow)
	}
}

// MainLoop - does:
// send pending byHash to p2p:
//   - new byHash
//   - all pooled byHash to recently connected peers
//   - all local pooled byHash to random peers periodically
//
// promote/demote transactions
// reorgs
func MainLoop(ctx context.Context, db kv.RwDB, coreDB kv.RoDB, p *TxPool, newTxs chan types.Announcements, send *Send, newSlotsStreams *NewSlotsStreams, notifyMiningAboutNewSlots func()) {
	syncToNewPeersEvery := time.NewTicker(p.cfg.SyncToNewPeersEvery)
	defer syncToNewPeersEvery.Stop()
	processRemoteTxsEvery := time.NewTicker(p.cfg.ProcessRemoteTxsEvery)
	defer processRemoteTxsEvery.Stop()
	commitEvery := time.NewTicker(p.cfg.CommitEvery)
	defer commitEvery.Stop()
	logEvery := time.NewTicker(p.cfg.LogEvery)
	defer logEvery.Stop()

	for {
		select {
		case <-ctx.Done():
			p.LockFlusher()
			innerContext, innerContextcancel := context.WithCancel(context.Background())
			written, err := p.flush(innerContext, db)
			if err != nil {
				log.Error("[txpool] flush is local history", "err", err)
			} else {
				writeToDBBytesCounter.Set(written)
			}
			innerContextcancel()
			p.UnlockFlusher()
			return
		case <-logEvery.C:
			p.logStats()
		case <-processRemoteTxsEvery.C:
			if !p.Started() {
				continue
			}

			if err := p.processRemoteTxs(ctx); err != nil {
				if grpcutil.IsRetryLater(err) || grpcutil.IsEndOfStream(err) {
					time.Sleep(3 * time.Second)
					continue
				}

				log.Error("[txpool] process batch remote txs", "err", err)
			}
		case <-commitEvery.C:
			if db != nil && p.Started() {
				t := time.Now()
				p.LockFlusher()
				written, err := p.flush(ctx, db)
				p.UnlockFlusher()
				if err != nil {
					log.Error("[txpool] flush is local history", "err", err)
					continue
				}
				writeToDBBytesCounter.Set(written)
				log.Debug("[txpool] Commit", "written_kb", written/1024, "in", time.Since(t))
			}
		case announcements := <-newTxs:
			go func() {
				for i := 0; i < 16; i++ { // drain more events from channel, then merge and dedup them
					select {
					case a := <-newTxs:
						announcements.AppendOther(a)
						continue
					default:
					}
					break
				}
				if announcements.Len() == 0 {
					return
				}
				defer propagateNewTxsTimer.UpdateDuration(time.Now())

				announcements = announcements.DedupCopy()

				notifyMiningAboutNewSlots()

				var localTxTypes []byte
				var localTxSizes []uint32
				var localTxHashes types.Hashes
				var localTxRlps [][]byte
				var remoteTxTypes []byte
				var remoteTxSizes []uint32
				var remoteTxHashes types.Hashes
				var remoteTxRlps [][]byte
				slotsRlp := make([][]byte, 0, announcements.Len())

				if err := db.View(ctx, func(tx kv.Tx) error {
					for i := 0; i < announcements.Len(); i++ {
						t, size, hash := announcements.At(i)
						slotRlp, err := p.GetRlp(tx, hash)
						if err != nil {
							return err
						}
						if len(slotRlp) == 0 {
							continue
						}

						// Empty rlp can happen if a transaction we want to broadcase has just been mined, for example
						slotsRlp = append(slotsRlp, slotRlp)
						if p.IsLocal(hash) {
							localTxTypes = append(localTxTypes, t)
							localTxSizes = append(localTxSizes, size)
							localTxHashes = append(localTxHashes, hash...)
							localTxRlps = append(localTxRlps, slotRlp)
						} else {
							remoteTxTypes = append(remoteTxTypes, t)
							remoteTxSizes = append(remoteTxSizes, size)
							remoteTxHashes = append(remoteTxHashes, hash...)
							remoteTxRlps = append(remoteTxRlps, slotRlp)
						}
					}
					return nil
				}); err != nil {
					log.Error("[txpool] collect info to propagate", "err", err)
					return
				}
				if newSlotsStreams != nil {
					newSlotsStreams.Broadcast(&proto_txpool.OnAddReply{RplTxs: slotsRlp})
				}

				// first broadcast all local txs to all peers, then non-local to random sqrt(peersAmount) peers
				txSentTo := send.BroadcastPooledTxs(localTxRlps)
				hashSentTo := send.AnnouncePooledTxs(localTxTypes, localTxSizes, localTxHashes)
				for i := 0; i < localTxHashes.Len(); i++ {
					hash := localTxHashes.At(i)
					log.Debug("local tx propagated", "tx_hash", hex.EncodeToString(hash), "announced to peers", hashSentTo[i], "broadcast to peers", txSentTo[i], "baseFee", p.pendingBaseFee.Load())
				}
				send.BroadcastPooledTxs(remoteTxRlps)
				send.AnnouncePooledTxs(remoteTxTypes, remoteTxSizes, remoteTxHashes)
			}()
		case <-syncToNewPeersEvery.C: // new peer
			newPeers := p.recentlyConnectedPeers.GetAndClean()
			if len(newPeers) == 0 {
				continue
			}
			t := time.Now()
			var hashes types.Hashes
			var types []byte
			var sizes []uint32
			types, sizes, hashes = p.AppendAllAnnouncements(types, sizes, hashes[:0])
			go send.PropagatePooledTxsToPeersList(newPeers, types, sizes, hashes)
			propagateToNewPeerTimer.UpdateDuration(t)
		}
	}
}

func (p *TxPool) flush(ctx context.Context, db kv.RwDB) (written uint64, err error) {
	defer writeToDBTimer.UpdateDuration(time.Now())
	p.lock.Lock()
	defer p.lock.Unlock()
	//it's important that write db tx is done inside lock, to make last writes visible for all read operations
	if err := db.Update(ctx, func(tx kv.RwTx) error {
		err = p.flushLocked(tx)
		if err != nil {
			return err
		}
		written, _, err = tx.(*mdbx.MdbxTx).SpaceDirty()
		if err != nil {
			return err
		}
		return nil
	}); err != nil {
		return 0, err
	}
	return written, nil
}
func (p *TxPool) flushLocked(tx kv.RwTx) (err error) {
	for i, mt := range p.deletedTxs {
		id := mt.Tx.SenderID
		idHash := mt.Tx.IDHash[:]
		if !p.all.hasTxs(id) {
			addr, ok := p.senders.senderID2Addr[id]
			if ok {
				delete(p.senders.senderID2Addr, id)
				delete(p.senders.senderIDs, addr)
			}
		}
		//fmt.Printf("del:%d,%d,%d\n", mt.Tx.senderID, mt.Tx.nonce, mt.Tx.tip)
		has, err := tx.Has(kv.PoolTransaction, idHash)
		if err != nil {
			return err
		}
		if has {
			if err := tx.Delete(kv.PoolTransaction, idHash); err != nil {
				return err
			}
		}
		p.deletedTxs[i] = nil // for gc
	}

	txHashes := p.isLocalLRU.Keys()
	encID := make([]byte, 8)
	if err := tx.ClearBucket(kv.RecentLocalTransaction); err != nil {
		return err
	}
	for i, txHash := range txHashes {
		binary.BigEndian.PutUint64(encID, uint64(i))
		if err := tx.Append(kv.RecentLocalTransaction, encID, []byte(txHash)); err != nil {
			return err
		}
	}

	v := make([]byte, 0, 1024)
	for txHash, metaTx := range p.byHash {
		if metaTx.Tx.Rlp == nil {
			continue
		}
		v = common.EnsureEnoughSize(v, 20+len(metaTx.Tx.Rlp))

		addr, ok := p.senders.senderID2Addr[metaTx.Tx.SenderID]
		if !ok {
			log.Warn("[txpool] flush: sender address not found by ID", "senderID", metaTx.Tx.SenderID)
			continue
		}

		copy(v[:20], addr.Bytes())
		copy(v[20:], metaTx.Tx.Rlp)

		has, err := tx.Has(kv.PoolTransaction, []byte(txHash))
		if err != nil {
			return err
		}
		if !has {
			if err := tx.Put(kv.PoolTransaction, []byte(txHash), v); err != nil {
				return err
			}
		}
		metaTx.Tx.Rlp = nil
	}

	binary.BigEndian.PutUint64(encID, p.pendingBaseFee.Load())
	if err := tx.Put(kv.PoolInfo, PoolPendingBaseFeeKey, encID); err != nil {
		return err
	}
	if err := PutLastSeenBlock(tx, p.lastSeenBlock.Load(), encID); err != nil {
		return err
	}

	// clean - in-memory data structure as later as possible - because if during this Tx will happen error,
	// DB will stay consistent but some in-memory structures may be already cleaned, and retry will not work
	// failed write transaction must not create side-effects
	p.deletedTxs = p.deletedTxs[:0]
	return nil
}

func (p *TxPool) fromDB(ctx context.Context, tx kv.Tx, coreTx kv.Tx) error {
	if p.lastSeenBlock.Load() == 0 {
		lastSeenBlock, err := LastSeenBlock(tx)
		if err != nil {
			return err
		}
		p.lastSeenBlock.Store(lastSeenBlock)
	}

	cacheView, err := p._stateCache.View(ctx, coreTx)
	if err != nil {
		return err
	}
	it, err := tx.Range(kv.RecentLocalTransaction, nil, nil)
	if err != nil {
		return err
	}
	for it.HasNext() {
		_, v, err := it.Next()
		if err != nil {
			return err
		}
		p.isLocalLRU.Add(string(v), struct{}{})
	}

	txs := types.TxSlots{}
	parseCtx := types.NewTxParseContext(p.chainID)
	parseCtx.WithSender(false)

	i := 0
	it, err = tx.Range(kv.PoolTransaction, nil, nil)
	if err != nil {
		return err
	}
	for it.HasNext() {
		k, v, err := it.Next()
		if err != nil {
			return err
		}
		addr, txRlp := *(*[20]byte)(v[:20]), v[20:]
		txn := &types.TxSlot{}

		_, err = parseCtx.ParseTransaction(txRlp, 0, txn, nil, false /* hasEnvelope */, nil)
		if err != nil {
			err = fmt.Errorf("err: %w, rlp: %x", err, txRlp)
			log.Warn("[txpool] fromDB: parseTransaction", "err", err)
			continue
		}

		txn.SenderID, txn.Traced = p.senders.getOrCreateID(addr)
		binary.BigEndian.Uint64(v)

		isLocalTx := p.isLocalLRU.Contains(string(k))

		if reason := p.validateTx(txn, isLocalTx, cacheView, addr); reason != NotSet && reason != Success {
			return nil
		}
		txn.Rlp = nil // means that we don't need store it in db anymore
		txs.Resize(uint(i + 1))
		txs.Txs[i] = txn
		txs.IsLocal[i] = isLocalTx
		copy(txs.Senders.At(i), addr[:])
		i++
	}

	var pendingBaseFee uint64
	{
		v, err := tx.GetOne(kv.PoolInfo, PoolPendingBaseFeeKey)
		if err != nil {
			return err
		}
		if len(v) > 0 {
			pendingBaseFee = binary.BigEndian.Uint64(v)
		}
	}
	err = p.senders.registerNewSenders(&txs)
	if err != nil {
		return err
	}
	if _, _, err := p.addTxs(p.lastSeenBlock.Load(), cacheView, p.senders, txs,
		pendingBaseFee, math.MaxUint64 /* blockGasLimit */, p.pending, p.baseFee, p.queued, p.all, p.byHash, p.addLocked, p.discardLocked, false); err != nil {
		return err
	}
	p.pendingBaseFee.Store(pendingBaseFee)

	return nil
}
func LastSeenBlock(tx kv.Getter) (uint64, error) {
	v, err := tx.GetOne(kv.PoolInfo, PoolLastSeenBlockKey)
	if err != nil {
		return 0, err
	}
	if len(v) == 0 {
		return 0, nil
	}
	return binary.BigEndian.Uint64(v), nil
}
func PutLastSeenBlock(tx kv.Putter, n uint64, buf []byte) error {
	buf = common.EnsureEnoughSize(buf, 8)
	binary.BigEndian.PutUint64(buf, n)
	err := tx.Put(kv.PoolInfo, PoolLastSeenBlockKey, buf)
	if err != nil {
		return err
	}
	return nil
}
func ChainConfig(tx kv.Getter) (*chain.Config, error) {
	v, err := tx.GetOne(kv.PoolInfo, PoolChainConfigKey)
	if err != nil {
		return nil, err
	}
	if len(v) == 0 {
		return nil, nil
	}
	var config chain.Config
	if err := json.Unmarshal(v, &config); err != nil {
		return nil, fmt.Errorf("invalid chain config JSON in pool db: %w", err)
	}
	return &config, nil
}
func PutChainConfig(tx kv.Putter, cc *chain.Config, buf []byte) error {
	wr := bytes.NewBuffer(buf)
	if err := json.NewEncoder(wr).Encode(cc); err != nil {
		return fmt.Errorf("invalid chain config JSON in pool db: %w", err)
	}
	if err := tx.Put(kv.PoolInfo, PoolChainConfigKey, wr.Bytes()); err != nil {
		return err
	}
	return nil
}

// nolint
func (p *TxPool) printDebug(prefix string) {
	fmt.Printf("%s.pool.byHash\n", prefix)
	for _, j := range p.byHash {
		fmt.Printf("\tsenderID=%d, nonce=%d, tip=%d\n", j.Tx.SenderID, j.Tx.Nonce, j.Tx.Tip)
	}
	fmt.Printf("%s.pool.queues.len: %d,%d,%d\n", prefix, p.pending.Len(), p.baseFee.Len(), p.queued.Len())
	for _, mt := range p.pending.best.ms {
		mt.Tx.PrintDebug(fmt.Sprintf("%s.pending: %b,%d,%d,%d", prefix, mt.subPool, mt.Tx.SenderID, mt.Tx.Nonce, mt.Tx.Tip))
	}
	for _, mt := range p.baseFee.best.ms {
		mt.Tx.PrintDebug(fmt.Sprintf("%s.baseFee : %b,%d,%d,%d", prefix, mt.subPool, mt.Tx.SenderID, mt.Tx.Nonce, mt.Tx.Tip))
	}
	for _, mt := range p.queued.best.ms {
		mt.Tx.PrintDebug(fmt.Sprintf("%s.queued : %b,%d,%d,%d", prefix, mt.subPool, mt.Tx.SenderID, mt.Tx.Nonce, mt.Tx.Tip))
	}
}
func (p *TxPool) logStats() {
	if !p.started.Load() {
		//log.Info("[txpool] Not started yet, waiting for new blocks...")
		return
	}

	p.lock.Lock()
	defer p.lock.Unlock()

	var m runtime.MemStats
	dbg.ReadMemStats(&m)
	ctx := []interface{}{
		//"block", p.lastSeenBlock.Load(),
		"pending", p.pending.Len(),
		"baseFee", p.baseFee.Len(),
		"queued", p.queued.Len(),
	}
	cacheKeys := p._stateCache.Len()
	if cacheKeys > 0 {
		ctx = append(ctx, "cache_keys", cacheKeys)
	}
	ctx = append(ctx, "alloc", common.ByteCount(m.Alloc), "sys", common.ByteCount(m.Sys))
	log.Info("[txpool] stat", ctx...)
	pendingSubCounter.Set(uint64(p.pending.Len()))
	basefeeSubCounter.Set(uint64(p.baseFee.Len()))
	queuedSubCounter.Set(uint64(p.queued.Len()))
}

// Deprecated need switch to streaming-like
func (p *TxPool) deprecatedForEach(_ context.Context, f func(rlp []byte, sender common.Address, t SubPoolType), tx kv.Tx) {
	p.lock.Lock()
	defer p.lock.Unlock()
	p.all.ascendAll(func(mt *metaTx) bool {
		slot := mt.Tx
		slotRlp := slot.Rlp
		if slot.Rlp == nil {
			v, err := tx.GetOne(kv.PoolTransaction, slot.IDHash[:])
			if err != nil {
				log.Warn("[txpool] foreach: get tx from db", "err", err)
				return true
			}
			if v == nil {
				log.Warn("[txpool] foreach: tx not found in db")
				return true
			}
			slotRlp = v[20:]
		}
		if sender, found := p.senders.senderID2Addr[slot.SenderID]; found {
			f(slotRlp, sender, mt.currentSubPool)
		}
		return true
	})
}

// CalcIntrinsicGas computes the 'intrinsic gas' for a message with the given data.
func CalcIntrinsicGas(dataLen, dataNonZeroLen uint64, accessList types.AccessList, isContractCreation, isHomestead, isEIP2028, isShanghai bool) (uint64, DiscardReason) {
	// Set the starting gas for the raw transaction
	var gas uint64
	if isContractCreation && isHomestead {
		gas = fixedgas.TxGasContractCreation
	} else {
		gas = fixedgas.TxGas
	}
	// Bump the required gas by the amount of transactional data
	if dataLen > 0 {
		// Zero and non-zero bytes are priced differently
		nz := dataNonZeroLen
		// Make sure we don't exceed uint64 for all data combinations
		nonZeroGas := fixedgas.TxDataNonZeroGasFrontier
		if isEIP2028 {
			nonZeroGas = fixedgas.TxDataNonZeroGasEIP2028
		}

		product, overflow := emath.SafeMul(nz, nonZeroGas)
		if overflow {
			return 0, GasUintOverflow
		}
		gas, overflow = emath.SafeAdd(gas, product)
		if overflow {
			return 0, GasUintOverflow
		}

		z := dataLen - nz

		product, overflow = emath.SafeMul(z, fixedgas.TxDataZeroGas)
		if overflow {
			return 0, GasUintOverflow
		}
		gas, overflow = emath.SafeAdd(gas, product)
		if overflow {
			return 0, GasUintOverflow
		}

		if isContractCreation && isShanghai {
			numWords := toWordSize(dataLen)
			product, overflow = emath.SafeMul(numWords, fixedgas.InitCodeWordGas)
			if overflow {
				return 0, GasUintOverflow
			}
			gas, overflow = emath.SafeAdd(gas, product)
			if overflow {
				return 0, GasUintOverflow
			}
		}
	}
	if accessList != nil {
		product, overflow := emath.SafeMul(uint64(len(accessList)), fixedgas.TxAccessListAddressGas)
		if overflow {
			return 0, GasUintOverflow
		}
		gas, overflow = emath.SafeAdd(gas, product)
		if overflow {
			return 0, GasUintOverflow
		}

		product, overflow = emath.SafeMul(uint64(accessList.StorageKeys()), fixedgas.TxAccessListStorageKeyGas)
		if overflow {
			return 0, GasUintOverflow
		}
		gas, overflow = emath.SafeAdd(gas, product)
		if overflow {
			return 0, GasUintOverflow
		}
	}
	return gas, Success
}

// toWordSize returns the ceiled word size required for memory expansion.
func toWordSize(size uint64) uint64 {
	if size > math.MaxUint64-31 {
		return math.MaxUint64/32 + 1
	}
	return (size + 31) / 32
}

var PoolChainConfigKey = []byte("chain_config")
var PoolLastSeenBlockKey = []byte("last_seen_block")
var PoolPendingBaseFeeKey = []byte("pending_base_fee")

// recentlyConnectedPeers does buffer IDs of recently connected good peers
// then sync of pooled Transaction can happen to all of then at once
// DoS protection and performance saving
// it doesn't track if peer disconnected, it's fine
type recentlyConnectedPeers struct {
	peers []types.PeerID
	lock  sync.Mutex
}

func (l *recentlyConnectedPeers) AddPeer(p types.PeerID) {
	l.lock.Lock()
	defer l.lock.Unlock()
	l.peers = append(l.peers, p)
}

func (l *recentlyConnectedPeers) GetAndClean() []types.PeerID {
	l.lock.Lock()
	defer l.lock.Unlock()
	peers := l.peers
	l.peers = nil
	return peers
}

// nolint
func (sc *sendersBatch) printDebug(prefix string) {
	fmt.Printf("%s.sendersBatch.sender\n", prefix)
	//for i, j := range sc.senderInfo {
	//	fmt.Printf("\tid=%d,nonce=%d,balance=%d\n", i, j.nonce, j.balance.Uint64())
	//}
}

// sendersBatch stores in-memory senders-related objects - which are different from DB (updated/dirty)
// flushing to db periodicaly. it doesn't play as read-cache (because db is small and memory-mapped - doesn't need cache)
// non thread-safe
type sendersBatch struct {
	senderIDs     map[common.Address]uint64
	senderID2Addr map[uint64]common.Address
	tracedSenders map[common.Address]struct{}
	senderID      uint64
}

func newSendersCache(tracedSenders map[common.Address]struct{}) *sendersBatch {
	return &sendersBatch{senderIDs: map[common.Address]uint64{}, senderID2Addr: map[uint64]common.Address{}, tracedSenders: tracedSenders}
}

func (sc *sendersBatch) getID(addr common.Address) (uint64, bool) {
	id, ok := sc.senderIDs[addr]
	return id, ok
}
func (sc *sendersBatch) getOrCreateID(addr common.Address) (uint64, bool) {
	_, traced := sc.tracedSenders[addr]
	id, ok := sc.senderIDs[addr]
	if !ok {
		sc.senderID++
		id = sc.senderID
		sc.senderIDs[addr] = id
		sc.senderID2Addr[id] = addr
		if traced {
			log.Info(fmt.Sprintf("TX TRACING: allocated senderID %d to sender %x", id, addr))
		}
	}
	return id, traced
}
func (sc *sendersBatch) info(cacheView kvcache.CacheView, id uint64) (nonce uint64, balance uint256.Int, err error) {
	addr, ok := sc.senderID2Addr[id]
	if !ok {
		panic("must not happen")
	}
	encoded, err := cacheView.Get(addr.Bytes())
	if err != nil {
		return 0, emptySender.balance, err
	}
	if len(encoded) == 0 {
		return emptySender.nonce, emptySender.balance, nil
	}
	nonce, balance, err = types.DecodeSender(encoded)
	if err != nil {
		return 0, emptySender.balance, err
	}
	return nonce, balance, nil
}

func (sc *sendersBatch) registerNewSenders(newTxs *types.TxSlots) (err error) {
	for i, txn := range newTxs.Txs {
		txn.SenderID, txn.Traced = sc.getOrCreateID(newTxs.Senders.AddressAt(i))
	}
	return nil
}
func (sc *sendersBatch) onNewBlock(stateChanges *remote.StateChangeBatch, unwindTxs, minedTxs types.TxSlots) error {
	for _, diff := range stateChanges.ChangeBatch {
		for _, change := range diff.Changes { // merge state changes
			addrB := gointerfaces.ConvertH160toAddress(change.Address)
			sc.getOrCreateID(addrB)
		}

		for i, txn := range unwindTxs.Txs {
			txn.SenderID, txn.Traced = sc.getOrCreateID(unwindTxs.Senders.AddressAt(i))
		}

		for i, txn := range minedTxs.Txs {
			txn.SenderID, txn.Traced = sc.getOrCreateID(minedTxs.Senders.AddressAt(i))
		}
	}
	return nil
}

// BySenderAndNonce - designed to perform most expensive operation in TxPool:
// "recalculate all ephemeral fields of all transactions" by algo
//   - for all senders - iterate over all transactions in nonce growing order
//
// Performane decisions:
//   - All senders stored inside 1 large BTree - because iterate over 1 BTree is faster than over map[senderId]BTree
//   - sortByNonce used as non-pointer wrapper - because iterate over BTree of pointers is 2x slower
type BySenderAndNonce struct {
	tree             *btree.BTreeG[*metaTx]
	search           *metaTx
	senderIDTxnCount map[uint64]int // count of sender's txns in the pool - may differ from nonce
}

func (b *BySenderAndNonce) nonce(senderID uint64) (nonce uint64, ok bool) {
	s := b.search
	s.Tx.SenderID = senderID
	s.Tx.Nonce = math.MaxUint64

	b.tree.DescendLessOrEqual(s, func(mt *metaTx) bool {
		if mt.currentSubPool != PendingSubPool {
			// we only want to include transactions that are in the pending pool.  TXs in the queued pool
			// artificially increase the "pending" call which can cause transactions to just stack up
			// when libraries use eth_getTransactionCount "pending" for the next tx nonce - a common thing
			return true
		}
		if mt.Tx.SenderID == senderID {
			nonce = mt.Tx.Nonce
			ok = true
		}
		return false
	})
	return nonce, ok
}
func (b *BySenderAndNonce) ascendAll(f func(*metaTx) bool) {
	b.tree.Ascend(func(mt *metaTx) bool {
		return f(mt)
	})
}
func (b *BySenderAndNonce) ascend(senderID uint64, f func(*metaTx) bool) {
	s := b.search
	s.Tx.SenderID = senderID
	s.Tx.Nonce = 0
	b.tree.AscendGreaterOrEqual(s, func(mt *metaTx) bool {
		if mt.Tx.SenderID != senderID {
			return false
		}
		return f(mt)
	})
}
func (b *BySenderAndNonce) descend(senderID uint64, f func(*metaTx) bool) {
	s := b.search
	s.Tx.SenderID = senderID
	s.Tx.Nonce = math.MaxUint64
	b.tree.DescendLessOrEqual(s, func(mt *metaTx) bool {
		if mt.Tx.SenderID != senderID {
			return false
		}
		return f(mt)
	})
}
func (b *BySenderAndNonce) count(senderID uint64) int {
	return b.senderIDTxnCount[senderID]
}
func (b *BySenderAndNonce) hasTxs(senderID uint64) bool {
	has := false
	b.ascend(senderID, func(*metaTx) bool {
		has = true
		return false
	})
	return has
}
func (b *BySenderAndNonce) get(senderID, txNonce uint64) *metaTx {
	s := b.search
	s.Tx.SenderID = senderID
	s.Tx.Nonce = txNonce
	if found, ok := b.tree.Get(s); ok {
		return found
	}
	return nil
}

// nolint
func (b *BySenderAndNonce) has(mt *metaTx) bool {
	return b.tree.Has(mt)
}
func (b *BySenderAndNonce) delete(mt *metaTx) {
	if _, ok := b.tree.Delete(mt); ok {
		senderID := mt.Tx.SenderID
		count := b.senderIDTxnCount[senderID]
		if count > 1 {
			b.senderIDTxnCount[senderID] = count - 1
		} else {
			delete(b.senderIDTxnCount, senderID)
		}
	}
}
func (b *BySenderAndNonce) replaceOrInsert(mt *metaTx) *metaTx {
	it, ok := b.tree.ReplaceOrInsert(mt)
	if ok {
		return it
	}
	b.senderIDTxnCount[mt.Tx.SenderID]++
	return nil
}

// PendingPool - is different from other pools - it's best is Slice instead of Heap
// It's more expensive to maintain "slice sort" invariant, but it allow do cheap copy of
// pending.best slice for mining (because we consider txs and metaTx are immutable)
type PendingPool struct {
	best  *bestSlice
	worst *WorstQueue
	limit int
	t     SubPoolType

	sorted bool // means `PendingPool.best` is sorted or not
}

func NewPendingSubPool(t SubPoolType, limit int) *PendingPool {
	return &PendingPool{limit: limit, t: t, best: &bestSlice{ms: []*metaTx{}}, worst: &WorstQueue{ms: []*metaTx{}}}
}

// bestSlice - is similar to best queue, but with O(n log n) complexity and
// it maintains element.bestIndex field
type bestSlice struct {
	ms             []*metaTx
	pendingBaseFee uint64
}

func (s *bestSlice) Len() int { return len(s.ms) }
func (s *bestSlice) Swap(i, j int) {
	s.ms[i], s.ms[j] = s.ms[j], s.ms[i]
	s.ms[i].bestIndex, s.ms[j].bestIndex = i, j
}
func (s *bestSlice) Less(i, j int) bool {
	return s.ms[i].better(s.ms[j], *uint256.NewInt(s.pendingBaseFee))
}
func (s *bestSlice) UnsafeRemove(i *metaTx) {
	s.Swap(i.bestIndex, len(s.ms)-1)
	s.ms[len(s.ms)-1].bestIndex = -1
	s.ms[len(s.ms)-1] = nil
	s.ms = s.ms[:len(s.ms)-1]
}
func (s *bestSlice) UnsafeAdd(i *metaTx) {
	i.bestIndex = len(s.ms)
	s.ms = append(s.ms, i)
}

func (p *PendingPool) EnforceWorstInvariants() {
	heap.Init(p.worst)
}
func (p *PendingPool) EnforceBestInvariants() {
	if !p.sorted {
		sort.Sort(p.best)
		p.sorted = true
	}
}

func (p *PendingPool) Best() *metaTx { //nolint
	if len(p.best.ms) == 0 {
		return nil
	}
	return p.best.ms[0]
}
func (p *PendingPool) Worst() *metaTx { //nolint
	if len(p.worst.ms) == 0 {
		return nil
	}
	return (p.worst.ms)[0]
}
func (p *PendingPool) PopWorst() *metaTx { //nolint
	i := heap.Pop(p.worst).(*metaTx)
	if i.bestIndex >= 0 {
		p.best.UnsafeRemove(i)
	}
	return i
}
func (p *PendingPool) Updated(mt *metaTx) {
	heap.Fix(p.worst, mt.worstIndex)
}
func (p *PendingPool) Len() int     { return len(p.best.ms) }
func (p *PendingPool) IsFull() bool { return p.Len() >= p.limit }

func (p *PendingPool) Remove(i *metaTx) {
	if i.worstIndex >= 0 {
		heap.Remove(p.worst, i.worstIndex)
	}
	if i.bestIndex != p.Len()-1 {
		p.sorted = false
	}
	if i.bestIndex >= 0 {
		p.best.UnsafeRemove(i)
	}
	i.currentSubPool = 0
}

func (p *PendingPool) Add(i *metaTx) {
	if i.Tx.Traced {
		log.Info(fmt.Sprintf("TX TRACING: moved to subpool %s, IdHash=%x, sender=%d", p.t, i.Tx.IDHash, i.Tx.SenderID))
	}
	i.currentSubPool = p.t
	heap.Push(p.worst, i)
	p.sorted = false
	p.best.UnsafeAdd(i)
}
func (p *PendingPool) DebugPrint(prefix string) {
	for i, it := range p.best.ms {
		fmt.Printf("%s.best: %d, %d, %d,%d\n", prefix, i, it.subPool, it.bestIndex, it.Tx.Nonce)
	}
	for i, it := range p.worst.ms {
		fmt.Printf("%s.worst: %d, %d, %d,%d\n", prefix, i, it.subPool, it.worstIndex, it.Tx.Nonce)
	}
}

type SubPool struct {
	best  *BestQueue
	worst *WorstQueue
	limit int
	t     SubPoolType
}

func NewSubPool(t SubPoolType, limit int) *SubPool {
	return &SubPool{limit: limit, t: t, best: &BestQueue{}, worst: &WorstQueue{}}
}

func (p *SubPool) EnforceInvariants() {
	heap.Init(p.worst)
	heap.Init(p.best)
}
func (p *SubPool) Best() *metaTx { //nolint
	if len(p.best.ms) == 0 {
		return nil
	}
	return p.best.ms[0]
}
func (p *SubPool) Worst() *metaTx { //nolint
	if len(p.worst.ms) == 0 {
		return nil
	}
	return p.worst.ms[0]
}
func (p *SubPool) PopBest() *metaTx { //nolint
	i := heap.Pop(p.best).(*metaTx)
	heap.Remove(p.worst, i.worstIndex)
	return i
}
func (p *SubPool) PopWorst() *metaTx { //nolint
	i := heap.Pop(p.worst).(*metaTx)
	heap.Remove(p.best, i.bestIndex)
	return i
}
func (p *SubPool) Len() int { return p.best.Len() }
func (p *SubPool) Add(i *metaTx) {
	if i.Tx.Traced {
		log.Info(fmt.Sprintf("TX TRACING: moved to subpool %s, IdHash=%x, sender=%d", p.t, i.Tx.IDHash, i.Tx.SenderID))
	}
	i.currentSubPool = p.t
	heap.Push(p.best, i)
	heap.Push(p.worst, i)
}

func (p *SubPool) Remove(i *metaTx) {
	heap.Remove(p.best, i.bestIndex)
	heap.Remove(p.worst, i.worstIndex)
	i.currentSubPool = 0
}

func (p *SubPool) Updated(i *metaTx) {
	heap.Fix(p.best, i.bestIndex)
	heap.Fix(p.worst, i.worstIndex)
}

func (p *SubPool) DebugPrint(prefix string) {
	for i, it := range p.best.ms {
		fmt.Printf("%s.best: %d, %d, %d\n", prefix, i, it.subPool, it.bestIndex)
	}
	for i, it := range p.worst.ms {
		fmt.Printf("%s.worst: %d, %d, %d\n", prefix, i, it.subPool, it.worstIndex)
	}
}

type BestQueue struct {
	ms             []*metaTx
	pendingBastFee uint64
}

func (mt *metaTx) better(than *metaTx, pendingBaseFee uint256.Int) bool {
	subPool := mt.subPool
	thanSubPool := than.subPool
	if mt.minFeeCap.Cmp(&pendingBaseFee) >= 0 {
		subPool |= EnoughFeeCapBlock
	}
	if than.minFeeCap.Cmp(&pendingBaseFee) >= 0 {
		thanSubPool |= EnoughFeeCapBlock
	}
	if subPool != thanSubPool {
		return subPool > thanSubPool
	}

	switch mt.currentSubPool {
	case PendingSubPool:
		var effectiveTip, thanEffectiveTip uint256.Int
		if mt.minFeeCap.Cmp(&pendingBaseFee) >= 0 {
			difference := uint256.NewInt(0)
			difference.Sub(&mt.minFeeCap, &pendingBaseFee)
			if difference.Cmp(uint256.NewInt(mt.minTip)) <= 0 {
				effectiveTip = *difference
			} else {
				effectiveTip = *uint256.NewInt(mt.minTip)
			}
		}
		if than.minFeeCap.Cmp(&pendingBaseFee) >= 0 {
			difference := uint256.NewInt(0)
			difference.Sub(&than.minFeeCap, &pendingBaseFee)
			if difference.Cmp(uint256.NewInt(than.minTip)) <= 0 {
				thanEffectiveTip = *difference
			} else {
				thanEffectiveTip = *uint256.NewInt(than.minTip)
			}
		}
		if effectiveTip.Cmp(&thanEffectiveTip) != 0 {
			return effectiveTip.Cmp(&thanEffectiveTip) > 0
		}
		// Compare nonce and cumulative balance. Just as a side note, it doesn't
		// matter if they're from same sender or not because we're comparing
		// nonce distance of the sender from state's nonce and not the actual
		// value of nonce.
		if mt.nonceDistance != than.nonceDistance {
			return mt.nonceDistance < than.nonceDistance
		}
		if mt.cumulativeBalanceDistance != than.cumulativeBalanceDistance {
			return mt.cumulativeBalanceDistance < than.cumulativeBalanceDistance
		}
	case BaseFeeSubPool:
		if mt.minFeeCap.Cmp(&than.minFeeCap) != 0 {
			return mt.minFeeCap.Cmp(&than.minFeeCap) > 0
		}
	case QueuedSubPool:
		if mt.nonceDistance != than.nonceDistance {
			return mt.nonceDistance < than.nonceDistance
		}
		if mt.cumulativeBalanceDistance != than.cumulativeBalanceDistance {
			return mt.cumulativeBalanceDistance < than.cumulativeBalanceDistance
		}
	}
	return mt.timestamp < than.timestamp
}

func (mt *metaTx) worse(than *metaTx, pendingBaseFee uint256.Int) bool {
	subPool := mt.subPool
	thanSubPool := than.subPool
	if mt.minFeeCap.Cmp(&pendingBaseFee) >= 0 {
		subPool |= EnoughFeeCapBlock
	}
	if than.minFeeCap.Cmp(&pendingBaseFee) >= 0 {
		thanSubPool |= EnoughFeeCapBlock
	}
	if subPool != thanSubPool {
		return subPool < thanSubPool
	}

	switch mt.currentSubPool {
	case PendingSubPool:
		if mt.minFeeCap != than.minFeeCap {
			return mt.minFeeCap.Cmp(&than.minFeeCap) < 0
		}
		if mt.nonceDistance != than.nonceDistance {
			return mt.nonceDistance > than.nonceDistance
		}
		if mt.cumulativeBalanceDistance != than.cumulativeBalanceDistance {
			return mt.cumulativeBalanceDistance > than.cumulativeBalanceDistance
		}
	case BaseFeeSubPool, QueuedSubPool:
		if mt.nonceDistance != than.nonceDistance {
			return mt.nonceDistance > than.nonceDistance
		}
		if mt.cumulativeBalanceDistance != than.cumulativeBalanceDistance {
			return mt.cumulativeBalanceDistance > than.cumulativeBalanceDistance
		}
	}
	return mt.timestamp > than.timestamp
}

func (p BestQueue) Len() int { return len(p.ms) }
func (p BestQueue) Less(i, j int) bool {
	return p.ms[i].better(p.ms[j], *uint256.NewInt(p.pendingBastFee))
}
func (p BestQueue) Swap(i, j int) {
	p.ms[i], p.ms[j] = p.ms[j], p.ms[i]
	p.ms[i].bestIndex = i
	p.ms[j].bestIndex = j
}
func (p *BestQueue) Push(x interface{}) {
	n := len(p.ms)
	item := x.(*metaTx)
	item.bestIndex = n
	p.ms = append(p.ms, item)
}

func (p *BestQueue) Pop() interface{} {
	old := p.ms
	n := len(old)
	item := old[n-1]
	old[n-1] = nil          // avoid memory leak
	item.bestIndex = -1     // for safety
	item.currentSubPool = 0 // for safety
	p.ms = old[0 : n-1]
	return item
}

type WorstQueue struct {
	ms             []*metaTx
	pendingBaseFee uint64
}

func (p WorstQueue) Len() int { return len(p.ms) }
func (p WorstQueue) Less(i, j int) bool {
	return p.ms[i].worse(p.ms[j], *uint256.NewInt(p.pendingBaseFee))
}
func (p WorstQueue) Swap(i, j int) {
	p.ms[i], p.ms[j] = p.ms[j], p.ms[i]
	p.ms[i].worstIndex = i
	p.ms[j].worstIndex = j
}
func (p *WorstQueue) Push(x interface{}) {
	n := len(p.ms)
	item := x.(*metaTx)
	item.worstIndex = n
	p.ms = append(p.ms, x.(*metaTx))
}
func (p *WorstQueue) Pop() interface{} {
	old := p.ms
	n := len(old)
	item := old[n-1]
	old[n-1] = nil          // avoid memory leak
	item.worstIndex = -1    // for safety
	item.currentSubPool = 0 // for safety
	p.ms = old[0 : n-1]
	return item
}<|MERGE_RESOLUTION|>--- conflicted
+++ resolved
@@ -319,9 +319,6 @@
 	shanghaiTime            *big.Int
 	isPostShanghai          atomic.Bool
 	allowFreeTransactions   bool
-<<<<<<< HEAD
-	freeGasAddress          map[string]bool
-=======
 	aclDB                   kv.RwDB
 
 	wbCfg WBConfig // XLayer config
@@ -329,7 +326,7 @@
 	// For X Layer
 	// gpCache will only work in sequencer node, without rpc node
 	gpCache GPCache
->>>>>>> d3e27ea4
+	freeGasAddress          map[string]bool
 
 	// we cannot be in a flushing state whilst getting transactions from the pool, so we have this mutex which is
 	// exposed publicly so anything wanting to get "best" transactions can ensure a flush isn't happening and
@@ -379,28 +376,19 @@
 		shanghaiTime:            shanghaiTime,
 		allowFreeTransactions:   ethCfg.AllowFreeTransactions,
 		flushMtx:                &sync.Mutex{},
-<<<<<<< HEAD
-		wbCfg: WBConfig{
-			EnableWhitelist: ethCfg.DeprecatedTxPool.EnableWhitelist,
-			WhiteList:       ethCfg.DeprecatedTxPool.WhiteList,
-			BlockedList:     ethCfg.DeprecatedTxPool.BlockedList,
-
+		wbCfg: WBConfig{ // XLayer config
+			EnableWhitelist:  ethCfg.DeprecatedTxPool.EnableWhitelist,
+			WhiteList:        ethCfg.DeprecatedTxPool.WhiteList,
+			BlockedList:      ethCfg.DeprecatedTxPool.BlockedList,
+			FreeClaimGasAddr: ethCfg.DeprecatedTxPool.FreeClaimGasAddr,
+			GasPriceMultiple: ethCfg.DeprecatedTxPool.GasPriceMultiple,
 			EnableFreeGasByNonce: ethCfg.DeprecatedTxPool.EnableFreeGasByNonce,
 			FreeGasExAddress:     ethCfg.DeprecatedTxPool.FreeGasExAddress,
 			FreeGasCountPerAddr:  ethCfg.DeprecatedTxPool.FreeGasCountPerAddr,
 			FreeGasLimit:         ethCfg.DeprecatedTxPool.FreeGasLimit,
 		},
 		freeGasAddress: map[string]bool{},
-=======
-		wbCfg: WBConfig{ // XLayer config
-			EnableWhitelist:  ethCfg.DeprecatedTxPool.EnableWhitelist,
-			WhiteList:        ethCfg.DeprecatedTxPool.WhiteList,
-			BlockedList:      ethCfg.DeprecatedTxPool.BlockedList,
-			FreeClaimGasAddr: ethCfg.DeprecatedTxPool.FreeClaimGasAddr,
-			GasPriceMultiple: ethCfg.DeprecatedTxPool.GasPriceMultiple,
-		},
 		aclDB: aclDB,
->>>>>>> d3e27ea4
 	}, nil
 }
 
