--- conflicted
+++ resolved
@@ -31,8 +31,6 @@
 	"sync"
 	"sync/atomic"
 	"time"
-
-	"github.com/ledgerwatch/erigon/rlp"
 
 	"github.com/VictoriaMetrics/metrics"
 	mapset "github.com/deckarep/golang-set/v2"
@@ -150,16 +148,9 @@
 	SenderDisallowedDeploy DiscardReason = 26 // sender is not allowed to deploy contracts by ACL policy
 	DiscardByLimbo         DiscardReason = 27
 
-<<<<<<< HEAD
-	ReceiverDisallowedReceiveTx DiscardReason = 127 // XLayer receiver is not allowed to receive transactions
-	NoWhiteListedSender         DiscardReason = 128 // XLayer the transaction is sent by a no whitelisted account
-=======
-	DiscardByLimbo DiscardReason = 27
-
 	// For X Layer
 	ReceiverDisallowedReceiveTx DiscardReason = 127 // receiver is not allowed to receive transactions
 	NoWhiteListedSender         DiscardReason = 128 // the transaction is sent by a non-whitelisted account
->>>>>>> 7abb9d8a
 )
 
 func (r DiscardReason) String() string {
@@ -1090,20 +1081,10 @@
 		sendersWithChangedState[mt.Tx.SenderID] = struct{}{}
 	}
 
-<<<<<<< HEAD
 	for _, mt := range p.overflowZkCounters {
 		pending.Remove(mt)
 		discard(mt, OverflowZkCounters)
 		sendersWithChangedState[mt.Tx.SenderID] = struct{}{}
-=======
-	// For X Layer
-	// Discard a metaTx from the best pending pool if it has overflow the zk-counters during execution
-	// We must delete them and re-tag the related transactions before transaction sort
-	for _, tx := range p.overflowZkCounters {
-		pending.Remove(tx)
-		discard(tx, OverflowZkCounters)
-		sendersWithChangedState[tx.Tx.SenderID] = struct{}{}
->>>>>>> 7abb9d8a
 	}
 	p.overflowZkCounters = p.overflowZkCounters[:0]
 
