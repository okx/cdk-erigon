/*
   Copyright 2022 Erigon contributors

   Licensed under the Apache License, Version 2.0 (the "License");
   you may not use this file except in compliance with the License.
   You may obtain a copy of the License at

       http://www.apache.org/licenses/LICENSE-2.0

   Unless required by applicable law or agreed to in writing, software
   distributed under the License is distributed on an "AS IS" BASIS,
   WITHOUT WARRANTIES OR CONDITIONS OF ANY KIND, either express or implied.
   See the License for the specific language governing permissions and
   limitations under the License.
*/

package txpool

import (
	"bytes"
	"container/heap"
	"context"
	"encoding/binary"
	"encoding/hex"
	"encoding/json"
	"fmt"
	"math"
	"math/big"
	"runtime"
	"sort"
	"sync"
	"sync/atomic"
	"time"

	"github.com/ledgerwatch/erigon/rlp"

	"github.com/VictoriaMetrics/metrics"
	mapset "github.com/deckarep/golang-set/v2"
	"github.com/gateway-fm/cdk-erigon-lib/txpool/txpoolcfg"
	"github.com/go-stack/stack"
	"github.com/google/btree"
	"github.com/hashicorp/golang-lru/v2/simplelru"
	"github.com/holiman/uint256"
	core_types "github.com/ledgerwatch/erigon/core/types"
	"github.com/ledgerwatch/erigon/eth/ethconfig"
	"github.com/ledgerwatch/log/v3"
	"github.com/status-im/keycard-go/hexutils"

	"github.com/gateway-fm/cdk-erigon-lib/chain"
	"github.com/gateway-fm/cdk-erigon-lib/common"
	"github.com/gateway-fm/cdk-erigon-lib/common/assert"
	"github.com/gateway-fm/cdk-erigon-lib/common/dbg"
	"github.com/gateway-fm/cdk-erigon-lib/common/fixedgas"
	emath "github.com/gateway-fm/cdk-erigon-lib/common/math"
	"github.com/gateway-fm/cdk-erigon-lib/common/u256"
	"github.com/gateway-fm/cdk-erigon-lib/gointerfaces"
	"github.com/gateway-fm/cdk-erigon-lib/gointerfaces/grpcutil"
	"github.com/gateway-fm/cdk-erigon-lib/gointerfaces/remote"
	proto_txpool "github.com/gateway-fm/cdk-erigon-lib/gointerfaces/txpool"
	"github.com/gateway-fm/cdk-erigon-lib/kv"
	"github.com/gateway-fm/cdk-erigon-lib/kv/kvcache"
	"github.com/gateway-fm/cdk-erigon-lib/kv/mdbx"
	"github.com/gateway-fm/cdk-erigon-lib/types"
)

var (
	processBatchTxsTimer    = metrics.NewSummary(`pool_process_remote_txs`)
	addRemoteTxsTimer       = metrics.NewSummary(`pool_add_remote_txs`)
	newBlockTimer           = metrics.NewSummary(`pool_new_block`)
	writeToDBTimer          = metrics.NewSummary(`pool_write_to_db`)
	propagateToNewPeerTimer = metrics.NewSummary(`pool_propagate_to_new_peer`)
	propagateNewTxsTimer    = metrics.NewSummary(`pool_propagate_new_txs`)
	writeToDBBytesCounter   = metrics.GetOrCreateCounter(`pool_write_to_db_bytes`)
	pendingSubCounter       = metrics.GetOrCreateCounter(`txpool_pending`)
	queuedSubCounter        = metrics.GetOrCreateCounter(`txpool_queued`)
	basefeeSubCounter       = metrics.GetOrCreateCounter(`txpool_basefee`)
)

// Pool is interface for the transaction pool
// This interface exists for the convenience of testing, and not yet because
// there are multiple implementations
type Pool interface {
	ValidateSerializedTxn(serializedTxn []byte) error

	// Handle 3 main events - new remote txs from p2p, new local txs from RPC, new blocks from execution layer
	AddRemoteTxs(ctx context.Context, newTxs types.TxSlots)
	AddLocalTxs(ctx context.Context, newTxs types.TxSlots, tx kv.Tx) ([]DiscardReason, error)
	OnNewBlock(ctx context.Context, stateChanges *remote.StateChangeBatch, unwindTxs, minedTxs types.TxSlots, tx kv.Tx) error

	// IdHashKnown check whether transaction with given Id hash is known to the pool
	IdHashKnown(tx kv.Tx, hash []byte) (bool, error)
	Started() bool
	GetRlp(tx kv.Tx, hash []byte) ([]byte, error)

	AddNewGoodPeer(peerID types.PeerID)
}

var _ Pool = (*TxPool)(nil) // compile-time interface check

// SubPoolMarker ordered bitset responsible to sort transactions by sub-pools. Bits meaning:
// 1. Minimum fee requirement. Set to 1 if feeCap of the transaction is no less than in-protocol parameter of minimal base fee. Set to 0 if feeCap is less than minimum base fee, which means this transaction will never be included into this particular chain.
// 2. Absence of nonce gaps. Set to 1 for transactions whose nonce is N, state nonce for the sender is M, and there are transactions for all nonces between M and N from the same sender. Set to 0 is the transaction's nonce is divided from the state nonce by one or more nonce gaps.
// 3. Sufficient balance for gas. Set to 1 if the balance of sender's account in the state is B, nonce of the sender in the state is M, nonce of the transaction is N, and the sum of feeCap x gasLimit + transferred_value of all transactions from this sender with nonces N+1 ... M is no more than B. Set to 0 otherwise. In other words, this bit is set if there is currently a guarantee that the transaction and all its required prior transactions will be able to pay for gas.
// 4. Dynamic fee requirement. Set to 1 if feeCap of the transaction is no less than baseFee of the currently pending block. Set to 0 otherwise.
// 5. Local transaction. Set to 1 if transaction is local.
type SubPoolMarker uint8

const (
	EnoughFeeCapProtocol = 0b100000
	NoNonceGaps          = 0b010000
	EnoughBalance        = 0b001000
	NotTooMuchGas        = 0b000100
	EnoughFeeCapBlock    = 0b000010
	IsLocal              = 0b000001

	BaseFeePoolBits = EnoughFeeCapProtocol + NoNonceGaps + EnoughBalance + NotTooMuchGas
	QueuedPoolBits  = EnoughFeeCapProtocol
)

type DiscardReason uint8

const (
	NotSet              DiscardReason = 0 // analog of "nil-value", means it will be set in future
	Success             DiscardReason = 1
	AlreadyKnown        DiscardReason = 2
	Mined               DiscardReason = 3
	ReplacedByHigherTip DiscardReason = 4
	UnderPriced         DiscardReason = 5
	ReplaceUnderpriced  DiscardReason = 6 // if a transaction is attempted to be replaced with a different one without the required price bump.
	FeeTooLow           DiscardReason = 7
	OversizedData       DiscardReason = 8
	InvalidSender       DiscardReason = 9
	NegativeValue       DiscardReason = 10 // ensure no one is able to specify a transaction with a negative value.
	Spammer             DiscardReason = 11
	PendingPoolOverflow DiscardReason = 12
	BaseFeePoolOverflow DiscardReason = 13
	QueuedPoolOverflow  DiscardReason = 14
	GasUintOverflow     DiscardReason = 15
	IntrinsicGas        DiscardReason = 16
	RLPTooLong          DiscardReason = 17
	NonceTooLow         DiscardReason = 18
	InsufficientFunds   DiscardReason = 19
	NotReplaced         DiscardReason = 20 // There was an existing transaction with the same sender and nonce, not enough price bump to replace
	DuplicateHash       DiscardReason = 21 // There was an existing transaction with the same hash
	InitCodeTooLarge    DiscardReason = 22 // EIP-3860 - transaction init code is too large
	UnsupportedTx       DiscardReason = 23 // unsupported transaction type
	OverflowZkCounters  DiscardReason = 24 // unsupported transaction type

	SenderDisallowedSendTx DiscardReason = 25 // sender is not allowed to send transactions by ACL policy
	SenderDisallowedDeploy DiscardReason = 26 // sender is not allowed to deploy contracts by ACL policy

	ReceiverDisallowedReceiveTx DiscardReason = 127 // XLayer receiver is not allowed to receive transactions
	NoWhiteListedSender         DiscardReason = 128 // XLayer the transaction is sent by a no whitelisted account

	DiscardByLimbo DiscardReason = 27
)

func (r DiscardReason) String() string {
	switch r {
	case NotSet:
		return "not set"
	case Success:
		return "success"
	case AlreadyKnown:
		return "already known"
	case Mined:
		return "mined"
	case ReplacedByHigherTip:
		return "replaced by transaction with higher tip"
	case UnderPriced:
		return "underpriced"
	case ReplaceUnderpriced:
		return "replacement transaction underpriced"
	case FeeTooLow:
		return "fee too low"
	case OversizedData:
		return "oversized data"
	case InvalidSender:
		return "invalid sender"
	case NegativeValue:
		return "negative value"
	case Spammer:
		return "spammer"
	case PendingPoolOverflow:
		return "pending sub-pool is full"
	case BaseFeePoolOverflow:
		return "baseFee sub-pool is full"
	case QueuedPoolOverflow:
		return "queued sub-pool is full"
	case GasUintOverflow:
		return "GasUintOverflow"
	case IntrinsicGas:
		return "IntrinsicGas"
	case RLPTooLong:
		return "RLPTooLong"
	case NonceTooLow:
		return "nonce too low"
	case InsufficientFunds:
		return "insufficient funds"
	case NotReplaced:
		return "could not replace existing tx"
	case DuplicateHash:
		return "existing tx with same hash"
	case InitCodeTooLarge:
		return "initcode too large"
	case UnsupportedTx:
		return "unsupported transaction type"
	case OverflowZkCounters:
		return "overflow zk-counters"
	case SenderDisallowedSendTx: // XLayer operation
		return "sender disallowed to send tx by ACL policy"
	case ReceiverDisallowedReceiveTx:
		return "blocked receiver"
	case NoWhiteListedSender:
		return "You are not allowed to send transactions on the X Layer as we are under the phase 1, X layer will be open to the public soon"
	case SenderDisallowedDeploy:
		return "sender disallowed to deploy contract by ACL policy"
	case DiscardByLimbo:
		return "limbo error"
	default:
		panic(fmt.Sprintf("discard reason: %d", r))
	}
}

// metaTx holds transaction and some metadata
type metaTx struct {
	Tx                        *types.TxSlot
	minFeeCap                 uint256.Int
	nonceDistance             uint64 // how far their nonces are from the state's nonce for the sender
	cumulativeBalanceDistance uint64 // how far their cumulativeRequiredBalance are from the state's balance for the sender
	minTip                    uint64
	bestIndex                 int
	worstIndex                int
	timestamp                 uint64 // when it was added to pool
	subPool                   SubPoolMarker
	currentSubPool            SubPoolType
	alreadyYielded            bool
}

func newMetaTx(slot *types.TxSlot, isLocal bool, timestmap uint64) *metaTx {
	mt := &metaTx{Tx: slot, worstIndex: -1, bestIndex: -1, timestamp: timestmap}
	if isLocal {
		mt.subPool = IsLocal
	}
	return mt
}

type SubPoolType uint8

const PendingSubPool SubPoolType = 1
const BaseFeeSubPool SubPoolType = 2
const QueuedSubPool SubPoolType = 3
const LimboSubPool SubPoolType = 4

const LimboSubPoolSize = 100_000 // overkill but better too large than too small

func (sp SubPoolType) String() string {
	switch sp {
	case PendingSubPool:
		return "Pending"
	case BaseFeeSubPool:
		return "BaseFee"
	case QueuedSubPool:
		return "Queued"
	}
	return fmt.Sprintf("Unknown:%d", sp)
}

// sender - immutable structure which stores only nonce and balance of account
type sender struct {
	balance uint256.Int
	nonce   uint64
}

func newSender(nonce uint64, balance uint256.Int) *sender {
	return &sender{nonce: nonce, balance: balance}
}

var emptySender = newSender(0, *uint256.NewInt(0))

func SortByNonceLess(a, b *metaTx) bool {
	if a.Tx.SenderID != b.Tx.SenderID {
		return a.Tx.SenderID < b.Tx.SenderID
	}
	return a.Tx.Nonce < b.Tx.Nonce
}

// TxPool - holds all pool-related data structures and lock-based tiny methods
// most of logic implemented by pure tests-friendly functions
//
// txpool doesn't start any goroutines - "leave concurrency to user" design
// txpool has no DB or TX fields - "leave db transactions management to user" design
// txpool has _chainDB field - but it must maximize local state cache hit-rate - and perform minimum _chainDB transactions
//
// It preserve TxSlot objects immutable
type TxPool struct {
	_chainDB               kv.RoDB // remote db - use it wisely
	_stateCache            kvcache.Cache
	lock                   *sync.Mutex
	recentlyConnectedPeers *recentlyConnectedPeers // all txs will be propagated to this peers eventually, and clear list
	senders                *sendersBatch
	// batch processing of remote transactions
	// handling works fast without batching, but batching allow:
	//   - reduce amount of _chainDB transactions
	//   - batch notifications about new txs (reduce P2P spam to other nodes about txs propagation)
	//   - and as a result reducing lock contention
	unprocessedRemoteTxs    *types.TxSlots
	unprocessedRemoteByHash map[string]int                        // to reject duplicates
	byHash                  map[string]*metaTx                    // tx_hash => tx : only not committed to db yet records
	discardReasonsLRU       *simplelru.LRU[string, DiscardReason] // tx_hash => discard_reason : non-persisted
	pending                 *PendingPool
	baseFee                 *SubPool
	queued                  *SubPool
	isLocalLRU              *simplelru.LRU[string, struct{}] // tx_hash => is_local : to restore isLocal flag of unwinded transactions
	newPendingTxs           chan types.Announcements         // notifications about new txs in Pending sub-pool
	all                     *BySenderAndNonce                // senderID => (sorted map of tx nonce => *metaTx)
	deletedTxs              []*metaTx                        // list of discarded txs since last db commit
	overflowZkCounters      []*metaTx                        // X Layer optimize tx pool
	promoted                types.Announcements
	cfg                     txpoolcfg.Config
	chainID                 uint256.Int
	lastSeenBlock           atomic.Uint64
	started                 atomic.Bool
	pendingBaseFee          atomic.Uint64
	blockGasLimit           atomic.Uint64
	londonBlock             *big.Int
	isPostLondon            atomic.Bool
	shanghaiTime            *big.Int
	isPostShanghai          atomic.Bool
	ethCfg                  *ethconfig.Config
	aclDB                   kv.RwDB

<<<<<<< HEAD
	xLayerCfg XLayerConfig // XLayer config

=======
>>>>>>> 2f4104db
	// For X Layer
	xlayerCfg XLayerConfig
	gpCache   GPCache // GPCache will only work in sequencer node, without rpc node

	// we cannot be in a flushing state whilst getting transactions from the pool, so we have this mutex which is
	// exposed publicly so anything wanting to get "best" transactions can ensure a flush isn't happening and
	// vice versa
	flushMtx *sync.Mutex

	// limbo specific fields where bad batch transactions identified by the executor go
	limbo *Limbo
}

func New(newTxs chan types.Announcements, coreDB kv.RoDB, cfg txpoolcfg.Config, ethCfg *ethconfig.Config, cache kvcache.Cache, chainID uint256.Int, shanghaiTime *big.Int, londonBlock *big.Int, aclDB kv.RwDB) (*TxPool, error) {
	var err error
	localsHistory, err := simplelru.NewLRU[string, struct{}](10_000, nil)
	if err != nil {
		return nil, err
	}
	discardHistory, err := simplelru.NewLRU[string, DiscardReason](10_000, nil)
	if err != nil {
		return nil, err
	}

	byNonce := &BySenderAndNonce{
		tree:             btree.NewG[*metaTx](32, SortByNonceLess),
		search:           &metaTx{Tx: &types.TxSlot{}},
		senderIDTxnCount: map[uint64]int{},
	}
	tracedSenders := make(map[common.Address]struct{})
	for _, sender := range cfg.TracedSenders {
		tracedSenders[common.BytesToAddress([]byte(sender))] = struct{}{}
	}
	return &TxPool{
		lock:                    &sync.Mutex{},
		byHash:                  map[string]*metaTx{},
		isLocalLRU:              localsHistory,
		discardReasonsLRU:       discardHistory,
		all:                     byNonce,
		recentlyConnectedPeers:  &recentlyConnectedPeers{},
		pending:                 NewPendingSubPool(PendingSubPool, cfg.PendingSubPoolLimit),
		baseFee:                 NewSubPool(BaseFeeSubPool, cfg.BaseFeeSubPoolLimit),
		queued:                  NewSubPool(QueuedSubPool, cfg.QueuedSubPoolLimit),
		newPendingTxs:           newTxs,
		_stateCache:             cache,
		senders:                 newSendersCache(tracedSenders),
		_chainDB:                coreDB,
		cfg:                     cfg,
		chainID:                 chainID,
		unprocessedRemoteTxs:    &types.TxSlots{},
		unprocessedRemoteByHash: map[string]int{},
		londonBlock:             londonBlock,
		shanghaiTime:            shanghaiTime,
		ethCfg:                  ethCfg,
		flushMtx:                &sync.Mutex{},
		aclDB:                   aclDB,
		limbo:                   newLimbo(),
<<<<<<< HEAD
		xLayerCfg: XLayerConfig{ // XLayer config
			EnableWhitelist:         ethCfg.DeprecatedTxPool.EnableWhitelist,
			WhiteList:               ethCfg.DeprecatedTxPool.WhiteList,
			BlockedList:             ethCfg.DeprecatedTxPool.BlockedList,
			FreeClaimGasAddr:        ethCfg.DeprecatedTxPool.FreeClaimGasAddr,
			GasPriceMultiple:        ethCfg.DeprecatedTxPool.GasPriceMultiple,
			OkPayAccountList:        ethCfg.DeprecatedTxPool.OkPayAccountList,
			OkPayGasLimitPercentage: ethCfg.DeprecatedTxPool.OkPayGasLimitPercentage,
=======
		// X Layer config
		xlayerCfg: XLayerConfig{
			EnableWhitelist:   ethCfg.DeprecatedTxPool.EnableWhitelist,
			WhiteList:         ethCfg.DeprecatedTxPool.WhiteList,
			BlockedList:       ethCfg.DeprecatedTxPool.BlockedList,
			FreeClaimGasAddrs: ethCfg.DeprecatedTxPool.FreeClaimGasAddrs,
			GasPriceMultiple:  ethCfg.DeprecatedTxPool.GasPriceMultiple,
>>>>>>> 2f4104db
		},
	}, nil
}

func (p *TxPool) OnNewBlock(ctx context.Context, stateChanges *remote.StateChangeBatch, unwindTxs, minedTxs types.TxSlots, tx kv.Tx) error {
	defer newBlockTimer.UpdateDuration(time.Now())

	isAfterLimbo := len(unwindTxs.Txs) > 0 && p.isDeniedYieldingTransactions()

	cache := p.cache()
	cache.OnNewBlock(stateChanges)
	coreTx, err := p.coreDB().BeginRo(ctx)
	if err != nil {
		return err
	}
	defer coreTx.Rollback()

	p.lock.Lock()
	defer p.lock.Unlock()

	p.lastSeenBlock.Store(stateChanges.ChangeBatch[len(stateChanges.ChangeBatch)-1].BlockHeight)
	if !p.started.Load() {
		if err := p.fromDB(ctx, tx, coreTx); err != nil {
			return fmt.Errorf("loading txs from DB: %w", err)
		}
	}

	cacheView, err := cache.View(ctx, coreTx)
	if err != nil {
		return err
	}
	if assert.Enable {
		if _, err := kvcache.AssertCheckValues(ctx, coreTx, cache); err != nil {
			log.Error("AssertCheckValues", "err", err, "stack", stack.Trace().String())
		}
	}

	if err := minedTxs.Valid(); err != nil {
		return err
	}

	var baseFee uint64
	if !p.ethCfg.AllowFreeTransactions {
		baseFee = stateChanges.PendingBlockBaseFee
	} else {
		baseFee = uint64(0)
	}

	pendingBaseFee, baseFeeChanged := p.setBaseFee(baseFee)
	// Update pendingBase for all pool queues and slices
	if baseFeeChanged {
		p.pending.sorted = false // X Layer `pending.best` need to be resort if base fee changed
		p.pending.best.pendingBaseFee = pendingBaseFee
		p.pending.worst.pendingBaseFee = pendingBaseFee
		p.baseFee.best.pendingBastFee = pendingBaseFee
		p.baseFee.worst.pendingBaseFee = pendingBaseFee
		p.queued.best.pendingBastFee = pendingBaseFee
		p.queued.worst.pendingBaseFee = pendingBaseFee
	}

	p.addLimboToUnwindTxs(&unwindTxs)

	p.blockGasLimit.Store(stateChanges.BlockGasLimit)
	if err := p.senders.onNewBlock(stateChanges, unwindTxs, minedTxs); err != nil {
		return err
	}

	// No point to validate transactions that have already been executed.
	// It is clear that some of them will not pass the validation, because a unwound tx may depend on another unwound transaction. In this case the depended tx will be discarded
	// Let's all of them pass so they can stay in the queue subpool.
	// _, unwindTxs, err = p.validateTxs(&unwindTxs, cacheView)
	// if err != nil {
	// 	return err
	// }

	if assert.Enable {
		for _, txn := range unwindTxs.Txs {
			if txn.SenderID == 0 {
				panic(fmt.Errorf("onNewBlock.unwindTxs: senderID can't be zero"))
			}
		}
		for _, txn := range minedTxs.Txs {
			if txn.SenderID == 0 {
				panic(fmt.Errorf("onNewBlock.minedTxs: senderID can't be zero"))
			}
		}
	}

	if err := removeMined(p.all, minedTxs.Txs, p.pending, p.baseFee, p.queued, p.discardLocked); err != nil {
		return err
	}

	blockNum := p.lastSeenBlock.Load()

	sendersWithChangedStateBeforeLimboTrim := prepareSendersWithChangedState(&unwindTxs)
	unwindTxs, limboTxs, forDiscard := p.trimLimboSlots(&unwindTxs)

	//log.Debug("[txpool] new block", "unwinded", len(unwindTxs.txs), "mined", len(minedTxs.txs), "baseFee", baseFee, "blockHeight", blockHeight)

	announcements, err := p.addTxsOnNewBlock(
		blockNum,
		cacheView,
		stateChanges,
		p.senders,
		unwindTxs,
		pendingBaseFee,
		stateChanges.BlockGasLimit,
		p.pending,
		p.baseFee,
		p.queued,
		p.all,
		p.byHash,
		sendersWithChangedStateBeforeLimboTrim,
		p.addLocked,
		p.discardLocked,
	)
	if err != nil {
		return err
	}

	p.pending.EnforceWorstInvariants()
	p.baseFee.EnforceInvariants()
	p.queued.EnforceInvariants()
	p.pending.EnforceBestInvariants()
	p.promoted.Reset()
	p.promoted.AppendOther(announcements)

	if p.started.CompareAndSwap(false, true) {
		log.Info("[txpool] Started")
	}

	if p.promoted.Len() > 0 {
		select {
		case p.newPendingTxs <- p.promoted.Copy():
		default:
		}
	}

	for idx, slot := range forDiscard.Txs {
		mt := newMetaTx(slot, forDiscard.IsLocal[idx], blockNum)
		p.discardLocked(mt, DiscardByLimbo)
		log.Info("[txpool] Discarding", "tx-hash", hexutils.BytesToHex(slot.IDHash[:]))
	}
	p.finalizeLimboOnNewBlock(limboTxs)
	if isAfterLimbo {
		p.allowYieldingTransactions()
	}

	//log.Info("[txpool] new block", "number", p.lastSeenBlock.Load(), "pendngBaseFee", pendingBaseFee, "in", time.Since(t))
	return nil
}

func (p *TxPool) processRemoteTxs(ctx context.Context) error {
	if !p.started.Load() {
		return fmt.Errorf("txpool not started yet")
	}

	cache := p.cache()
	defer processBatchTxsTimer.UpdateDuration(time.Now())
	coreTx, err := p.coreDB().BeginRo(ctx)
	if err != nil {
		return err
	}
	defer coreTx.Rollback()
	cacheView, err := cache.View(ctx, coreTx)
	if err != nil {
		return err
	}

	//t := time.Now()
	p.lock.Lock()
	defer p.lock.Unlock()

	l := len(p.unprocessedRemoteTxs.Txs)
	if l == 0 {
		return nil
	}

	err = p.senders.registerNewSenders(p.unprocessedRemoteTxs)
	if err != nil {
		return err
	}

	_, newTxs, err := p.validateTxs(p.unprocessedRemoteTxs, cacheView)
	if err != nil {
		return err
	}

	announcements, _, err := p.addTxs(p.lastSeenBlock.Load(), cacheView, p.senders, newTxs,
		p.pendingBaseFee.Load(), p.blockGasLimit.Load(), p.pending, p.baseFee, p.queued, p.all, p.byHash, p.addLocked, p.discardLocked, true)
	if err != nil {
		return err
	}
	p.promoted.Reset()
	p.promoted.AppendOther(announcements)

	if p.promoted.Len() > 0 {
		select {
		case <-ctx.Done():
			return nil
		case p.newPendingTxs <- p.promoted.Copy():
		default:
		}
	}

	p.unprocessedRemoteTxs.Resize(0)
	p.unprocessedRemoteByHash = map[string]int{}

	//log.Info("[txpool] on new txs", "amount", len(newPendingTxs.txs), "in", time.Since(t))
	return nil
}
func (p *TxPool) getRlpLocked(tx kv.Tx, hash []byte) (rlpTxn []byte, sender common.Address, isLocal bool, err error) {
	txn, ok := p.byHash[string(hash)]
	if ok && txn.Tx.Rlp != nil {
		return txn.Tx.Rlp, p.senders.senderID2Addr[txn.Tx.SenderID], txn.subPool&IsLocal > 0, nil
	}
	v, err := tx.GetOne(kv.PoolTransaction, hash)
	if err != nil {
		return nil, common.Address{}, false, err
	}
	if v == nil {
		return nil, common.Address{}, false, nil
	}
	return v[20:], *(*[20]byte)(v[:20]), txn != nil && txn.subPool&IsLocal > 0, nil
}
func (p *TxPool) GetRlp(tx kv.Tx, hash []byte) ([]byte, error) {
	p.lock.Lock()
	defer p.lock.Unlock()
	rlpTx, _, _, err := p.getRlpLocked(tx, hash)
	return common.Copy(rlpTx), err
}
func (p *TxPool) AppendLocalAnnouncements(types []byte, sizes []uint32, hashes []byte) ([]byte, []uint32, []byte) {
	p.lock.Lock()
	defer p.lock.Unlock()
	for hash, txn := range p.byHash {
		if txn.subPool&IsLocal == 0 {
			continue
		}
		types = append(types, txn.Tx.Type)
		sizes = append(sizes, txn.Tx.Size)
		hashes = append(hashes, hash...)
	}
	return types, sizes, hashes
}
func (p *TxPool) AppendRemoteAnnouncements(types []byte, sizes []uint32, hashes []byte) ([]byte, []uint32, []byte) {
	p.lock.Lock()
	defer p.lock.Unlock()

	for hash, txn := range p.byHash {
		if txn.subPool&IsLocal != 0 {
			continue
		}
		types = append(types, txn.Tx.Type)
		sizes = append(sizes, txn.Tx.Size)
		hashes = append(hashes, hash...)
	}
	for hash, txIdx := range p.unprocessedRemoteByHash {
		txSlot := p.unprocessedRemoteTxs.Txs[txIdx]
		types = append(types, txSlot.Type)
		sizes = append(sizes, txSlot.Size)
		hashes = append(hashes, hash...)
	}
	return types, sizes, hashes
}
func (p *TxPool) AppendAllAnnouncements(types []byte, sizes []uint32, hashes []byte) ([]byte, []uint32, []byte) {
	types, sizes, hashes = p.AppendLocalAnnouncements(types, sizes, hashes)
	types, sizes, hashes = p.AppendRemoteAnnouncements(types, sizes, hashes)
	return types, sizes, hashes
}
func (p *TxPool) IdHashKnown(tx kv.Tx, hash []byte) (bool, error) {
	p.lock.Lock()
	defer p.lock.Unlock()
	if _, ok := p.discardReasonsLRU.Get(string(hash)); ok {
		return true, nil
	}
	if _, ok := p.unprocessedRemoteByHash[string(hash)]; ok {
		return true, nil
	}
	if _, ok := p.byHash[string(hash)]; ok {
		return true, nil
	}
	return tx.Has(kv.PoolTransaction, hash)
}
func (p *TxPool) IsLocal(idHash []byte) bool {
	p.lock.Lock()
	defer p.lock.Unlock()
	return p.isLocalLRU.Contains(string(idHash))
}
func (p *TxPool) AddNewGoodPeer(peerID types.PeerID) { p.recentlyConnectedPeers.AddPeer(peerID) }
func (p *TxPool) Started() bool                      { return p.started.Load() }

func (p *TxPool) ResetYieldedStatus() {
	p.lock.Lock()
	defer p.lock.Unlock()
	best := p.pending.best
	for i := 0; i < len(best.ms); i++ {
		best.ms[i].alreadyYielded = false
	}
}

func (p *TxPool) YieldBest(n uint16, txs *types.TxsRlp, tx kv.Tx, onTopOf, availableGas uint64, toSkip mapset.Set[[32]byte]) (bool, int, error) {
	return p.best(n, txs, tx, onTopOf, availableGas, toSkip)
}

func (p *TxPool) PeekBest(n uint16, txs *types.TxsRlp, tx kv.Tx, onTopOf, availableGas uint64) (bool, error) {
	set := mapset.NewThreadUnsafeSet[[32]byte]()
	onTime, _, err := p.best(n, txs, tx, onTopOf, availableGas, set)
	return onTime, err
}

func (p *TxPool) CountContent() (int, int, int) {
	p.lock.Lock()
	defer p.lock.Unlock()
	return p.pending.Len(), p.baseFee.Len(), p.queued.Len()
}
func (p *TxPool) AddRemoteTxs(_ context.Context, newTxs types.TxSlots) {
	defer addRemoteTxsTimer.UpdateDuration(time.Now())
	p.lock.Lock()
	defer p.lock.Unlock()
	for i, txn := range newTxs.Txs {
		_, ok := p.unprocessedRemoteByHash[string(txn.IDHash[:])]
		if ok {
			continue
		}
		p.unprocessedRemoteByHash[string(txn.IDHash[:])] = len(p.unprocessedRemoteTxs.Txs)
		p.unprocessedRemoteTxs.Append(txn, newTxs.Senders.At(i), false)
	}
}

func (p *TxPool) validateTx(txn *types.TxSlot, isLocal bool, stateCache kvcache.CacheView, from common.Address) DiscardReason {
	isShanghai := p.isShanghai()
	if isShanghai {
		if txn.DataLen > fixedgas.MaxInitCodeSize {
			return InitCodeTooLarge
		}
	}

	isLondon := p.isLondon()
	if !isLondon && txn.Type == 0x2 {
		return UnsupportedTx
	}

	// Drop non-local transactions under our own minimal accepted gas price or tip
	if !isLocal && uint256.NewInt(p.cfg.MinFeeCap).Cmp(&txn.FeeCap) == 1 {
		if txn.Traced {
			log.Info(fmt.Sprintf("TX TRACING: validateTx underpriced idHash=%x local=%t, feeCap=%d, cfg.MinFeeCap=%d", txn.IDHash, isLocal, txn.FeeCap, p.cfg.MinFeeCap))
		}
		return UnderPriced
	}
	gas, reason := CalcIntrinsicGas(uint64(txn.DataLen), uint64(txn.DataNonZeroLen), nil, txn.Creation, true, true, isShanghai)
	if txn.Traced {
		log.Info(fmt.Sprintf("TX TRACING: validateTx intrinsic gas idHash=%x gas=%d", txn.IDHash, gas))
	}
	if reason != Success {
		if txn.Traced {
			log.Info(fmt.Sprintf("TX TRACING: validateTx intrinsic gas calculated failed idHash=%x reason=%s", txn.IDHash, reason))
		}
		return reason
	}
	if gas > txn.Gas {
		if txn.Traced {
			log.Info(fmt.Sprintf("TX TRACING: validateTx intrinsic gas > txn.gas idHash=%x gas=%d, txn.gas=%d", txn.IDHash, gas, txn.Gas))
		}
		return IntrinsicGas
	}
	if !isLocal && uint64(p.all.count(txn.SenderID)) > p.cfg.AccountSlots {
		if txn.Traced {
			log.Info(fmt.Sprintf("TX TRACING: validateTx marked as spamming idHash=%x slots=%d, limit=%d", txn.IDHash, p.all.count(txn.SenderID), p.cfg.AccountSlots))
		}
		return Spammer
	}

	// check nonce and balance
	senderNonce, senderBalance, _ := p.senders.info(stateCache, txn.SenderID)
	if senderNonce > txn.Nonce {
		if txn.Traced {
			log.Info(fmt.Sprintf("TX TRACING: validateTx nonce too low idHash=%x nonce in state=%d, txn.nonce=%d", txn.IDHash, senderNonce, txn.Nonce))
		}
		return NonceTooLow
	}
	// Transactor should have enough funds to cover the costs
	total := uint256.NewInt(txn.Gas)
	total.Mul(total, &txn.FeeCap)
	total.Add(total, &txn.Value)
	if senderBalance.Cmp(total) < 0 {
		if txn.Traced {
			log.Info(fmt.Sprintf("TX TRACING: validateTx insufficient funds idHash=%x balance in state=%d, txn.gas*txn.tip=%d", txn.IDHash, senderBalance, total))
		}
		return InsufficientFunds
	}

	// X Layer check if sender is blocked
	if p.checkBlockedAddr(from) {
		log.Info(fmt.Sprintf("TX TRACING: validateTx sender is blocked idHash=%x, txn.sender=%s", txn.IDHash, from))
		return SenderDisallowedSendTx
	}

	// X Layer check if receiver is blocked
	if !txn.Creation {
		txnDec, err := core_types.DecodeTransaction(rlp.NewStream(bytes.NewReader(txn.Rlp), uint64(len(txn.Rlp))))
		if err == nil {
			to := txnDec.GetTo()
			if p.checkBlockedAddr(*to) {
				log.Info(fmt.Sprintf("TX TRACING: validateTx receiver is blocked idHash=%x, txn.receiver=%s", txn.IDHash, from))
				return ReceiverDisallowedReceiveTx
			}
		} else {
			log.Error(fmt.Sprintf("DecodeTransaction error: %v, rlp=%s", err, hex.EncodeToString(txn.Rlp)))
		}
	}

	// X Layer check if sender is whitelisted
<<<<<<< HEAD
	if p.xLayerCfg.EnableWhitelist && !p.checkWhiteAddr(from) {
=======
	if p.xlayerCfg.EnableWhitelist && !p.checkWhiteAddr(from) {
>>>>>>> 2f4104db
		log.Info(fmt.Sprintf("TX TRACING: validateTx sender is not whitelisted idHash=%x, txn.sender=%s", txn.IDHash, from))
		return NoWhiteListedSender
	}

	switch resolvePolicy(txn) {
	case SendTx:
		var allow bool
		allow, err := p.checkPolicy(context.TODO(), from, SendTx)
		if err != nil {
			panic(err)
		}
		if !allow {
			return SenderDisallowedSendTx
		}
	case Deploy:
		var allow bool
		// check that sender may deploy contracts
		allow, err := p.checkPolicy(context.TODO(), from, Deploy)
		if err != nil {
			panic(err)
		}
		if !allow {
			return SenderDisallowedDeploy
		}
	}

	return Success
}

func (p *TxPool) isShanghai() bool {
	// once this flag has been set for the first time we no longer need to check the timestamp
	set := p.isPostShanghai.Load()
	if set {
		return true
	}
	if p.shanghaiTime == nil {
		return false
	}
	shanghaiTime := p.shanghaiTime.Uint64()

	// a zero here means shanghai is always active
	if shanghaiTime == 0 {
		p.isPostShanghai.Swap(true)
		return true
	}

	now := big.NewInt(time.Now().Unix())
	is := now.Uint64() >= shanghaiTime
	if is {
		p.isPostShanghai.Swap(true)
	}
	return is
}

func (p *TxPool) isLondon() bool {
	set := p.isPostLondon.Load()
	if set {
		return true
	}
	lbsBig := big.NewInt(0).SetUint64(p.lastSeenBlock.Load())
	if p.londonBlock.Cmp(lbsBig) <= 0 {
		p.isPostLondon.Swap(true)
		return true
	}
	return false
}

func (p *TxPool) ValidateSerializedTxn(serializedTxn []byte) error {
	const (
		// txSlotSize is used to calculate how many data slots a single transaction
		// takes up based on its size. The slots are used as DoS protection, ensuring
		// that validating a new transaction remains a constant operation (in reality
		// O(maxslots), where max slots are 4 currently).
		txSlotSize = 32 * 1024

		// txMaxSize is the maximum size a single transaction can have. This field has
		// non-trivial consequences: larger transactions are significantly harder and
		// more expensive to propagate; larger transactions also take more resources
		// to validate whether they fit into the pool or not.
		txMaxSize = 4 * txSlotSize // 128KB
	)
	if len(serializedTxn) > txMaxSize {
		return types.ErrRlpTooBig
	}
	return nil
}
func (p *TxPool) validateTxs(txs *types.TxSlots, stateCache kvcache.CacheView) (reasons []DiscardReason, goodTxs types.TxSlots, err error) {
	// reasons is pre-sized for direct indexing, with the default zero
	// value DiscardReason of NotSet
	reasons = make([]DiscardReason, len(txs.Txs))

	if err := txs.Valid(); err != nil {
		return reasons, goodTxs, err
	}

	goodCount := 0
	for i, txn := range txs.Txs {
		reason := p.validateTx(txn, txs.IsLocal[i], stateCache, txs.Senders.AddressAt(i))
		if reason == Success {
			goodCount++
			// Success here means no DiscardReason yet, so leave it NotSet
			continue
		}
		if reason == Spammer {
			p.punishSpammer(txn.SenderID)
		}
		reasons[i] = reason
	}

	goodTxs.Resize(uint(goodCount))

	j := 0
	for i, txn := range txs.Txs {
		if reasons[i] == NotSet {
			goodTxs.Txs[j] = txn
			goodTxs.IsLocal[j] = txs.IsLocal[i]
			copy(goodTxs.Senders.At(j), txs.Senders.At(i))
			j++
		}
	}
	return reasons, goodTxs, nil
}

// punishSpammer by drop half of it's transactions with high nonce
func (p *TxPool) punishSpammer(spammer uint64) {
	count := p.all.count(spammer) / 2
	if count > 0 {
		txsToDelete := make([]*metaTx, 0, count)
		p.all.descend(spammer, func(mt *metaTx) bool {
			txsToDelete = append(txsToDelete, mt)
			count--
			return count > 0
		})
		for _, mt := range txsToDelete {
			p.discardLocked(mt, Spammer) // can't call it while iterating by all
		}
	}
}

func fillDiscardReasons(reasons []DiscardReason, newTxs types.TxSlots, discardReasonsLRU *simplelru.LRU[string, DiscardReason]) []DiscardReason {
	for i := range reasons {
		if reasons[i] != NotSet {
			continue
		}
		reason, ok := discardReasonsLRU.Get(string(newTxs.Txs[i].IDHash[:]))
		if ok {
			reasons[i] = reason
		} else {
			reasons[i] = Success
		}
	}
	return reasons
}

func (p *TxPool) AddLocalTxs(ctx context.Context, newTransactions types.TxSlots, tx kv.Tx) ([]DiscardReason, error) {
	coreTx, err := p.coreDB().BeginRo(ctx)
	if err != nil {
		return nil, err
	}
	defer coreTx.Rollback()

	cacheView, err := p.cache().View(ctx, coreTx)
	if err != nil {
		return nil, err
	}

	p.lock.Lock()
	defer p.lock.Unlock()

	if !p.Started() {
		if err := p.fromDB(ctx, tx, coreTx); err != nil {
			return nil, fmt.Errorf("loading txs from DB: %w", err)
		}
		if p.started.CompareAndSwap(false, true) {
			log.Info("[txpool] Started")
		}
	}

	if err = p.senders.registerNewSenders(&newTransactions); err != nil {
		return nil, err
	}

	reasons, newTxs, err := p.validateTxs(&newTransactions, cacheView)
	if err != nil {
		return nil, err
	}

	announcements, addReasons, err := p.addTxs(p.lastSeenBlock.Load(), cacheView, p.senders, newTxs,
		p.pendingBaseFee.Load(), p.blockGasLimit.Load(), p.pending, p.baseFee, p.queued, p.all, p.byHash, p.addLocked, p.discardLocked, true)
	if err == nil {
		for i, reason := range addReasons {
			if reason != NotSet {
				reasons[i] = reason
			}
		}
	} else {
		return nil, err
	}
	p.promoted.Reset()
	p.promoted.AppendOther(announcements)

	reasons = fillDiscardReasons(reasons, newTxs, p.discardReasonsLRU)
	for i, reason := range reasons {
		if reason == Success {
			txn := newTxs.Txs[i]
			if txn.Traced {
				log.Info(fmt.Sprintf("TX TRACING: AddLocalTxs promotes idHash=%x, senderId=%d", txn.IDHash, txn.SenderID))
			}
			p.promoted.Append(txn.Type, txn.Size, txn.IDHash[:])
		}
	}
	if p.promoted.Len() > 0 {
		select {
		case p.newPendingTxs <- p.promoted.Copy():
		default:
		}
	}
	return reasons, nil
}

func (p *TxPool) coreDB() kv.RoDB {
	p.lock.Lock()
	defer p.lock.Unlock()
	return p._chainDB
}

func (p *TxPool) cache() kvcache.Cache {
	p.lock.Lock()
	defer p.lock.Unlock()
	return p._stateCache
}

func (p *TxPool) addTxs(blockNum uint64, cacheView kvcache.CacheView, senders *sendersBatch,
	newTxs types.TxSlots, pendingBaseFee, blockGasLimit uint64,
	pending *PendingPool, baseFee, queued *SubPool,
	byNonce *BySenderAndNonce, byHash map[string]*metaTx, add func(*metaTx, *types.Announcements) DiscardReason, discard func(*metaTx, DiscardReason), collect bool) (types.Announcements, []DiscardReason, error) {
	protocolBaseFee := calcProtocolBaseFee(pendingBaseFee)
	if assert.Enable {
		for _, txn := range newTxs.Txs {
			if txn.SenderID == 0 {
				panic(fmt.Errorf("senderID can't be zero"))
			}
		}
	}
	// This can be thought of a reverse operation from the one described before.
	// When a block that was deemed "the best" of its height, is no longer deemed "the best", the
	// transactions contained in it, are now viable for inclusion in other blocks, and therefore should
	// be returned into the transaction pool.
	// An interesting note here is that if the block contained any transactions local to the node,
	// by being first removed from the pool (from the "local" part of it), and then re-injected,
	// they effective lose their priority over the "remote" transactions. In order to prevent that,
	// somehow the fact that certain transactions were local, needs to be remembered for some
	// time (up to some "immutability threshold").
	sendersWithChangedState := map[uint64]struct{}{}
	discardReasons := make([]DiscardReason, len(newTxs.Txs))
	announcements := types.Announcements{}
	for i, txn := range newTxs.Txs {
		if found, ok := byHash[string(txn.IDHash[:])]; ok {
			discardReasons[i] = DuplicateHash
			// In case if the transation is stuck, "poke" it to rebroadcast
			if collect && newTxs.IsLocal[i] && (found.currentSubPool == PendingSubPool || found.currentSubPool == BaseFeeSubPool) {
				announcements.Append(found.Tx.Type, found.Tx.Size, found.Tx.IDHash[:])
			}
			continue
		}
		mt := newMetaTx(txn, newTxs.IsLocal[i], blockNum)
		if reason := add(mt, &announcements); reason != NotSet {
			discardReasons[i] = reason
			continue
		}
		discardReasons[i] = NotSet
		if txn.Traced {
			log.Info(fmt.Sprintf("TX TRACING: schedule sendersWithChangedState idHash=%x senderId=%d", txn.IDHash, mt.Tx.SenderID))
		}
		sendersWithChangedState[mt.Tx.SenderID] = struct{}{}
	}

	// XLayer Discard a metaTx from the best pending pool if it has overflow the zk-counters during execution
	// We must delete them and re-tag the related transactions before transaction sort
	for _, tx := range p.overflowZkCounters {
		pending.Remove(tx)
		discard(tx, OverflowZkCounters)
		sendersWithChangedState[tx.Tx.SenderID] = struct{}{}
	}
	p.overflowZkCounters = p.overflowZkCounters[:0] // clear overflowZkCounters

	for senderID := range sendersWithChangedState {
		nonce, balance, err := senders.info(cacheView, senderID)
		if err != nil {
			return announcements, discardReasons, err
		}
		// X Layer optimize tx pool
		p.onSenderStateChange(senderID, nonce, balance, byNonce,
			protocolBaseFee, blockGasLimit, pending, baseFee, queued, discard)
	}

	// X Layer optimize tx pool
	promote(pending, baseFee, queued, pendingBaseFee, discard, &announcements)

	return announcements, discardReasons, nil
}
func (p *TxPool) addTxsOnNewBlock(blockNum uint64, cacheView kvcache.CacheView, stateChanges *remote.StateChangeBatch,
	senders *sendersBatch, newTxs types.TxSlots, pendingBaseFee uint64, blockGasLimit uint64,
	pending *PendingPool, baseFee, queued *SubPool,
	byNonce *BySenderAndNonce, byHash map[string]*metaTx, sendersWithChangedStateBeforeLimboTrim *LimboSendersWithChangedState, add func(*metaTx, *types.Announcements) DiscardReason, discard func(*metaTx, DiscardReason)) (types.Announcements, error) {
	protocolBaseFee := calcProtocolBaseFee(pendingBaseFee)
	if assert.Enable {
		for _, txn := range newTxs.Txs {
			if txn.SenderID == 0 {
				panic(fmt.Errorf("senderID can't be zero"))
			}
		}
	}
	// This can be thought of a reverse operation from the one described before.
	// When a block that was deemed "the best" of its height, is no longer deemed "the best", the
	// transactions contained in it, are now viable for inclusion in other blocks, and therefore should
	// be returned into the transaction pool.
	// An interesting note here is that if the block contained any transactions local to the node,
	// by being first removed from the pool (from the "local" part of it), and then re-injected,
	// they effective lose their priority over the "remote" transactions. In order to prevent that,
	// somehow the fact that certain transactions were local, needs to be remembered for some
	// time (up to some "immutability threshold").
	sendersWithChangedState := map[uint64]struct{}{}
	announcements := types.Announcements{}
	for i, txn := range newTxs.Txs {
		if _, ok := byHash[string(txn.IDHash[:])]; ok {
			sendersWithChangedStateBeforeLimboTrim.decrement(txn.SenderID)
			continue
		}
		mt := newMetaTx(txn, newTxs.IsLocal[i], blockNum)
		if reason := add(mt, &announcements); reason != NotSet {
			discard(mt, reason)
			sendersWithChangedStateBeforeLimboTrim.decrement(txn.SenderID)
			continue
		}
		sendersWithChangedState[mt.Tx.SenderID] = struct{}{}
	}

	// add senders changed in state to `sendersWithChangedState` list
	for _, changesList := range stateChanges.ChangeBatch {
		for _, change := range changesList.Changes {
			switch change.Action {
			case remote.Action_UPSERT, remote.Action_UPSERT_CODE, remote.Action_REMOVE:
				if change.Incarnation > 0 {
					continue
				}
				addr := gointerfaces.ConvertH160toAddress(change.Address)
				id, ok := senders.getID(addr)
				if !ok {
					sendersWithChangedStateBeforeLimboTrim.decrement(id)
					continue
				}
				sendersWithChangedState[id] = struct{}{}
			}
		}
	}

	// X Layer We must delete them first and then re-tag the related transactions
	// The new tags will be used to sort transactions
	for _, tx := range p.overflowZkCounters {
		pending.Remove(tx)
		discard(tx, OverflowZkCounters)
		sendersWithChangedState[tx.Tx.SenderID] = struct{}{}
	}
	p.overflowZkCounters = p.overflowZkCounters[:0] // clear overflowZkCounters

	for senderID := range sendersWithChangedState {
		nonce, balance, err := senders.info(cacheView, senderID)
		if err != nil {
			return announcements, err
		}
		// X Layer optimize tx pool
		p.onSenderStateChange(senderID, nonce, balance, byNonce,
			protocolBaseFee, blockGasLimit, pending, baseFee, queued, discard)
	}

	// X Layer optimize tx pool
	promote(pending, baseFee, queued, pendingBaseFee, discard, &announcements)

	return announcements, nil
}

func (p *TxPool) setBaseFee(baseFee uint64) (uint64, bool) {
	changed := false
	if baseFee > 0 {
		changed = baseFee != p.pendingBaseFee.Load()
		p.pendingBaseFee.Store(baseFee)
	}
	return p.pendingBaseFee.Load(), changed
}

func (p *TxPool) addLocked(mt *metaTx, announcements *types.Announcements) DiscardReason {
	// Insert to pending pool, if pool doesn't have txn with same Nonce and bigger Tip
	found := p.all.get(mt.Tx.SenderID, mt.Tx.Nonce)
	if found != nil {
		tipThreshold := uint256.NewInt(0)
		tipThreshold = tipThreshold.Mul(&found.Tx.Tip, uint256.NewInt(100+p.cfg.PriceBump))
		tipThreshold.Div(tipThreshold, u256.N100)
		feecapThreshold := uint256.NewInt(0)
		feecapThreshold.Mul(&found.Tx.FeeCap, uint256.NewInt(100+p.cfg.PriceBump))
		feecapThreshold.Div(feecapThreshold, u256.N100)
		if mt.Tx.Tip.Cmp(tipThreshold) < 0 || mt.Tx.FeeCap.Cmp(feecapThreshold) < 0 {
			// Both tip and feecap need to be larger than previously to replace the transaction
			// In case if the transation is stuck, "poke" it to rebroadcast
			if mt.subPool&IsLocal != 0 && (found.currentSubPool == PendingSubPool || found.currentSubPool == BaseFeeSubPool) {
				announcements.Append(found.Tx.Type, found.Tx.Size, found.Tx.IDHash[:])
			}
			if bytes.Equal(found.Tx.IDHash[:], mt.Tx.IDHash[:]) {
				return NotSet
			}
			return NotReplaced
		}

		switch found.currentSubPool {
		case PendingSubPool:
			p.pending.Remove(found)
		case BaseFeeSubPool:
			p.baseFee.Remove(found)
		case QueuedSubPool:
			p.queued.Remove(found)
		default:
			//already removed
		}

		p.discardLocked(found, ReplacedByHigherTip)
	} else if p.pending.IsFull() {
		// X Layer always accept a tx if it would replace an old tx
		// otherwise it is denied when pending pool is full
		return PendingPoolOverflow
	}

	p.byHash[string(mt.Tx.IDHash[:])] = mt

	if replaced := p.all.replaceOrInsert(mt); replaced != nil {
		if assert.Enable {
			panic("must never happen")
		}
	}

	if mt.subPool&IsLocal != 0 {
		p.isLocalLRU.Add(string(mt.Tx.IDHash[:]), struct{}{})
	}
	// All transactions are first added to the queued pool and then immediately promoted from there if required
	p.queued.Add(mt)
	return NotSet
}

// dropping transaction from all sub-structures and from db
// Important: don't call it while iterating by all
func (p *TxPool) discardLocked(mt *metaTx, reason DiscardReason) {
	delete(p.byHash, string(mt.Tx.IDHash[:]))
	p.deletedTxs = append(p.deletedTxs, mt)
	p.all.delete(mt)
	p.discardReasonsLRU.Add(string(mt.Tx.IDHash[:]), reason)
}

func (p *TxPool) NonceFromAddress(addr [20]byte) (nonce uint64, inPool bool) {
	p.lock.Lock()
	defer p.lock.Unlock()
	senderID, found := p.senders.getID(addr)
	if !found {
		return 0, false
	}
	return p.all.nonce(senderID)
}

func (p *TxPool) LockFlusher() {
	p.flushMtx.Lock()
}

func (p *TxPool) UnlockFlusher() {
	p.flushMtx.Unlock()
}

// removeMined - apply new highest block (or batch of blocks)
//
// 1. New best block arrives, which potentially changes the balance and the nonce of some senders.
// We use senderIds data structure to find relevant senderId values, and then use senders data structure to
// modify state_balance and state_nonce, potentially remove some elements (if transaction with some nonce is
// included into a block), and finally, walk over the transaction records and update SubPool fields depending on
// the actual presence of nonce gaps and what the balance is.
func removeMined(byNonce *BySenderAndNonce, minedTxs []*types.TxSlot, pending *PendingPool, baseFee, queued *SubPool, discard func(*metaTx, DiscardReason)) error {
	noncesToRemove := map[uint64]uint64{}
	for _, txn := range minedTxs {
		nonce, ok := noncesToRemove[txn.SenderID]
		if !ok || txn.Nonce > nonce {
			noncesToRemove[txn.SenderID] = txn.Nonce
		}
	}

	var toDel []*metaTx // can't delete items while iterate them
	for senderID, nonce := range noncesToRemove {
		//if sender.all.Len() > 0 {
		//log.Debug("[txpool] removing mined", "senderID", tx.senderID, "sender.all.len()", sender.all.Len())
		//}
		// delete mined transactions from everywhere
		byNonce.ascend(senderID, func(mt *metaTx) bool {
			//log.Debug("[txpool] removing mined, cmp nonces", "tx.nonce", it.metaTx.Tx.nonce, "sender.nonce", sender.nonce)
			if mt.Tx.Nonce > nonce {
				return false
			}
			if mt.Tx.Traced {
				log.Info(fmt.Sprintf("TX TRACING: removeMined idHash=%x senderId=%d, currentSubPool=%s", mt.Tx.IDHash, mt.Tx.SenderID, mt.currentSubPool))
			}
			toDel = append(toDel, mt)
			// del from sub-pool
			switch mt.currentSubPool {
			case PendingSubPool:
				pending.Remove(mt)
			case BaseFeeSubPool:
				baseFee.Remove(mt)
			case QueuedSubPool:
				queued.Remove(mt)
			default:
				//already removed
			}
			return true
		})

		for _, mt := range toDel {
			discard(mt, Mined)
		}
		toDel = toDel[:0]
	}
	return nil
}

// promote reasserts invariants of the subpool and returns the list of transactions that ended up
// being promoted to the pending or basefee pool, for re-broadcasting
func promote(pending *PendingPool, baseFee, queued *SubPool, pendingBaseFee uint64, discard func(*metaTx, DiscardReason), announcements *types.Announcements) {
	// Demote worst transactions that do not qualify for pending sub pool anymore, to other sub pools, or discard
	for worst := pending.Worst(); pending.Len() > 0 && (worst.subPool < BaseFeePoolBits || worst.minFeeCap.Cmp(uint256.NewInt(pendingBaseFee)) < 0); worst = pending.Worst() {
		if worst.subPool >= BaseFeePoolBits {
			tx := pending.PopWorst()
			announcements.Append(tx.Tx.Type, tx.Tx.Size, tx.Tx.IDHash[:])
			baseFee.Add(tx)
		} else if worst.subPool >= QueuedPoolBits {
			queued.Add(pending.PopWorst())
		} else {
			discard(pending.PopWorst(), FeeTooLow)
		}
	}

	// Promote best transactions from base fee pool to pending pool while they qualify
	for best := baseFee.Best(); baseFee.Len() > 0 && best.subPool >= BaseFeePoolBits && best.minFeeCap.Cmp(uint256.NewInt(pendingBaseFee)) >= 0; best = baseFee.Best() {
		tx := baseFee.PopBest()
		announcements.Append(tx.Tx.Type, tx.Tx.Size, tx.Tx.IDHash[:])
		pending.Add(tx)
	}

	// Demote worst transactions that do not qualify for base fee pool anymore, to queued sub pool, or discard
	for worst := baseFee.Worst(); baseFee.Len() > 0 && worst.subPool < BaseFeePoolBits; worst = baseFee.Worst() {
		if worst.subPool >= QueuedPoolBits {
			queued.Add(baseFee.PopWorst())
		} else {
			discard(baseFee.PopWorst(), FeeTooLow)
		}
	}

	// Promote best transactions from the queued pool to either pending or base fee pool, while they qualify
	for best := queued.Best(); queued.Len() > 0 && best.subPool >= BaseFeePoolBits; best = queued.Best() {
		if best.minFeeCap.Cmp(uint256.NewInt(pendingBaseFee)) >= 0 {
			tx := queued.PopBest()
			announcements.Append(tx.Tx.Type, tx.Tx.Size, tx.Tx.IDHash[:])
			pending.Add(tx)
		} else {
			baseFee.Add(queued.PopBest())
		}
	}

	// Discard worst transactions from the queued sub pool if they do not qualify
	for worst := queued.Worst(); queued.Len() > 0 && worst.subPool < QueuedPoolBits; worst = queued.Worst() {
		discard(queued.PopWorst(), FeeTooLow)
	}

	// Discard worst transactions from pending pool until it is within capacity limit
	for pending.Len() > pending.limit {
		discard(pending.PopWorst(), PendingPoolOverflow)
	}

	// Discard worst transactions from pending sub pool until it is within capacity limits
	for baseFee.Len() > baseFee.limit {
		discard(baseFee.PopWorst(), BaseFeePoolOverflow)
	}

	// X Layer Discard worst transactions from the queued sub pool until it is within its capacity limits
	for queued.Len() > queued.limit {
		discard(queued.PopWorst(), QueuedPoolOverflow)
	}
}

// MainLoop - does:
// send pending byHash to p2p:
//   - new byHash
//   - all pooled byHash to recently connected peers
//   - all local pooled byHash to random peers periodically
//
// promote/demote transactions
// reorgs
func MainLoop(ctx context.Context, db kv.RwDB, coreDB kv.RoDB, p *TxPool, newTxs chan types.Announcements, send *Send, newSlotsStreams *NewSlotsStreams, notifyMiningAboutNewSlots func()) {
	syncToNewPeersEvery := time.NewTicker(p.cfg.SyncToNewPeersEvery)
	defer syncToNewPeersEvery.Stop()
	processRemoteTxsEvery := time.NewTicker(p.cfg.ProcessRemoteTxsEvery)
	defer processRemoteTxsEvery.Stop()
	commitEvery := time.NewTicker(p.cfg.CommitEvery)
	defer commitEvery.Stop()
	logEvery := time.NewTicker(p.cfg.LogEvery)
	defer logEvery.Stop()

	for {
		select {
		case <-ctx.Done():
			p.LockFlusher()
			innerContext, innerContextcancel := context.WithCancel(context.Background())
			written, err := p.flush(innerContext, db)
			if err != nil {
				log.Error("[txpool] flush is local history", "err", err)
			} else {
				writeToDBBytesCounter.Set(written)
			}
			innerContextcancel()
			p.UnlockFlusher()
			return
		case <-logEvery.C:
			p.logStats()
		case <-processRemoteTxsEvery.C:
			if !p.Started() {
				continue
			}

			if err := p.processRemoteTxs(ctx); err != nil {
				if grpcutil.IsRetryLater(err) || grpcutil.IsEndOfStream(err) {
					time.Sleep(3 * time.Second)
					continue
				}

				log.Error("[txpool] process batch remote txs", "err", err)
			}
		case <-commitEvery.C:
			if db != nil && p.Started() {
				t := time.Now()
				p.LockFlusher()
				written, err := p.flush(ctx, db)
				p.UnlockFlusher()
				if err != nil {
					log.Error("[txpool] flush is local history", "err", err)
					continue
				}
				writeToDBBytesCounter.Set(written)
				log.Debug("[txpool] Commit", "written_kb", written/1024, "in", time.Since(t))
			}
		case announcements := <-newTxs:
			go func() {
				for i := 0; i < 16; i++ { // drain more events from channel, then merge and dedup them
					select {
					case a := <-newTxs:
						announcements.AppendOther(a)
						continue
					default:
					}
					break
				}
				if announcements.Len() == 0 {
					return
				}
				defer propagateNewTxsTimer.UpdateDuration(time.Now())

				announcements = announcements.DedupCopy()

				notifyMiningAboutNewSlots()

				var localTxTypes []byte
				var localTxSizes []uint32
				var localTxHashes types.Hashes
				var localTxRlps [][]byte
				var remoteTxTypes []byte
				var remoteTxSizes []uint32
				var remoteTxHashes types.Hashes
				var remoteTxRlps [][]byte
				slotsRlp := make([][]byte, 0, announcements.Len())

				if err := db.View(ctx, func(tx kv.Tx) error {
					for i := 0; i < announcements.Len(); i++ {
						t, size, hash := announcements.At(i)
						slotRlp, err := p.GetRlp(tx, hash)
						if err != nil {
							return err
						}
						if len(slotRlp) == 0 {
							continue
						}

						// Empty rlp can happen if a transaction we want to broadcase has just been mined, for example
						slotsRlp = append(slotsRlp, slotRlp)
						if p.IsLocal(hash) {
							localTxTypes = append(localTxTypes, t)
							localTxSizes = append(localTxSizes, size)
							localTxHashes = append(localTxHashes, hash...)
							localTxRlps = append(localTxRlps, slotRlp)
						} else {
							remoteTxTypes = append(remoteTxTypes, t)
							remoteTxSizes = append(remoteTxSizes, size)
							remoteTxHashes = append(remoteTxHashes, hash...)
							remoteTxRlps = append(remoteTxRlps, slotRlp)
						}
					}
					return nil
				}); err != nil {
					log.Error("[txpool] collect info to propagate", "err", err)
					return
				}
				if newSlotsStreams != nil {
					newSlotsStreams.Broadcast(&proto_txpool.OnAddReply{RplTxs: slotsRlp})
				}

				// first broadcast all local txs to all peers, then non-local to random sqrt(peersAmount) peers
				txSentTo := send.BroadcastPooledTxs(localTxRlps)
				hashSentTo := send.AnnouncePooledTxs(localTxTypes, localTxSizes, localTxHashes)
				for i := 0; i < localTxHashes.Len(); i++ {
					hash := localTxHashes.At(i)
					log.Debug("local tx propagated", "tx_hash", hex.EncodeToString(hash), "announced to peers", hashSentTo[i], "broadcast to peers", txSentTo[i], "baseFee", p.pendingBaseFee.Load())
				}
				send.BroadcastPooledTxs(remoteTxRlps)
				send.AnnouncePooledTxs(remoteTxTypes, remoteTxSizes, remoteTxHashes)
			}()
		case <-syncToNewPeersEvery.C: // new peer
			newPeers := p.recentlyConnectedPeers.GetAndClean()
			if len(newPeers) == 0 {
				continue
			}
			t := time.Now()
			var hashes types.Hashes
			var types []byte
			var sizes []uint32
			types, sizes, hashes = p.AppendAllAnnouncements(types, sizes, hashes[:0])
			go send.PropagatePooledTxsToPeersList(newPeers, types, sizes, hashes)
			propagateToNewPeerTimer.UpdateDuration(t)
		}
	}
}

func (p *TxPool) flush(ctx context.Context, db kv.RwDB) (written uint64, err error) {
	defer writeToDBTimer.UpdateDuration(time.Now())
	p.lock.Lock()
	defer p.lock.Unlock()
	//it's important that write db tx is done inside lock, to make last writes visible for all read operations
	if err := db.Update(ctx, func(tx kv.RwTx) error {
		err = p.flushLocked(tx)
		if err != nil {
			return err
		}
		written, _, err = tx.(*mdbx.MdbxTx).SpaceDirty()
		if err != nil {
			return err
		}
		return nil
	}); err != nil {
		return 0, err
	}
	return written, nil
}
func (p *TxPool) flushLocked(tx kv.RwTx) (err error) {
	for i, mt := range p.deletedTxs {
		id := mt.Tx.SenderID
		idHash := mt.Tx.IDHash[:]
		if !p.all.hasTxs(id) {
			addr, ok := p.senders.senderID2Addr[id]
			if ok {
				delete(p.senders.senderID2Addr, id)
				delete(p.senders.senderIDs, addr)
			}
		}
		//fmt.Printf("del:%d,%d,%d\n", mt.Tx.senderID, mt.Tx.nonce, mt.Tx.tip)
		has, err := tx.Has(kv.PoolTransaction, idHash)
		if err != nil {
			return err
		}
		if has {
			if err := tx.Delete(kv.PoolTransaction, idHash); err != nil {
				return err
			}
		}
		p.deletedTxs[i] = nil // for gc
	}

	txHashes := p.isLocalLRU.Keys()
	encID := make([]byte, 8)
	if err := tx.ClearBucket(kv.RecentLocalTransaction); err != nil {
		return err
	}
	for i, txHash := range txHashes {
		binary.BigEndian.PutUint64(encID, uint64(i))
		if err := tx.Append(kv.RecentLocalTransaction, encID, []byte(txHash)); err != nil {
			return err
		}
	}

	v := make([]byte, 0, 1024)
	for txHash, metaTx := range p.byHash {
		if metaTx.Tx.Rlp == nil {
			continue
		}
		v = common.EnsureEnoughSize(v, 20+len(metaTx.Tx.Rlp))

		addr, ok := p.senders.senderID2Addr[metaTx.Tx.SenderID]
		if !ok {
			log.Warn("[txpool] flush: sender address not found by ID", "senderID", metaTx.Tx.SenderID)
			continue
		}

		copy(v[:20], addr.Bytes())
		copy(v[20:], metaTx.Tx.Rlp)

		has, err := tx.Has(kv.PoolTransaction, []byte(txHash))
		if err != nil {
			return err
		}
		if !has {
			if err := tx.Put(kv.PoolTransaction, []byte(txHash), v); err != nil {
				return err
			}
		}
		metaTx.Tx.Rlp = nil
	}

	binary.BigEndian.PutUint64(encID, p.pendingBaseFee.Load())
	if err := tx.Put(kv.PoolInfo, PoolPendingBaseFeeKey, encID); err != nil {
		return err
	}
	if err := PutLastSeenBlock(tx, p.lastSeenBlock.Load(), encID); err != nil {
		return err
	}
	if err := p.flushLockedLimbo(tx); err != nil {
		return err
	}

	// clean - in-memory data structure as later as possible - because if during this Tx will happen error,
	// DB will stay consistent but some in-memory structures may be already cleaned, and retry will not work
	// failed write transaction must not create side-effects
	p.deletedTxs = p.deletedTxs[:0]
	return nil
}

func (p *TxPool) fromDB(ctx context.Context, tx kv.Tx, coreTx kv.Tx) error {
	if p.lastSeenBlock.Load() == 0 {
		lastSeenBlock, err := LastSeenBlock(tx)
		if err != nil {
			return err
		}
		p.lastSeenBlock.Store(lastSeenBlock)
	}

	cacheView, err := p._stateCache.View(ctx, coreTx)
	if err != nil {
		return err
	}
	it, err := tx.Range(kv.RecentLocalTransaction, nil, nil)
	if err != nil {
		return err
	}
	for it.HasNext() {
		_, v, err := it.Next()
		if err != nil {
			return err
		}
		p.isLocalLRU.Add(string(v), struct{}{})
	}

	txs := types.TxSlots{}
	parseCtx := types.NewTxParseContext(p.chainID)
	parseCtx.WithSender(false)

	i := 0
	it, err = tx.Range(kv.PoolTransaction, nil, nil)
	if err != nil {
		return err
	}
	for it.HasNext() {
		k, v, err := it.Next()
		if err != nil {
			return err
		}
		addr, txRlp := *(*[20]byte)(v[:20]), v[20:]
		txn := &types.TxSlot{}

		_, err = parseCtx.ParseTransaction(txRlp, 0, txn, nil, false /* hasEnvelope */, nil)
		if err != nil {
			err = fmt.Errorf("err: %w, rlp: %x", err, txRlp)
			log.Warn("[txpool] fromDB: parseTransaction", "err", err)
			continue
		}

		txn.SenderID, txn.Traced = p.senders.getOrCreateID(addr)
		binary.BigEndian.Uint64(v)

		isLocalTx := p.isLocalLRU.Contains(string(k))

		// X Layer validate transaction
		if reason := p.validateTx(txn, isLocalTx, cacheView, addr); reason != NotSet && reason != Success {
			return nil
		}
		txn.Rlp = nil // means that we don't need store it in db anymore
		txs.Resize(uint(i + 1))
		txs.Txs[i] = txn
		txs.IsLocal[i] = isLocalTx
		copy(txs.Senders.At(i), addr[:])
		i++
	}

	var pendingBaseFee uint64
	{
		v, err := tx.GetOne(kv.PoolInfo, PoolPendingBaseFeeKey)
		if err != nil {
			return err
		}
		if len(v) > 0 {
			pendingBaseFee = binary.BigEndian.Uint64(v)
		}
	}
	err = p.senders.registerNewSenders(&txs)
	if err != nil {
		return err
	}
	if _, _, err := p.addTxs(p.lastSeenBlock.Load(), cacheView, p.senders, txs,
		pendingBaseFee, math.MaxUint64 /* blockGasLimit */, p.pending, p.baseFee, p.queued, p.all, p.byHash, p.addLocked, p.discardLocked, false); err != nil {
		return err
	}
	p.pendingBaseFee.Store(pendingBaseFee)

	if err = p.fromDBLimbo(ctx, tx, cacheView); err != nil {
		return err
	}

	return nil
}
func LastSeenBlock(tx kv.Getter) (uint64, error) {
	v, err := tx.GetOne(kv.PoolInfo, PoolLastSeenBlockKey)
	if err != nil {
		return 0, err
	}
	if len(v) == 0 {
		return 0, nil
	}
	return binary.BigEndian.Uint64(v), nil
}
func PutLastSeenBlock(tx kv.Putter, n uint64, buf []byte) error {
	buf = common.EnsureEnoughSize(buf, 8)
	binary.BigEndian.PutUint64(buf, n)
	err := tx.Put(kv.PoolInfo, PoolLastSeenBlockKey, buf)
	if err != nil {
		return err
	}
	return nil
}
func ChainConfig(tx kv.Getter) (*chain.Config, error) {
	v, err := tx.GetOne(kv.PoolInfo, PoolChainConfigKey)
	if err != nil {
		return nil, err
	}
	if len(v) == 0 {
		return nil, nil
	}
	var config chain.Config
	if err := json.Unmarshal(v, &config); err != nil {
		return nil, fmt.Errorf("invalid chain config JSON in pool db: %w", err)
	}
	return &config, nil
}
func PutChainConfig(tx kv.Putter, cc *chain.Config, buf []byte) error {
	wr := bytes.NewBuffer(buf)
	if err := json.NewEncoder(wr).Encode(cc); err != nil {
		return fmt.Errorf("invalid chain config JSON in pool db: %w", err)
	}
	if err := tx.Put(kv.PoolInfo, PoolChainConfigKey, wr.Bytes()); err != nil {
		return err
	}
	return nil
}

// nolint
func (p *TxPool) printDebug(prefix string) {
	fmt.Printf("%s.pool.byHash\n", prefix)
	for _, j := range p.byHash {
		fmt.Printf("\tsenderID=%d, nonce=%d, tip=%d\n", j.Tx.SenderID, j.Tx.Nonce, j.Tx.Tip)
	}
	fmt.Printf("%s.pool.queues.len: %d,%d,%d\n", prefix, p.pending.Len(), p.baseFee.Len(), p.queued.Len())
	for _, mt := range p.pending.best.ms {
		mt.Tx.PrintDebug(fmt.Sprintf("%s.pending: %b,%d,%d,%d", prefix, mt.subPool, mt.Tx.SenderID, mt.Tx.Nonce, mt.Tx.Tip))
	}
	for _, mt := range p.baseFee.best.ms {
		mt.Tx.PrintDebug(fmt.Sprintf("%s.baseFee : %b,%d,%d,%d", prefix, mt.subPool, mt.Tx.SenderID, mt.Tx.Nonce, mt.Tx.Tip))
	}
	for _, mt := range p.queued.best.ms {
		mt.Tx.PrintDebug(fmt.Sprintf("%s.queued : %b,%d,%d,%d", prefix, mt.subPool, mt.Tx.SenderID, mt.Tx.Nonce, mt.Tx.Tip))
	}
}
func (p *TxPool) logStats() {
	if !p.started.Load() {
		//log.Info("[txpool] Not started yet, waiting for new blocks...")
		return
	}

	p.lock.Lock()
	defer p.lock.Unlock()

	var m runtime.MemStats
	dbg.ReadMemStats(&m)
	ctx := []interface{}{
		//"block", p.lastSeenBlock.Load(),
		"pending", p.pending.Len(),
		"baseFee", p.baseFee.Len(),
		"queued", p.queued.Len(),
	}
	cacheKeys := p._stateCache.Len()
	if cacheKeys > 0 {
		ctx = append(ctx, "cache_keys", cacheKeys)
	}
	ctx = append(ctx, "alloc", common.ByteCount(m.Alloc), "sys", common.ByteCount(m.Sys))
	log.Info("[txpool] stat", ctx...)
	pendingSubCounter.Set(uint64(p.pending.Len()))
	basefeeSubCounter.Set(uint64(p.baseFee.Len()))
	queuedSubCounter.Set(uint64(p.queued.Len()))
}

// Deprecated need switch to streaming-like
func (p *TxPool) deprecatedForEach(_ context.Context, f func(rlp []byte, sender common.Address, t SubPoolType), tx kv.Tx) {
	p.lock.Lock()
	defer p.lock.Unlock()
	p.all.ascendAll(func(mt *metaTx) bool {
		slot := mt.Tx
		slotRlp := slot.Rlp
		if slot.Rlp == nil {
			v, err := tx.GetOne(kv.PoolTransaction, slot.IDHash[:])
			if err != nil {
				log.Warn("[txpool] foreach: get tx from db", "err", err)
				return true
			}
			if v == nil {
				log.Warn("[txpool] foreach: tx not found in db")
				return true
			}
			slotRlp = v[20:]
		}
		if sender, found := p.senders.senderID2Addr[slot.SenderID]; found {
			f(slotRlp, sender, mt.currentSubPool)
		}
		return true
	})
}

// CalcIntrinsicGas computes the 'intrinsic gas' for a message with the given data.
func CalcIntrinsicGas(dataLen, dataNonZeroLen uint64, accessList types.AccessList, isContractCreation, isHomestead, isEIP2028, isShanghai bool) (uint64, DiscardReason) {
	// Set the starting gas for the raw transaction
	var gas uint64
	if isContractCreation && isHomestead {
		gas = fixedgas.TxGasContractCreation
	} else {
		gas = fixedgas.TxGas
	}
	// Bump the required gas by the amount of transactional data
	if dataLen > 0 {
		// Zero and non-zero bytes are priced differently
		nz := dataNonZeroLen
		// Make sure we don't exceed uint64 for all data combinations
		nonZeroGas := fixedgas.TxDataNonZeroGasFrontier
		if isEIP2028 {
			nonZeroGas = fixedgas.TxDataNonZeroGasEIP2028
		}

		product, overflow := emath.SafeMul(nz, nonZeroGas)
		if overflow {
			return 0, GasUintOverflow
		}
		gas, overflow = emath.SafeAdd(gas, product)
		if overflow {
			return 0, GasUintOverflow
		}

		z := dataLen - nz

		product, overflow = emath.SafeMul(z, fixedgas.TxDataZeroGas)
		if overflow {
			return 0, GasUintOverflow
		}
		gas, overflow = emath.SafeAdd(gas, product)
		if overflow {
			return 0, GasUintOverflow
		}

		if isContractCreation && isShanghai {
			numWords := toWordSize(dataLen)
			product, overflow = emath.SafeMul(numWords, fixedgas.InitCodeWordGas)
			if overflow {
				return 0, GasUintOverflow
			}
			gas, overflow = emath.SafeAdd(gas, product)
			if overflow {
				return 0, GasUintOverflow
			}
		}
	}
	if accessList != nil {
		product, overflow := emath.SafeMul(uint64(len(accessList)), fixedgas.TxAccessListAddressGas)
		if overflow {
			return 0, GasUintOverflow
		}
		gas, overflow = emath.SafeAdd(gas, product)
		if overflow {
			return 0, GasUintOverflow
		}

		product, overflow = emath.SafeMul(uint64(accessList.StorageKeys()), fixedgas.TxAccessListStorageKeyGas)
		if overflow {
			return 0, GasUintOverflow
		}
		gas, overflow = emath.SafeAdd(gas, product)
		if overflow {
			return 0, GasUintOverflow
		}
	}
	return gas, Success
}

// toWordSize returns the ceiled word size required for memory expansion.
func toWordSize(size uint64) uint64 {
	if size > math.MaxUint64-31 {
		return math.MaxUint64/32 + 1
	}
	return (size + 31) / 32
}

var PoolChainConfigKey = []byte("chain_config")
var PoolLastSeenBlockKey = []byte("last_seen_block")
var PoolPendingBaseFeeKey = []byte("pending_base_fee")

// recentlyConnectedPeers does buffer IDs of recently connected good peers
// then sync of pooled Transaction can happen to all of then at once
// DoS protection and performance saving
// it doesn't track if peer disconnected, it's fine
type recentlyConnectedPeers struct {
	peers []types.PeerID
	lock  sync.Mutex
}

func (l *recentlyConnectedPeers) AddPeer(p types.PeerID) {
	l.lock.Lock()
	defer l.lock.Unlock()
	l.peers = append(l.peers, p)
}

func (l *recentlyConnectedPeers) GetAndClean() []types.PeerID {
	l.lock.Lock()
	defer l.lock.Unlock()
	peers := l.peers
	l.peers = nil
	return peers
}

// nolint
func (sc *sendersBatch) printDebug(prefix string) {
	fmt.Printf("%s.sendersBatch.sender\n", prefix)
	//for i, j := range sc.senderInfo {
	//	fmt.Printf("\tid=%d,nonce=%d,balance=%d\n", i, j.nonce, j.balance.Uint64())
	//}
}

// sendersBatch stores in-memory senders-related objects - which are different from DB (updated/dirty)
// flushing to db periodicaly. it doesn't play as read-cache (because db is small and memory-mapped - doesn't need cache)
// non thread-safe
type sendersBatch struct {
	senderIDs     map[common.Address]uint64
	senderID2Addr map[uint64]common.Address
	tracedSenders map[common.Address]struct{}
	senderID      uint64
}

func newSendersCache(tracedSenders map[common.Address]struct{}) *sendersBatch {
	return &sendersBatch{senderIDs: map[common.Address]uint64{}, senderID2Addr: map[uint64]common.Address{}, tracedSenders: tracedSenders}
}

func (sc *sendersBatch) getID(addr common.Address) (uint64, bool) {
	id, ok := sc.senderIDs[addr]
	return id, ok
}
func (sc *sendersBatch) getOrCreateID(addr common.Address) (uint64, bool) {
	_, traced := sc.tracedSenders[addr]
	id, ok := sc.senderIDs[addr]
	if !ok {
		sc.senderID++
		id = sc.senderID
		sc.senderIDs[addr] = id
		sc.senderID2Addr[id] = addr
		if traced {
			log.Info(fmt.Sprintf("TX TRACING: allocated senderID %d to sender %x", id, addr))
		}
	}
	return id, traced
}
func (sc *sendersBatch) info(cacheView kvcache.CacheView, id uint64) (nonce uint64, balance uint256.Int, err error) {
	addr, ok := sc.senderID2Addr[id]
	if !ok {
		panic("must not happen")
	}
	encoded, err := cacheView.Get(addr.Bytes())
	if err != nil {
		return 0, emptySender.balance, err
	}
	if len(encoded) == 0 {
		return emptySender.nonce, emptySender.balance, nil
	}
	nonce, balance, err = types.DecodeSender(encoded)
	if err != nil {
		return 0, emptySender.balance, err
	}
	return nonce, balance, nil
}

func (sc *sendersBatch) registerNewSenders(newTxs *types.TxSlots) (err error) {
	for i, txn := range newTxs.Txs {
		txn.SenderID, txn.Traced = sc.getOrCreateID(newTxs.Senders.AddressAt(i))
	}
	return nil
}
func (sc *sendersBatch) onNewBlock(stateChanges *remote.StateChangeBatch, unwindTxs, minedTxs types.TxSlots) error {
	for _, diff := range stateChanges.ChangeBatch {
		for _, change := range diff.Changes { // merge state changes
			addrB := gointerfaces.ConvertH160toAddress(change.Address)
			sc.getOrCreateID(addrB)
		}

		for i, txn := range unwindTxs.Txs {
			txn.SenderID, txn.Traced = sc.getOrCreateID(unwindTxs.Senders.AddressAt(i))
		}

		for i, txn := range minedTxs.Txs {
			txn.SenderID, txn.Traced = sc.getOrCreateID(minedTxs.Senders.AddressAt(i))
		}
	}
	return nil
}

// BySenderAndNonce - designed to perform most expensive operation in TxPool:
// "recalculate all ephemeral fields of all transactions" by algo
//   - for all senders - iterate over all transactions in nonce growing order
//
// Performane decisions:
//   - All senders stored inside 1 large BTree - because iterate over 1 BTree is faster than over map[senderId]BTree
//   - sortByNonce used as non-pointer wrapper - because iterate over BTree of pointers is 2x slower
type BySenderAndNonce struct {
	tree             *btree.BTreeG[*metaTx]
	search           *metaTx
	senderIDTxnCount map[uint64]int // count of sender's txns in the pool - may differ from nonce
}

func (b *BySenderAndNonce) nonce(senderID uint64) (nonce uint64, ok bool) {
	s := b.search
	s.Tx.SenderID = senderID
	s.Tx.Nonce = math.MaxUint64

	b.tree.DescendLessOrEqual(s, func(mt *metaTx) bool {
		if mt.currentSubPool != PendingSubPool {
			// we only want to include transactions that are in the pending pool.  TXs in the queued pool
			// artificially increase the "pending" call which can cause transactions to just stack up
			// when libraries use eth_getTransactionCount "pending" for the next tx nonce - a common thing
			return true
		}
		if mt.Tx.SenderID == senderID {
			nonce = mt.Tx.Nonce
			ok = true
		}
		return false
	})
	return nonce, ok
}
func (b *BySenderAndNonce) ascendAll(f func(*metaTx) bool) {
	b.tree.Ascend(func(mt *metaTx) bool {
		return f(mt)
	})
}
func (b *BySenderAndNonce) ascend(senderID uint64, f func(*metaTx) bool) {
	s := b.search
	s.Tx.SenderID = senderID
	s.Tx.Nonce = 0
	b.tree.AscendGreaterOrEqual(s, func(mt *metaTx) bool {
		if mt.Tx.SenderID != senderID {
			return false
		}
		return f(mt)
	})
}
func (b *BySenderAndNonce) descend(senderID uint64, f func(*metaTx) bool) {
	s := b.search
	s.Tx.SenderID = senderID
	s.Tx.Nonce = math.MaxUint64
	b.tree.DescendLessOrEqual(s, func(mt *metaTx) bool {
		if mt.Tx.SenderID != senderID {
			return false
		}
		return f(mt)
	})
}
func (b *BySenderAndNonce) count(senderID uint64) int {
	return b.senderIDTxnCount[senderID]
}
func (b *BySenderAndNonce) hasTxs(senderID uint64) bool {
	has := false
	b.ascend(senderID, func(*metaTx) bool {
		has = true
		return false
	})
	return has
}
func (b *BySenderAndNonce) get(senderID, txNonce uint64) *metaTx {
	s := b.search
	s.Tx.SenderID = senderID
	s.Tx.Nonce = txNonce
	if found, ok := b.tree.Get(s); ok {
		return found
	}
	return nil
}

// nolint
func (b *BySenderAndNonce) has(mt *metaTx) bool {
	return b.tree.Has(mt)
}
func (b *BySenderAndNonce) delete(mt *metaTx) {
	if _, ok := b.tree.Delete(mt); ok {
		senderID := mt.Tx.SenderID
		count := b.senderIDTxnCount[senderID]
		if count > 1 {
			b.senderIDTxnCount[senderID] = count - 1
		} else {
			delete(b.senderIDTxnCount, senderID)
		}
	}
}
func (b *BySenderAndNonce) replaceOrInsert(mt *metaTx) *metaTx {
	it, ok := b.tree.ReplaceOrInsert(mt)
	if ok {
		return it
	}
	b.senderIDTxnCount[mt.Tx.SenderID]++
	return nil
}

// PendingPool - is different from other pools - it's best is Slice instead of Heap
// It's more expensive to maintain "slice sort" invariant, but it allow do cheap copy of
// pending.best slice for mining (because we consider txs and metaTx are immutable)
type PendingPool struct {
	best  *bestSlice
	worst *WorstQueue
	limit int
	t     SubPoolType

	sorted bool // X Layer means `PendingPool.best` is sorted or not
}

func NewPendingSubPool(t SubPoolType, limit int) *PendingPool {
	return &PendingPool{limit: limit, t: t, best: &bestSlice{ms: []*metaTx{}}, worst: &WorstQueue{ms: []*metaTx{}}}
}

// bestSlice - is similar to best queue, but with O(n log n) complexity and
// it maintains element.bestIndex field
type bestSlice struct {
	ms             []*metaTx
	pendingBaseFee uint64
}

func (s *bestSlice) Len() int { return len(s.ms) }
func (s *bestSlice) Swap(i, j int) {
	s.ms[i], s.ms[j] = s.ms[j], s.ms[i]
	s.ms[i].bestIndex, s.ms[j].bestIndex = i, j
}
func (s *bestSlice) Less(i, j int) bool {
	return s.ms[i].better(s.ms[j], *uint256.NewInt(s.pendingBaseFee))
}
func (s *bestSlice) UnsafeRemove(i *metaTx) {
	s.Swap(i.bestIndex, len(s.ms)-1)
	s.ms[len(s.ms)-1].bestIndex = -1
	s.ms[len(s.ms)-1] = nil
	s.ms = s.ms[:len(s.ms)-1]
}
func (s *bestSlice) UnsafeAdd(i *metaTx) {
	i.bestIndex = len(s.ms)
	s.ms = append(s.ms, i)
}

func (p *PendingPool) EnforceWorstInvariants() {
	heap.Init(p.worst)
}
func (p *PendingPool) EnforceBestInvariants() {
	// X Layer optimize pool
	if !p.sorted {
		sort.Sort(p.best)
		p.sorted = true
	}
}

func (p *PendingPool) Best() *metaTx { //nolint
	if len(p.best.ms) == 0 {
		return nil
	}
	return p.best.ms[0]
}
func (p *PendingPool) Worst() *metaTx { //nolint
	if len(p.worst.ms) == 0 {
		return nil
	}
	return (p.worst.ms)[0]
}
func (p *PendingPool) PopWorst() *metaTx { //nolint
	i := heap.Pop(p.worst).(*metaTx)
	if i.bestIndex >= 0 {
		p.best.UnsafeRemove(i)
	}
	return i
}
func (p *PendingPool) Updated(mt *metaTx) {
	heap.Fix(p.worst, mt.worstIndex)
}
func (p *PendingPool) Len() int { return len(p.best.ms) }

// X Layer optimize pool
func (p *PendingPool) IsFull() bool { return p.Len() >= p.limit }

func (p *PendingPool) Remove(i *metaTx) {
	if i.worstIndex >= 0 {
		heap.Remove(p.worst, i.worstIndex)
	}

	// X Layer optimize pool
	if i.bestIndex != p.Len()-1 {
		p.sorted = false
	}
	if i.bestIndex >= 0 {
		p.best.UnsafeRemove(i)
	}
	i.currentSubPool = 0
}

func (p *PendingPool) Add(i *metaTx) {
	if i.Tx.Traced {
		log.Info(fmt.Sprintf("TX TRACING: moved to subpool %s, IdHash=%x, sender=%d", p.t, i.Tx.IDHash, i.Tx.SenderID))
	}
	i.currentSubPool = p.t
	heap.Push(p.worst, i)

	// X Layer optimize pool
	p.sorted = false
	p.best.UnsafeAdd(i)
}
func (p *PendingPool) DebugPrint(prefix string) {
	for i, it := range p.best.ms {
		fmt.Printf("%s.best: %d, %d, %d,%d\n", prefix, i, it.subPool, it.bestIndex, it.Tx.Nonce)
	}
	for i, it := range p.worst.ms {
		fmt.Printf("%s.worst: %d, %d, %d,%d\n", prefix, i, it.subPool, it.worstIndex, it.Tx.Nonce)
	}
}

type SubPool struct {
	best  *BestQueue
	worst *WorstQueue
	limit int
	t     SubPoolType
}

func NewSubPool(t SubPoolType, limit int) *SubPool {
	return &SubPool{limit: limit, t: t, best: &BestQueue{}, worst: &WorstQueue{}}
}

func (p *SubPool) EnforceInvariants() {
	heap.Init(p.worst)
	heap.Init(p.best)
}
func (p *SubPool) Best() *metaTx { //nolint
	if len(p.best.ms) == 0 {
		return nil
	}
	return p.best.ms[0]
}
func (p *SubPool) Worst() *metaTx { //nolint
	if len(p.worst.ms) == 0 {
		return nil
	}
	return p.worst.ms[0]
}
func (p *SubPool) PopBest() *metaTx { //nolint
	i := heap.Pop(p.best).(*metaTx)
	heap.Remove(p.worst, i.worstIndex)
	return i
}
func (p *SubPool) PopWorst() *metaTx { //nolint
	i := heap.Pop(p.worst).(*metaTx)
	heap.Remove(p.best, i.bestIndex)
	return i
}
func (p *SubPool) Len() int { return p.best.Len() }
func (p *SubPool) Add(i *metaTx) {
	if i.Tx.Traced {
		log.Info(fmt.Sprintf("TX TRACING: moved to subpool %s, IdHash=%x, sender=%d", p.t, i.Tx.IDHash, i.Tx.SenderID))
	}
	i.currentSubPool = p.t
	heap.Push(p.best, i)
	heap.Push(p.worst, i)
}

func (p *SubPool) Remove(i *metaTx) {
	heap.Remove(p.best, i.bestIndex)
	heap.Remove(p.worst, i.worstIndex)
	i.currentSubPool = 0
}

func (p *SubPool) Updated(i *metaTx) {
	heap.Fix(p.best, i.bestIndex)
	heap.Fix(p.worst, i.worstIndex)
}

func (p *SubPool) DebugPrint(prefix string) {
	for i, it := range p.best.ms {
		fmt.Printf("%s.best: %d, %d, %d\n", prefix, i, it.subPool, it.bestIndex)
	}
	for i, it := range p.worst.ms {
		fmt.Printf("%s.worst: %d, %d, %d\n", prefix, i, it.subPool, it.worstIndex)
	}
}

type BestQueue struct {
	ms             []*metaTx
	pendingBastFee uint64
}

func (mt *metaTx) better(than *metaTx, pendingBaseFee uint256.Int) bool {
	subPool := mt.subPool
	thanSubPool := than.subPool
	if mt.minFeeCap.Cmp(&pendingBaseFee) >= 0 {
		subPool |= EnoughFeeCapBlock
	}
	if than.minFeeCap.Cmp(&pendingBaseFee) >= 0 {
		thanSubPool |= EnoughFeeCapBlock
	}
	if subPool != thanSubPool {
		return subPool > thanSubPool
	}

	switch mt.currentSubPool {
	case PendingSubPool:
		var effectiveTip, thanEffectiveTip uint256.Int
		if mt.minFeeCap.Cmp(&pendingBaseFee) >= 0 {
			difference := uint256.NewInt(0)
			difference.Sub(&mt.minFeeCap, &pendingBaseFee)
			if difference.Cmp(uint256.NewInt(mt.minTip)) <= 0 {
				effectiveTip = *difference
			} else {
				effectiveTip = *uint256.NewInt(mt.minTip)
			}
		}
		if than.minFeeCap.Cmp(&pendingBaseFee) >= 0 {
			difference := uint256.NewInt(0)
			difference.Sub(&than.minFeeCap, &pendingBaseFee)
			if difference.Cmp(uint256.NewInt(than.minTip)) <= 0 {
				thanEffectiveTip = *difference
			} else {
				thanEffectiveTip = *uint256.NewInt(than.minTip)
			}
		}
		if effectiveTip.Cmp(&thanEffectiveTip) != 0 {
			return effectiveTip.Cmp(&thanEffectiveTip) > 0
		}
		// Compare nonce and cumulative balance. Just as a side note, it doesn't
		// matter if they're from same sender or not because we're comparing
		// nonce distance of the sender from state's nonce and not the actual
		// value of nonce.
		if mt.nonceDistance != than.nonceDistance {
			return mt.nonceDistance < than.nonceDistance
		}
		if mt.cumulativeBalanceDistance != than.cumulativeBalanceDistance {
			return mt.cumulativeBalanceDistance < than.cumulativeBalanceDistance
		}
	case BaseFeeSubPool:
		if mt.minFeeCap.Cmp(&than.minFeeCap) != 0 {
			return mt.minFeeCap.Cmp(&than.minFeeCap) > 0
		}
	case QueuedSubPool:
		if mt.nonceDistance != than.nonceDistance {
			return mt.nonceDistance < than.nonceDistance
		}
		if mt.cumulativeBalanceDistance != than.cumulativeBalanceDistance {
			return mt.cumulativeBalanceDistance < than.cumulativeBalanceDistance
		}
	}
	return mt.timestamp < than.timestamp
}

func (mt *metaTx) worse(than *metaTx, pendingBaseFee uint256.Int) bool {
	subPool := mt.subPool
	thanSubPool := than.subPool
	if mt.minFeeCap.Cmp(&pendingBaseFee) >= 0 {
		subPool |= EnoughFeeCapBlock
	}
	if than.minFeeCap.Cmp(&pendingBaseFee) >= 0 {
		thanSubPool |= EnoughFeeCapBlock
	}
	if subPool != thanSubPool {
		return subPool < thanSubPool
	}

	switch mt.currentSubPool {
	case PendingSubPool:
		if mt.minFeeCap != than.minFeeCap {
			return mt.minFeeCap.Cmp(&than.minFeeCap) < 0
		}
		if mt.nonceDistance != than.nonceDistance {
			return mt.nonceDistance > than.nonceDistance
		}
		if mt.cumulativeBalanceDistance != than.cumulativeBalanceDistance {
			return mt.cumulativeBalanceDistance > than.cumulativeBalanceDistance
		}
	case BaseFeeSubPool, QueuedSubPool:
		if mt.nonceDistance != than.nonceDistance {
			return mt.nonceDistance > than.nonceDistance
		}
		if mt.cumulativeBalanceDistance != than.cumulativeBalanceDistance {
			return mt.cumulativeBalanceDistance > than.cumulativeBalanceDistance
		}
	}
	return mt.timestamp > than.timestamp
}

func (p BestQueue) Len() int { return len(p.ms) }
func (p BestQueue) Less(i, j int) bool {
	return p.ms[i].better(p.ms[j], *uint256.NewInt(p.pendingBastFee))
}
func (p BestQueue) Swap(i, j int) {
	p.ms[i], p.ms[j] = p.ms[j], p.ms[i]
	p.ms[i].bestIndex = i
	p.ms[j].bestIndex = j
}
func (p *BestQueue) Push(x interface{}) {
	n := len(p.ms)
	item := x.(*metaTx)
	item.bestIndex = n
	p.ms = append(p.ms, item)
}

func (p *BestQueue) Pop() interface{} {
	old := p.ms
	n := len(old)
	item := old[n-1]
	old[n-1] = nil          // avoid memory leak
	item.bestIndex = -1     // for safety
	item.currentSubPool = 0 // for safety
	p.ms = old[0 : n-1]
	return item
}

type WorstQueue struct {
	ms             []*metaTx
	pendingBaseFee uint64
}

func (p WorstQueue) Len() int { return len(p.ms) }
func (p WorstQueue) Less(i, j int) bool {
	return p.ms[i].worse(p.ms[j], *uint256.NewInt(p.pendingBaseFee))
}
func (p WorstQueue) Swap(i, j int) {
	p.ms[i], p.ms[j] = p.ms[j], p.ms[i]
	p.ms[i].worstIndex = i
	p.ms[j].worstIndex = j
}
func (p *WorstQueue) Push(x interface{}) {
	n := len(p.ms)
	item := x.(*metaTx)
	item.worstIndex = n
	p.ms = append(p.ms, x.(*metaTx))
}
func (p *WorstQueue) Pop() interface{} {
	old := p.ms
	n := len(old)
	item := old[n-1]
	old[n-1] = nil          // avoid memory leak
	item.worstIndex = -1    // for safety
	item.currentSubPool = 0 // for safety
	p.ms = old[0 : n-1]
	return item
}<|MERGE_RESOLUTION|>--- conflicted
+++ resolved
@@ -330,11 +330,6 @@
 	ethCfg                  *ethconfig.Config
 	aclDB                   kv.RwDB
 
-<<<<<<< HEAD
-	xLayerCfg XLayerConfig // XLayer config
-
-=======
->>>>>>> 2f4104db
 	// For X Layer
 	xlayerCfg XLayerConfig
 	gpCache   GPCache // GPCache will only work in sequencer node, without rpc node
@@ -392,24 +387,15 @@
 		flushMtx:                &sync.Mutex{},
 		aclDB:                   aclDB,
 		limbo:                   newLimbo(),
-<<<<<<< HEAD
-		xLayerCfg: XLayerConfig{ // XLayer config
+		// X Layer config
+		xlayerCfg: XLayerConfig{
 			EnableWhitelist:         ethCfg.DeprecatedTxPool.EnableWhitelist,
 			WhiteList:               ethCfg.DeprecatedTxPool.WhiteList,
 			BlockedList:             ethCfg.DeprecatedTxPool.BlockedList,
-			FreeClaimGasAddr:        ethCfg.DeprecatedTxPool.FreeClaimGasAddr,
+			FreeClaimGasAddrs:       ethCfg.DeprecatedTxPool.FreeClaimGasAddrs,
 			GasPriceMultiple:        ethCfg.DeprecatedTxPool.GasPriceMultiple,
 			OkPayAccountList:        ethCfg.DeprecatedTxPool.OkPayAccountList,
 			OkPayGasLimitPercentage: ethCfg.DeprecatedTxPool.OkPayGasLimitPercentage,
-=======
-		// X Layer config
-		xlayerCfg: XLayerConfig{
-			EnableWhitelist:   ethCfg.DeprecatedTxPool.EnableWhitelist,
-			WhiteList:         ethCfg.DeprecatedTxPool.WhiteList,
-			BlockedList:       ethCfg.DeprecatedTxPool.BlockedList,
-			FreeClaimGasAddrs: ethCfg.DeprecatedTxPool.FreeClaimGasAddrs,
-			GasPriceMultiple:  ethCfg.DeprecatedTxPool.GasPriceMultiple,
->>>>>>> 2f4104db
 		},
 	}, nil
 }
@@ -822,11 +808,7 @@
 	}
 
 	// X Layer check if sender is whitelisted
-<<<<<<< HEAD
-	if p.xLayerCfg.EnableWhitelist && !p.checkWhiteAddr(from) {
-=======
 	if p.xlayerCfg.EnableWhitelist && !p.checkWhiteAddr(from) {
->>>>>>> 2f4104db
 		log.Info(fmt.Sprintf("TX TRACING: validateTx sender is not whitelisted idHash=%x, txn.sender=%s", txn.IDHash, from))
 		return NoWhiteListedSender
 	}
