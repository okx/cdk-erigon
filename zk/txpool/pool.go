--- conflicted
+++ resolved
@@ -40,8 +40,8 @@
 	"github.com/holiman/uint256"
 	"github.com/ledgerwatch/erigon-lib/txpool/txpoolcfg"
 	"github.com/ledgerwatch/erigon/eth/ethconfig"
+	"github.com/ledgerwatch/log/v3"
 	"github.com/ledgerwatch/erigon/eth/gasprice/gaspricecfg"
-	"github.com/ledgerwatch/log/v3"
 	"github.com/status-im/keycard-go/hexutils"
 
 	"github.com/ledgerwatch/erigon-lib/chain"
@@ -147,14 +147,10 @@
 	SenderDisallowedDeploy          DiscardReason = 26 // sender is not allowed to deploy contracts by ACL policy
 	DiscardByLimbo                  DiscardReason = 27
 	SmartContractDeploymentDisabled DiscardReason = 28 // to == null not allowed, config set to block smart contract deployment
-<<<<<<< HEAD
-
 	// For X Layer
 	ReceiverDisallowedReceiveTx DiscardReason = 127 // receiver is not allowed to receive transactions
 	NoWhiteListedSender         DiscardReason = 128 // the transaction is sent by a non-whitelisted account
-=======
-	GasLimitTooHigh                 DiscardReason = 29 // gas limit is too high
->>>>>>> 434376b7
+	GasLimitTooHigh             DiscardReason = 29  // gas limit is too high
 )
 
 func (r DiscardReason) String() string {
@@ -221,11 +217,8 @@
 		return "limbo error"
 	case SmartContractDeploymentDisabled:
 		return "smart contract deployment disabled"
-<<<<<<< HEAD
-=======
 	case GasLimitTooHigh:
 		return fmt.Sprintf("gas limit too high. Max: %d", transactionGasLimit)
->>>>>>> 434376b7
 	default:
 		panic(fmt.Sprintf("discard reason: %d", r))
 	}
@@ -758,7 +751,7 @@
 		return UnsupportedTx
 	}
 
-	// Drop transactions under our raw gas price suggested by default\fixed\follower gp mode
+	// Drop non-local transactions under our own minimal accepted gas price or tip
 	// X Layer
 	rgp := gaspricecfg.DefaultXLayerPrice
 	if p.gpCache != nil {
@@ -1112,18 +1105,7 @@
 		sendersWithChangedState[mt.Tx.SenderID] = struct{}{}
 	}
 
-<<<<<<< HEAD
-	for _, mt := range p.overflowZkCounters {
-		pending.Remove(mt)
-		discard(mt, OverflowZkCounters)
-		sendersWithChangedState[mt.Tx.SenderID] = struct{}{}
-		// do not hold on to the discard reason for an OOC issue
-		p.discardReasonsLRU.Remove(string(mt.Tx.IDHash[:]))
-	}
-	p.overflowZkCounters = p.overflowZkCounters[:0]
-=======
 	p.discardOverflowZkCountersFromPending(pending, discard, sendersWithChangedState)
->>>>>>> 434376b7
 
 	for senderID := range sendersWithChangedState {
 		nonce, balance, err := senders.info(cacheView, senderID)
@@ -1213,18 +1195,7 @@
 		}
 	}
 
-<<<<<<< HEAD
-	for _, mt := range p.overflowZkCounters {
-		pending.Remove(mt)
-		discard(mt, OverflowZkCounters)
-		sendersWithChangedState[mt.Tx.SenderID] = struct{}{}
-		// do not hold on to the discard reason for an OOC issue
-		p.discardReasonsLRU.Remove(string(mt.Tx.IDHash[:]))
-	}
-	p.overflowZkCounters = p.overflowZkCounters[:0]
-=======
 	p.discardOverflowZkCountersFromPending(pending, discard, sendersWithChangedState)
->>>>>>> 434376b7
 
 	for senderID := range sendersWithChangedState {
 		nonce, balance, err := senders.info(cacheView, senderID)
