--- conflicted
+++ resolved
@@ -118,7 +118,6 @@
 type DiscardReason uint8
 
 const (
-<<<<<<< HEAD
 	NotSet              DiscardReason = 0 // analog of "nil-value", means it will be set in future
 	Success             DiscardReason = 1
 	AlreadyKnown        DiscardReason = 2
@@ -145,38 +144,11 @@
 	UnsupportedTx       DiscardReason = 23 // unsupported transaction type
 	OverflowZkCounters  DiscardReason = 24 // unsupported transaction type
 
-	SenderDisallowedSendTx      DiscardReason = 25 // sender is not allowed to send transactions
-	ReceiverDisallowedReceiveTx DiscardReason = 26 // receiver is not allowed to receive transactions
-	NoWhiteListedSender         DiscardReason = 27 // the transaction is sent by a no whitelisted account
-=======
-	NotSet                 DiscardReason = 0 // analog of "nil-value", means it will be set in future
-	Success                DiscardReason = 1
-	AlreadyKnown           DiscardReason = 2
-	Mined                  DiscardReason = 3
-	ReplacedByHigherTip    DiscardReason = 4
-	UnderPriced            DiscardReason = 5
-	ReplaceUnderpriced     DiscardReason = 6 // if a transaction is attempted to be replaced with a different one without the required price bump.
-	FeeTooLow              DiscardReason = 7
-	OversizedData          DiscardReason = 8
-	InvalidSender          DiscardReason = 9
-	NegativeValue          DiscardReason = 10 // ensure no one is able to specify a transaction with a negative value.
-	Spammer                DiscardReason = 11
-	PendingPoolOverflow    DiscardReason = 12
-	BaseFeePoolOverflow    DiscardReason = 13
-	QueuedPoolOverflow     DiscardReason = 14
-	GasUintOverflow        DiscardReason = 15
-	IntrinsicGas           DiscardReason = 16
-	RLPTooLong             DiscardReason = 17
-	NonceTooLow            DiscardReason = 18
-	InsufficientFunds      DiscardReason = 19
-	NotReplaced            DiscardReason = 20 // There was an existing transaction with the same sender and nonce, not enough price bump to replace
-	DuplicateHash          DiscardReason = 21 // There was an existing transaction with the same hash
-	InitCodeTooLarge       DiscardReason = 22 // EIP-3860 - transaction init code is too large
-	UnsupportedTx          DiscardReason = 23 // unsupported transaction type
-	OverflowZkCounters     DiscardReason = 24 // unsupported transaction type
 	SenderDisallowedSendTx DiscardReason = 25 // sender is not allowed to send transactions by ACL policy
 	SenderDisallowedDeploy DiscardReason = 26 // sender is not allowed to deploy contracts by ACL policy
->>>>>>> 85bbd671
+
+	ReceiverDisallowedReceiveTx DiscardReason = 27 // receiver is not allowed to receive transactions
+	NoWhiteListedSender         DiscardReason = 28 // the transaction is sent by a no whitelisted account
 )
 
 func (r DiscardReason) String() string {
@@ -232,17 +204,13 @@
 	case OverflowZkCounters:
 		return "overflow zk-counters"
 	case SenderDisallowedSendTx:
-<<<<<<< HEAD
-		return "blocked sender"
+		return "sender disallowed to send tx by ACL policy"
 	case ReceiverDisallowedReceiveTx:
 		return "blocked receiver"
 	case NoWhiteListedSender:
 		return "You are not allowed to send transactions on the X Layer as we are under the phase 1, X layer will be open to the public soon"
-=======
-		return "sender disallowed to send tx by ACL policy"
 	case SenderDisallowedDeploy:
 		return "sender disallowed to deploy contract by ACL policy"
->>>>>>> 85bbd671
 	default:
 		panic(fmt.Sprintf("discard reason: %d", r))
 	}
@@ -402,15 +370,12 @@
 		shanghaiTime:            shanghaiTime,
 		allowFreeTransactions:   ethCfg.AllowFreeTransactions,
 		flushMtx:                &sync.Mutex{},
-<<<<<<< HEAD
-		wbCfg: WBConfig{
+		wbCfg: WBConfig{ // XLayer config
 			EnableWhitelist: ethCfg.DeprecatedTxPool.EnableWhitelist,
 			WhiteList:       ethCfg.DeprecatedTxPool.WhiteList,
 			BlockedList:     ethCfg.DeprecatedTxPool.BlockedList,
 		},
-=======
-		aclDB:                   aclDB,
->>>>>>> 85bbd671
+		aclDB: aclDB,
 	}, nil
 }
 
@@ -764,7 +729,6 @@
 		return InsufficientFunds
 	}
 
-<<<<<<< HEAD
 	// check if sender is blocked
 	if p.checkBlockedAddr(from) {
 		log.Info(fmt.Sprintf("TX TRACING: validateTx sender is blocked idHash=%x, txn.sender=%s", txn.IDHash, from))
@@ -787,7 +751,8 @@
 	if p.wbCfg.EnableWhitelist && !p.checkWhiteAddr(from) {
 		log.Info(fmt.Sprintf("TX TRACING: validateTx sender is not whitelisted idHash=%x, txn.sender=%s", txn.IDHash, from))
 		return NoWhiteListedSender
-=======
+	}
+
 	switch resolvePolicy(txn) {
 	case SendTx:
 		var allow bool
@@ -808,7 +773,6 @@
 		if !allow {
 			return SenderDisallowedDeploy
 		}
->>>>>>> 85bbd671
 	}
 
 	return Success
