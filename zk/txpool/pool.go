/*
   Copyright 2022 Erigon contributors

   Licensed under the Apache License, Version 2.0 (the "License");
   you may not use this file except in compliance with the License.
   You may obtain a copy of the License at

       http://www.apache.org/licenses/LICENSE-2.0

   Unless required by applicable law or agreed to in writing, software
   distributed under the License is distributed on an "AS IS" BASIS,
   WITHOUT WARRANTIES OR CONDITIONS OF ANY KIND, either express or implied.
   See the License for the specific language governing permissions and
   limitations under the License.
*/

package txpool

import (
	"bytes"
	"container/heap"
	"context"
	"encoding/binary"
	"encoding/hex"
	"encoding/json"
	"fmt"
	"math"
	"math/big"
	"runtime"
	"sort"
	"sync"
	"sync/atomic"
	"time"

	"github.com/VictoriaMetrics/metrics"
	mapset "github.com/deckarep/golang-set/v2"
	"github.com/gateway-fm/cdk-erigon-lib/txpool/txpoolcfg"
	"github.com/go-stack/stack"
	"github.com/google/btree"
	"github.com/hashicorp/golang-lru/v2/simplelru"
	"github.com/holiman/uint256"
	"github.com/ledgerwatch/erigon/eth/ethconfig"
	"github.com/ledgerwatch/erigon/eth/gasprice/gaspricecfg"
	"github.com/ledgerwatch/log/v3"
	"github.com/status-im/keycard-go/hexutils"

	"github.com/gateway-fm/cdk-erigon-lib/chain"
	"github.com/gateway-fm/cdk-erigon-lib/common"
	"github.com/gateway-fm/cdk-erigon-lib/common/assert"
	"github.com/gateway-fm/cdk-erigon-lib/common/dbg"
	"github.com/gateway-fm/cdk-erigon-lib/common/fixedgas"
	emath "github.com/gateway-fm/cdk-erigon-lib/common/math"
	"github.com/gateway-fm/cdk-erigon-lib/common/u256"
	"github.com/gateway-fm/cdk-erigon-lib/gointerfaces"
	"github.com/gateway-fm/cdk-erigon-lib/gointerfaces/grpcutil"
	"github.com/gateway-fm/cdk-erigon-lib/gointerfaces/remote"
	proto_txpool "github.com/gateway-fm/cdk-erigon-lib/gointerfaces/txpool"
	"github.com/gateway-fm/cdk-erigon-lib/kv"
	"github.com/gateway-fm/cdk-erigon-lib/kv/kvcache"
	"github.com/gateway-fm/cdk-erigon-lib/kv/mdbx"
	"github.com/gateway-fm/cdk-erigon-lib/types"
)

var (
	processBatchTxsTimer    = metrics.NewSummary(`pool_process_remote_txs`)
	addRemoteTxsTimer       = metrics.NewSummary(`pool_add_remote_txs`)
	newBlockTimer           = metrics.NewSummary(`pool_new_block`)
	writeToDBTimer          = metrics.NewSummary(`pool_write_to_db`)
	propagateToNewPeerTimer = metrics.NewSummary(`pool_propagate_to_new_peer`)
	propagateNewTxsTimer    = metrics.NewSummary(`pool_propagate_new_txs`)
	writeToDBBytesCounter   = metrics.GetOrCreateCounter(`pool_write_to_db_bytes`)
	pendingSubCounter       = metrics.GetOrCreateCounter(`txpool_pending`)
	queuedSubCounter        = metrics.GetOrCreateCounter(`txpool_queued`)
	basefeeSubCounter       = metrics.GetOrCreateCounter(`txpool_basefee`)
)

// Pool is interface for the transaction pool
// This interface exists for the convenience of testing, and not yet because
// there are multiple implementations
type Pool interface {
	ValidateSerializedTxn(serializedTxn []byte) error

	// Handle 3 main events - new remote txs from p2p, new local txs from RPC, new blocks from execution layer
	AddRemoteTxs(ctx context.Context, newTxs types.TxSlots)
	AddLocalTxs(ctx context.Context, newTxs types.TxSlots, tx kv.Tx) ([]DiscardReason, error)
	OnNewBlock(ctx context.Context, stateChanges *remote.StateChangeBatch, unwindTxs, minedTxs types.TxSlots, tx kv.Tx) error

	// IdHashKnown check whether transaction with given Id hash is known to the pool
	IdHashKnown(tx kv.Tx, hash []byte) (bool, error)
	Started() bool
	GetRlp(tx kv.Tx, hash []byte) ([]byte, error)

	AddNewGoodPeer(peerID types.PeerID)
}

var _ Pool = (*TxPool)(nil) // compile-time interface check

// SubPoolMarker ordered bitset responsible to sort transactions by sub-pools. Bits meaning:
// 1. Minimum fee requirement. Set to 1 if feeCap of the transaction is no less than in-protocol parameter of minimal base fee. Set to 0 if feeCap is less than minimum base fee, which means this transaction will never be included into this particular chain.
// 2. Absence of nonce gaps. Set to 1 for transactions whose nonce is N, state nonce for the sender is M, and there are transactions for all nonces between M and N from the same sender. Set to 0 is the transaction's nonce is divided from the state nonce by one or more nonce gaps.
// 3. Sufficient balance for gas. Set to 1 if the balance of sender's account in the state is B, nonce of the sender in the state is M, nonce of the transaction is N, and the sum of feeCap x gasLimit + transferred_value of all transactions from this sender with nonces N+1 ... M is no more than B. Set to 0 otherwise. In other words, this bit is set if there is currently a guarantee that the transaction and all its required prior transactions will be able to pay for gas.
// 4. Dynamic fee requirement. Set to 1 if feeCap of the transaction is no less than baseFee of the currently pending block. Set to 0 otherwise.
// 5. Local transaction. Set to 1 if transaction is local.
type SubPoolMarker uint8

const (
	EnoughFeeCapProtocol = 0b100000
	NoNonceGaps          = 0b010000
	EnoughBalance        = 0b001000
	NotTooMuchGas        = 0b000100
	EnoughFeeCapBlock    = 0b000010
	IsLocal              = 0b000001

	BaseFeePoolBits = EnoughFeeCapProtocol + NoNonceGaps + EnoughBalance + NotTooMuchGas
	QueuedPoolBits  = EnoughFeeCapProtocol
)

type DiscardReason uint8

const (
	NotSet                 DiscardReason = 0 // analog of "nil-value", means it will be set in future
	Success                DiscardReason = 1
	AlreadyKnown           DiscardReason = 2
	Mined                  DiscardReason = 3
	ReplacedByHigherTip    DiscardReason = 4
	UnderPriced            DiscardReason = 5
	ReplaceUnderpriced     DiscardReason = 6 // if a transaction is attempted to be replaced with a different one without the required price bump.
	FeeTooLow              DiscardReason = 7
	OversizedData          DiscardReason = 8
	InvalidSender          DiscardReason = 9
	NegativeValue          DiscardReason = 10 // ensure no one is able to specify a transaction with a negative value.
	Spammer                DiscardReason = 11
	PendingPoolOverflow    DiscardReason = 12
	BaseFeePoolOverflow    DiscardReason = 13
	QueuedPoolOverflow     DiscardReason = 14
	GasUintOverflow        DiscardReason = 15
	IntrinsicGas           DiscardReason = 16
	RLPTooLong             DiscardReason = 17
	NonceTooLow            DiscardReason = 18
	InsufficientFunds      DiscardReason = 19
	NotReplaced            DiscardReason = 20 // There was an existing transaction with the same sender and nonce, not enough price bump to replace
	DuplicateHash          DiscardReason = 21 // There was an existing transaction with the same hash
	InitCodeTooLarge       DiscardReason = 22 // EIP-3860 - transaction init code is too large
	UnsupportedTx          DiscardReason = 23 // unsupported transaction type
	OverflowZkCounters     DiscardReason = 24 // unsupported transaction type
	SenderDisallowedSendTx DiscardReason = 25 // sender is not allowed to send transactions by ACL policy
	SenderDisallowedDeploy DiscardReason = 26 // sender is not allowed to deploy contracts by ACL policy
	DiscardByLimbo         DiscardReason = 27

	// For X Layer
	ReceiverDisallowedReceiveTx DiscardReason = 127 // receiver is not allowed to receive transactions
	NoWhiteListedSender         DiscardReason = 128 // the transaction is sent by a non-whitelisted account
)

func (r DiscardReason) String() string {
	switch r {
	case NotSet:
		return "not set"
	case Success:
		return "success"
	case AlreadyKnown:
		return "already known"
	case Mined:
		return "mined"
	case ReplacedByHigherTip:
		return "replaced by transaction with higher tip"
	case UnderPriced:
		return "underpriced"
	case ReplaceUnderpriced:
		return "replacement transaction underpriced"
	case FeeTooLow:
		return "fee too low"
	case OversizedData:
		return "oversized data"
	case InvalidSender:
		return "invalid sender"
	case NegativeValue:
		return "negative value"
	case Spammer:
		return "spammer"
	case PendingPoolOverflow:
		return "pending sub-pool is full"
	case BaseFeePoolOverflow:
		return "baseFee sub-pool is full"
	case QueuedPoolOverflow:
		return "queued sub-pool is full"
	case GasUintOverflow:
		return "GasUintOverflow"
	case IntrinsicGas:
		return "IntrinsicGas"
	case RLPTooLong:
		return "RLPTooLong"
	case NonceTooLow:
		return "nonce too low"
	case InsufficientFunds:
		return "insufficient funds"
	case NotReplaced:
		return "could not replace existing tx"
	case DuplicateHash:
		return "existing tx with same hash"
	case InitCodeTooLarge:
		return "initcode too large"
	case UnsupportedTx:
		return "unsupported transaction type"
	case OverflowZkCounters:
		return "overflow zk-counters"
	case SenderDisallowedSendTx:
		return "sender disallowed to send tx by ACL policy"
	case ReceiverDisallowedReceiveTx: // XLayer operation
		return "blocked receiver"
	case NoWhiteListedSender:
		return "You are not allowed to send transactions on the X Layer as we are under the phase 1, X layer will be open to the public soon"
	case SenderDisallowedDeploy:
		return "sender disallowed to deploy contract by ACL policy"
	case DiscardByLimbo:
		return "limbo error"
	default:
		panic(fmt.Sprintf("discard reason: %d", r))
	}
}

// metaTx holds transaction and some metadata
type metaTx struct {
	Tx                        *types.TxSlot
	minFeeCap                 uint256.Int
	nonceDistance             uint64 // how far their nonces are from the state's nonce for the sender
	cumulativeBalanceDistance uint64 // how far their cumulativeRequiredBalance are from the state's balance for the sender
	minTip                    uint64
	bestIndex                 int
	worstIndex                int
	timestamp                 uint64 // when it was added to pool
	subPool                   SubPoolMarker
	currentSubPool            SubPoolType
	alreadyYielded            bool
}

func newMetaTx(slot *types.TxSlot, isLocal bool, timestmap uint64) *metaTx {
	mt := &metaTx{Tx: slot, worstIndex: -1, bestIndex: -1, timestamp: timestmap}
	if isLocal {
		mt.subPool = IsLocal
	}
	return mt
}

type SubPoolType uint8

const PendingSubPool SubPoolType = 1
const BaseFeeSubPool SubPoolType = 2
const QueuedSubPool SubPoolType = 3
const LimboSubPool SubPoolType = 4

const LimboSubPoolSize = 100_000 // overkill but better too large than too small

func (sp SubPoolType) String() string {
	switch sp {
	case PendingSubPool:
		return "Pending"
	case BaseFeeSubPool:
		return "BaseFee"
	case QueuedSubPool:
		return "Queued"
	}
	return fmt.Sprintf("Unknown:%d", sp)
}

// sender - immutable structure which stores only nonce and balance of account
type sender struct {
	balance uint256.Int
	nonce   uint64
}

func newSender(nonce uint64, balance uint256.Int) *sender {
	return &sender{nonce: nonce, balance: balance}
}

var emptySender = newSender(0, *uint256.NewInt(0))

func SortByNonceLess(a, b *metaTx) bool {
	if a.Tx.SenderID != b.Tx.SenderID {
		return a.Tx.SenderID < b.Tx.SenderID
	}
	return a.Tx.Nonce < b.Tx.Nonce
}

// TxPool - holds all pool-related data structures and lock-based tiny methods
// most of logic implemented by pure tests-friendly functions
//
// txpool doesn't start any goroutines - "leave concurrency to user" design
// txpool has no DB or TX fields - "leave db transactions management to user" design
// txpool has _chainDB field - but it must maximize local state cache hit-rate - and perform minimum _chainDB transactions
//
// It preserve TxSlot objects immutable
type TxPool struct {
	_chainDB               kv.RoDB // remote db - use it wisely
	_stateCache            kvcache.Cache
	lock                   *sync.Mutex
	recentlyConnectedPeers *recentlyConnectedPeers // all txs will be propagated to this peers eventually, and clear list
	senders                *sendersBatch
	// batch processing of remote transactions
	// handling works fast without batching, but batching allow:
	//   - reduce amount of _chainDB transactions
	//   - batch notifications about new txs (reduce P2P spam to other nodes about txs propagation)
	//   - and as a result reducing lock contention
	unprocessedRemoteTxs    *types.TxSlots
	unprocessedRemoteByHash map[string]int                        // to reject duplicates
	byHash                  map[string]*metaTx                    // tx_hash => tx : only not committed to db yet records
	discardReasonsLRU       *simplelru.LRU[string, DiscardReason] // tx_hash => discard_reason : non-persisted
	pending                 *PendingPool
	baseFee                 *SubPool
	queued                  *SubPool
	isLocalLRU              *simplelru.LRU[string, struct{}] // tx_hash => is_local : to restore isLocal flag of unwinded transactions
	newPendingTxs           chan types.Announcements         // notifications about new txs in Pending sub-pool
	all                     *BySenderAndNonce                // senderID => (sorted map of tx nonce => *metaTx)
	deletedTxs              []*metaTx                        // list of discarded txs since last db commit
	overflowZkCounters      []*metaTx
	promoted                types.Announcements
	cfg                     txpoolcfg.Config
	chainID                 uint256.Int
	lastSeenBlock           atomic.Uint64
	started                 atomic.Bool
	pendingBaseFee          atomic.Uint64
	blockGasLimit           atomic.Uint64
	londonBlock             *big.Int
	isPostLondon            atomic.Bool
	shanghaiTime            *big.Int
	isPostShanghai          atomic.Bool
	ethCfg                  *ethconfig.Config
	aclDB                   kv.RwDB

	// For X Layer
	xlayerCfg    XLayerConfig
	apolloCfg    ApolloConfig
	gpCache      GPCache // GPCache will only work in sequencer node, without rpc node
	freeGasAddrs map[string]bool

	// we cannot be in a flushing state whilst getting transactions from the pool, so we have this mutex which is
	// exposed publicly so anything wanting to get "best" transactions can ensure a flush isn't happening and
	// vice versa
	flushMtx *sync.Mutex

	// limbo specific fields where bad batch transactions identified by the executor go
	limbo *Limbo
}

func CreateTxPoolBuckets(tx kv.RwTx) error {
	if err := tx.CreateBucket(TablePoolLimbo); err != nil {
		return err
	}
	return nil
}

func New(newTxs chan types.Announcements, coreDB kv.RoDB, cfg txpoolcfg.Config, ethCfg *ethconfig.Config, cache kvcache.Cache, chainID uint256.Int, shanghaiTime *big.Int, londonBlock *big.Int, aclDB kv.RwDB) (*TxPool, error) {
	var err error
	localsHistory, err := simplelru.NewLRU[string, struct{}](10_000, nil)
	if err != nil {
		return nil, err
	}
	discardHistory, err := simplelru.NewLRU[string, DiscardReason](10_000, nil)
	if err != nil {
		return nil, err
	}

	byNonce := &BySenderAndNonce{
		tree:             btree.NewG[*metaTx](32, SortByNonceLess),
		search:           &metaTx{Tx: &types.TxSlot{}},
		senderIDTxnCount: map[uint64]int{},
	}
	tracedSenders := make(map[common.Address]struct{})
	for _, sender := range cfg.TracedSenders {
		tracedSenders[common.BytesToAddress([]byte(sender))] = struct{}{}
	}

	tp := &TxPool{
		lock:                    &sync.Mutex{},
		byHash:                  map[string]*metaTx{},
		isLocalLRU:              localsHistory,
		discardReasonsLRU:       discardHistory,
		all:                     byNonce,
		recentlyConnectedPeers:  &recentlyConnectedPeers{},
		pending:                 NewPendingSubPool(PendingSubPool, cfg.PendingSubPoolLimit),
		baseFee:                 NewSubPool(BaseFeeSubPool, cfg.BaseFeeSubPoolLimit),
		queued:                  NewSubPool(QueuedSubPool, cfg.QueuedSubPoolLimit),
		newPendingTxs:           newTxs,
		_stateCache:             cache,
		senders:                 newSendersCache(tracedSenders),
		_chainDB:                coreDB,
		cfg:                     cfg,
		chainID:                 chainID,
		unprocessedRemoteTxs:    &types.TxSlots{},
		unprocessedRemoteByHash: map[string]int{},
		londonBlock:             londonBlock,
		shanghaiTime:            shanghaiTime,
		ethCfg:                  ethCfg,
		flushMtx:                &sync.Mutex{},
		aclDB:                   aclDB,
		limbo:                   newLimbo(),
		// X Layer config
		xlayerCfg: XLayerConfig{
<<<<<<< HEAD
			EnableWhitelist:   ethCfg.DeprecatedTxPool.EnableWhitelist,
			WhiteList:         ethCfg.DeprecatedTxPool.WhiteList,
			BlockedList:       ethCfg.DeprecatedTxPool.BlockedList,
			FreeClaimGasAddrs: ethCfg.DeprecatedTxPool.FreeClaimGasAddrs,
			GasPriceMultiple:  ethCfg.DeprecatedTxPool.GasPriceMultiple,
			EnableFreeGasList: ethCfg.DeprecatedTxPool.EnableFreeGasList,
		},
	}
	tp.setFreeGasList(ethCfg.DeprecatedTxPool.FreeGasList)
	return tp, nil
}

func (p *TxPool) setFreeGasList(freeGasList []ethconfig.FreeGasInfo) {
	p.xlayerCfg.FreeGasFromNameMap = make(map[string]string)
	p.xlayerCfg.FreeGasList = make(map[string]*ethconfig.FreeGasInfo, len(freeGasList))
	for _, info := range freeGasList {
		for _, from := range info.FromList {
			p.xlayerCfg.FreeGasFromNameMap[from] = info.Name
		}
		infoCopy := info
		p.xlayerCfg.FreeGasList[info.Name] = &infoCopy
	}
=======
			EnableWhitelist:      ethCfg.DeprecatedTxPool.EnableWhitelist,
			WhiteList:            ethCfg.DeprecatedTxPool.WhiteList,
			BlockedList:          ethCfg.DeprecatedTxPool.BlockedList,
			FreeClaimGasAddrs:    ethCfg.DeprecatedTxPool.FreeClaimGasAddrs,
			GasPriceMultiple:     ethCfg.DeprecatedTxPool.GasPriceMultiple,
			EnableFreeGasByNonce: ethCfg.DeprecatedTxPool.EnableFreeGasByNonce,
			FreeGasExAddrs:       ethCfg.DeprecatedTxPool.FreeGasExAddrs,
			FreeGasCountPerAddr:  ethCfg.DeprecatedTxPool.FreeGasCountPerAddr,
			FreeGasLimit:         ethCfg.DeprecatedTxPool.FreeGasLimit,
		},
		freeGasAddrs: map[string]bool{},
	}, nil
>>>>>>> 458c3d6d
}

func (p *TxPool) OnNewBlock(ctx context.Context, stateChanges *remote.StateChangeBatch, unwindTxs, minedTxs types.TxSlots, tx kv.Tx) error {
	defer newBlockTimer.UpdateDuration(time.Now())

	isAfterLimbo := len(unwindTxs.Txs) > 0 && p.isDeniedYieldingTransactions()

	cache := p.cache()
	cache.OnNewBlock(stateChanges)
	coreTx, err := p.coreDB().BeginRo(ctx)
	if err != nil {
		return err
	}
	defer coreTx.Rollback()

	p.lock.Lock()
	defer p.lock.Unlock()

	p.lastSeenBlock.Store(stateChanges.ChangeBatch[len(stateChanges.ChangeBatch)-1].BlockHeight)
	if !p.started.Load() {
		if err := p.fromDB(ctx, tx, coreTx); err != nil {
			return fmt.Errorf("loading txs from DB: %w", err)
		}
	}

	cacheView, err := cache.View(ctx, coreTx)
	if err != nil {
		return err
	}
	if assert.Enable {
		if _, err := kvcache.AssertCheckValues(ctx, coreTx, cache); err != nil {
			log.Error("AssertCheckValues", "err", err, "stack", stack.Trace().String())
		}
	}

	if err := minedTxs.Valid(); err != nil {
		return err
	}

	pendingBaseFee, baseFeeChanged := p.setBaseFee(stateChanges.PendingBlockBaseFee, p.ethCfg.AllowFreeTransactions)
	// Update pendingBase for all pool queues and slices
	if baseFeeChanged {
		p.pending.best.pendingBaseFee = pendingBaseFee
		p.pending.worst.pendingBaseFee = pendingBaseFee
		p.baseFee.best.pendingBastFee = pendingBaseFee
		p.baseFee.worst.pendingBaseFee = pendingBaseFee
		p.queued.best.pendingBastFee = pendingBaseFee
		p.queued.worst.pendingBaseFee = pendingBaseFee
	}

	p.addLimboToUnwindTxs(&unwindTxs)

	p.blockGasLimit.Store(stateChanges.BlockGasLimit)
	if err := p.senders.onNewBlock(stateChanges, unwindTxs, minedTxs); err != nil {
		return err
	}

	// No point to validate transactions that have already been executed.
	// It is clear that some of them will not pass the validation, because a unwound tx may depend on another unwound transaction. In this case the depended tx will be discarded
	// Let's all of them pass so they can stay in the queue subpool.
	// _, unwindTxs, err = p.validateTxs(&unwindTxs, cacheView)
	// if err != nil {
	// 	return err
	// }

	if assert.Enable {
		for _, txn := range unwindTxs.Txs {
			if txn.SenderID == 0 {
				panic(fmt.Errorf("onNewBlock.unwindTxs: senderID can't be zero"))
			}
		}
		for _, txn := range minedTxs.Txs {
			if txn.SenderID == 0 {
				panic(fmt.Errorf("onNewBlock.minedTxs: senderID can't be zero"))
			}
		}
	}

	if err := removeMined(p.all, minedTxs.Txs, p.pending, p.baseFee, p.queued, p.discardLocked); err != nil {
		return err
	}

	blockNum := p.lastSeenBlock.Load()

	sendersWithChangedStateBeforeLimboTrim := prepareSendersWithChangedState(&unwindTxs)
	unwindTxs, limboTxs, forDiscard := p.trimLimboSlots(&unwindTxs)

	//log.Debug("[txpool] new block", "unwinded", len(unwindTxs.txs), "mined", len(minedTxs.txs), "baseFee", baseFee, "blockHeight", blockHeight)

	announcements, err := p.addTxsOnNewBlock(
		blockNum,
		cacheView,
		stateChanges,
		p.senders,
		unwindTxs,
		pendingBaseFee,
		stateChanges.BlockGasLimit,
		p.pending,
		p.baseFee,
		p.queued,
		p.all,
		p.byHash,
		sendersWithChangedStateBeforeLimboTrim,
		p.addLocked,
		p.discardLocked,
	)
	if err != nil {
		return err
	}

	p.pending.EnforceWorstInvariants()
	p.baseFee.EnforceInvariants()
	p.queued.EnforceInvariants()
	p.pending.EnforceBestInvariants()
	p.promoted.Reset()
	p.promoted.AppendOther(announcements)

	if p.started.CompareAndSwap(false, true) {
		log.Info("[txpool] Started")
	}

	if p.promoted.Len() > 0 {
		select {
		case p.newPendingTxs <- p.promoted.Copy():
		default:
		}
	}

	for idx, slot := range forDiscard.Txs {
		mt := newMetaTx(slot, forDiscard.IsLocal[idx], blockNum)
		p.discardLocked(mt, DiscardByLimbo)
		log.Info("[txpool] Discarding", "tx-hash", hexutils.BytesToHex(slot.IDHash[:]))
	}
	p.finalizeLimboOnNewBlock(limboTxs)
	if isAfterLimbo {
		p.allowYieldingTransactions()
	}

	//log.Info("[txpool] new block", "number", p.lastSeenBlock.Load(), "pendngBaseFee", pendingBaseFee, "in", time.Since(t))
	return nil
}

func (p *TxPool) processRemoteTxs(ctx context.Context) error {
	if !p.started.Load() {
		return fmt.Errorf("txpool not started yet")
	}

	cache := p.cache()
	defer processBatchTxsTimer.UpdateDuration(time.Now())
	coreTx, err := p.coreDB().BeginRo(ctx)
	if err != nil {
		return err
	}
	defer coreTx.Rollback()
	cacheView, err := cache.View(ctx, coreTx)
	if err != nil {
		return err
	}

	//t := time.Now()
	p.lock.Lock()
	defer p.lock.Unlock()

	l := len(p.unprocessedRemoteTxs.Txs)
	if l == 0 {
		return nil
	}

	err = p.senders.registerNewSenders(p.unprocessedRemoteTxs)
	if err != nil {
		return err
	}

	_, newTxs, err := p.validateTxs(p.unprocessedRemoteTxs, cacheView)
	if err != nil {
		return err
	}

	announcements, _, err := p.addTxs(p.lastSeenBlock.Load(), cacheView, p.senders, newTxs,
		p.pendingBaseFee.Load(), p.blockGasLimit.Load(), p.pending, p.baseFee, p.queued, p.all, p.byHash, p.addLocked, p.discardLocked, true)
	if err != nil {
		return err
	}
	p.promoted.Reset()
	p.promoted.AppendOther(announcements)

	if p.promoted.Len() > 0 {
		select {
		case <-ctx.Done():
			return nil
		case p.newPendingTxs <- p.promoted.Copy():
		default:
		}
	}

	p.unprocessedRemoteTxs.Resize(0)
	p.unprocessedRemoteByHash = map[string]int{}

	//log.Info("[txpool] on new txs", "amount", len(newPendingTxs.txs), "in", time.Since(t))
	return nil
}
func (p *TxPool) getRlpLocked(tx kv.Tx, hash []byte) (rlpTxn []byte, sender common.Address, isLocal bool, err error) {
	txn, ok := p.byHash[string(hash)]
	if ok && txn.Tx.Rlp != nil {
		return txn.Tx.Rlp, p.senders.senderID2Addr[txn.Tx.SenderID], txn.subPool&IsLocal > 0, nil
	}
	v, err := tx.GetOne(kv.PoolTransaction, hash)
	if err != nil {
		return nil, common.Address{}, false, err
	}
	if v == nil {
		return nil, common.Address{}, false, nil
	}
	return v[20:], *(*[20]byte)(v[:20]), txn != nil && txn.subPool&IsLocal > 0, nil
}
func (p *TxPool) GetRlp(tx kv.Tx, hash []byte) ([]byte, error) {
	p.lock.Lock()
	defer p.lock.Unlock()
	rlpTx, _, _, err := p.getRlpLocked(tx, hash)
	return common.Copy(rlpTx), err
}
func (p *TxPool) AppendLocalAnnouncements(types []byte, sizes []uint32, hashes []byte) ([]byte, []uint32, []byte) {
	p.lock.Lock()
	defer p.lock.Unlock()
	for hash, txn := range p.byHash {
		if txn.subPool&IsLocal == 0 {
			continue
		}
		types = append(types, txn.Tx.Type)
		sizes = append(sizes, txn.Tx.Size)
		hashes = append(hashes, hash...)
	}
	return types, sizes, hashes
}
func (p *TxPool) AppendRemoteAnnouncements(types []byte, sizes []uint32, hashes []byte) ([]byte, []uint32, []byte) {
	p.lock.Lock()
	defer p.lock.Unlock()

	for hash, txn := range p.byHash {
		if txn.subPool&IsLocal != 0 {
			continue
		}
		types = append(types, txn.Tx.Type)
		sizes = append(sizes, txn.Tx.Size)
		hashes = append(hashes, hash...)
	}
	for hash, txIdx := range p.unprocessedRemoteByHash {
		txSlot := p.unprocessedRemoteTxs.Txs[txIdx]
		types = append(types, txSlot.Type)
		sizes = append(sizes, txSlot.Size)
		hashes = append(hashes, hash...)
	}
	return types, sizes, hashes
}
func (p *TxPool) AppendAllAnnouncements(types []byte, sizes []uint32, hashes []byte) ([]byte, []uint32, []byte) {
	types, sizes, hashes = p.AppendLocalAnnouncements(types, sizes, hashes)
	types, sizes, hashes = p.AppendRemoteAnnouncements(types, sizes, hashes)
	return types, sizes, hashes
}
func (p *TxPool) IdHashKnown(tx kv.Tx, hash []byte) (bool, error) {
	p.lock.Lock()
	defer p.lock.Unlock()
	if _, ok := p.discardReasonsLRU.Get(string(hash)); ok {
		return true, nil
	}
	if _, ok := p.unprocessedRemoteByHash[string(hash)]; ok {
		return true, nil
	}
	if _, ok := p.byHash[string(hash)]; ok {
		return true, nil
	}
	return tx.Has(kv.PoolTransaction, hash)
}
func (p *TxPool) IsLocal(idHash []byte) bool {
	p.lock.Lock()
	defer p.lock.Unlock()
	return p.isLocalLRU.Contains(string(idHash))
}
func (p *TxPool) AddNewGoodPeer(peerID types.PeerID) { p.recentlyConnectedPeers.AddPeer(peerID) }
func (p *TxPool) Started() bool                      { return p.started.Load() }

func (p *TxPool) ResetYieldedStatus() {
	p.lock.Lock()
	defer p.lock.Unlock()
	best := p.pending.best
	for i := 0; i < len(best.ms); i++ {
		best.ms[i].alreadyYielded = false
	}
}

func (p *TxPool) YieldBest(n uint16, txs *types.TxsRlp, tx kv.Tx, onTopOf, availableGas uint64, toSkip mapset.Set[[32]byte]) (bool, int, error) {
	return p.best(n, txs, tx, onTopOf, availableGas, toSkip)
}

func (p *TxPool) PeekBest(n uint16, txs *types.TxsRlp, tx kv.Tx, onTopOf, availableGas uint64) (bool, error) {
	set := mapset.NewThreadUnsafeSet[[32]byte]()
	onTime, _, err := p.best(n, txs, tx, onTopOf, availableGas, set)
	return onTime, err
}

func (p *TxPool) CountContent() (int, int, int) {
	p.lock.Lock()
	defer p.lock.Unlock()
	return p.pending.Len(), p.baseFee.Len(), p.queued.Len()
}
func (p *TxPool) AddRemoteTxs(_ context.Context, newTxs types.TxSlots) {
	defer addRemoteTxsTimer.UpdateDuration(time.Now())
	p.lock.Lock()
	defer p.lock.Unlock()
	for i, txn := range newTxs.Txs {
		_, ok := p.unprocessedRemoteByHash[string(txn.IDHash[:])]
		if ok {
			continue
		}
		p.unprocessedRemoteByHash[string(txn.IDHash[:])] = len(p.unprocessedRemoteTxs.Txs)
		p.unprocessedRemoteTxs.Append(txn, newTxs.Senders.At(i), false)
	}
}

func (p *TxPool) validateTx(txn *types.TxSlot, isLocal bool, stateCache kvcache.CacheView, from common.Address) DiscardReason {
	isShanghai := p.isShanghai()
	if isShanghai {
		if txn.DataLen > fixedgas.MaxInitCodeSize {
			return InitCodeTooLarge
		}
	}

	isLondon := p.isLondon()
	if !isLondon && txn.Type == 0x2 {
		return UnsupportedTx
	}

	// Drop transactions under our raw gas price suggested by default\fixed\follower gp mode
	// X Layer
	rgp := gaspricecfg.DefaultXLayerPrice
	if p.gpCache != nil {
		rgp = p.gpCache.GetLatestRawGP()
	}
	if !p.isFreeGasXLayer(txn.SenderID) && uint256.NewInt(rgp.Uint64()).Cmp(&txn.FeeCap) == 1 {
		if txn.Traced {
			log.Info(fmt.Sprintf("TX TRACING: validateTx underpriced idHash=%x local=%t, feeCap=%d, cfg.MinFeeCap=%d", txn.IDHash, isLocal, txn.FeeCap, p.cfg.MinFeeCap))
		}
		return UnderPriced
	}
	gas, reason := CalcIntrinsicGas(uint64(txn.DataLen), uint64(txn.DataNonZeroLen), nil, txn.Creation, true, true, isShanghai)
	if txn.Traced {
		log.Info(fmt.Sprintf("TX TRACING: validateTx intrinsic gas idHash=%x gas=%d", txn.IDHash, gas))
	}
	if reason != Success {
		if txn.Traced {
			log.Info(fmt.Sprintf("TX TRACING: validateTx intrinsic gas calculated failed idHash=%x reason=%s", txn.IDHash, reason))
		}
		return reason
	}
	if gas > txn.Gas {
		if txn.Traced {
			log.Info(fmt.Sprintf("TX TRACING: validateTx intrinsic gas > txn.gas idHash=%x gas=%d, txn.gas=%d", txn.IDHash, gas, txn.Gas))
		}
		return IntrinsicGas
	}
	if !isLocal && uint64(p.all.count(txn.SenderID)) > p.cfg.AccountSlots {
		if txn.Traced {
			log.Info(fmt.Sprintf("TX TRACING: validateTx marked as spamming idHash=%x slots=%d, limit=%d", txn.IDHash, p.all.count(txn.SenderID), p.cfg.AccountSlots))
		}
		return Spammer
	}

	// check nonce and balance
	senderNonce, senderBalance, _ := p.senders.info(stateCache, txn.SenderID)
	if senderNonce > txn.Nonce {
		if txn.Traced {
			log.Info(fmt.Sprintf("TX TRACING: validateTx nonce too low idHash=%x nonce in state=%d, txn.nonce=%d", txn.IDHash, senderNonce, txn.Nonce))
		}
		return NonceTooLow
	}
	// Transactor should have enough funds to cover the costs
	total := uint256.NewInt(txn.Gas)
	total.Mul(total, &txn.FeeCap)
	total.Add(total, &txn.Value)
	if senderBalance.Cmp(total) < 0 {
		if txn.Traced {
			log.Info(fmt.Sprintf("TX TRACING: validateTx insufficient funds idHash=%x balance in state=%d, txn.gas*txn.tip=%d", txn.IDHash, senderBalance, total))
		}
		return InsufficientFunds
	}

	// X Layer check if sender is blocked
	if p.apolloCfg.CheckBlockedAddr(p.xlayerCfg.BlockedList, from) {
		log.Info(fmt.Sprintf("TX TRACING: validateTx sender is blocked idHash=%x, txn.sender=%s", txn.IDHash, from))
		return SenderDisallowedSendTx
	}

	// X Layer check if receiver is blocked
	if !txn.Creation {
		if p.apolloCfg.CheckBlockedAddr(p.xlayerCfg.BlockedList, txn.To) {
			log.Info(fmt.Sprintf("TX TRACING: validateTx receiver is blocked idHash=%x, txn.receiver=%s", txn.IDHash, from))
			return ReceiverDisallowedReceiveTx
		}
	}

	// X Layer check if sender is whitelisted
	if p.apolloCfg.GetEnableWhitelist(p.xlayerCfg.EnableWhitelist) && !p.apolloCfg.CheckWhitelistAddr(p.xlayerCfg.WhiteList, from) {
		log.Info(fmt.Sprintf("TX TRACING: validateTx sender is not whitelisted idHash=%x, txn.sender=%s", txn.IDHash, from))
		return NoWhiteListedSender
	}

	switch resolvePolicy(txn) {
	case SendTx:
		var allow bool
		allow, err := p.checkPolicy(context.TODO(), from, SendTx)
		if err != nil {
			panic(err)
		}
		if !allow {
			return SenderDisallowedSendTx
		}
	case Deploy:
		var allow bool
		// check that sender may deploy contracts
		allow, err := p.checkPolicy(context.TODO(), from, Deploy)
		if err != nil {
			panic(err)
		}
		if !allow {
			return SenderDisallowedDeploy
		}
	}

	return Success
}

func (p *TxPool) isShanghai() bool {
	// once this flag has been set for the first time we no longer need to check the timestamp
	set := p.isPostShanghai.Load()
	if set {
		return true
	}
	if p.shanghaiTime == nil {
		return false
	}
	shanghaiTime := p.shanghaiTime.Uint64()

	// a zero here means shanghai is always active
	if shanghaiTime == 0 {
		p.isPostShanghai.Swap(true)
		return true
	}

	now := big.NewInt(time.Now().Unix())
	is := now.Uint64() >= shanghaiTime
	if is {
		p.isPostShanghai.Swap(true)
	}
	return is
}

func (p *TxPool) isLondon() bool {
	set := p.isPostLondon.Load()
	if set {
		return true
	}
	lbsBig := big.NewInt(0).SetUint64(p.lastSeenBlock.Load())
	if p.londonBlock.Cmp(lbsBig) <= 0 {
		p.isPostLondon.Swap(true)
		return true
	}
	return false
}

func (p *TxPool) ValidateSerializedTxn(serializedTxn []byte) error {
	const (
		// txSlotSize is used to calculate how many data slots a single transaction
		// takes up based on its size. The slots are used as DoS protection, ensuring
		// that validating a new transaction remains a constant operation (in reality
		// O(maxslots), where max slots are 4 currently).
		txSlotSize = 32 * 1024

		// txMaxSize is the maximum size a single transaction can have. This field has
		// non-trivial consequences: larger transactions are significantly harder and
		// more expensive to propagate; larger transactions also take more resources
		// to validate whether they fit into the pool or not.
		txMaxSize = 4 * txSlotSize // 128KB
	)
	if len(serializedTxn) > txMaxSize {
		return types.ErrRlpTooBig
	}
	return nil
}
func (p *TxPool) validateTxs(txs *types.TxSlots, stateCache kvcache.CacheView) (reasons []DiscardReason, goodTxs types.TxSlots, err error) {
	// reasons is pre-sized for direct indexing, with the default zero
	// value DiscardReason of NotSet
	reasons = make([]DiscardReason, len(txs.Txs))

	if err := txs.Valid(); err != nil {
		return reasons, goodTxs, err
	}

	goodCount := 0
	for i, txn := range txs.Txs {
		reason := p.validateTx(txn, txs.IsLocal[i], stateCache, txs.Senders.AddressAt(i))
		if reason == Success {
			goodCount++
			// Success here means no DiscardReason yet, so leave it NotSet
			continue
		}
		if reason == Spammer {
			p.punishSpammer(txn.SenderID)
		}
		reasons[i] = reason
	}

	goodTxs.Resize(uint(goodCount))

	j := 0
	for i, txn := range txs.Txs {
		if reasons[i] == NotSet {
			goodTxs.Txs[j] = txn
			goodTxs.IsLocal[j] = txs.IsLocal[i]
			copy(goodTxs.Senders.At(j), txs.Senders.At(i))
			j++
		}
	}
	return reasons, goodTxs, nil
}

// punishSpammer by drop half of it's transactions with high nonce
func (p *TxPool) punishSpammer(spammer uint64) {
	count := p.all.count(spammer) / 2
	if count > 0 {
		txsToDelete := make([]*metaTx, 0, count)
		p.all.descend(spammer, func(mt *metaTx) bool {
			txsToDelete = append(txsToDelete, mt)
			count--
			return count > 0
		})
		for _, mt := range txsToDelete {
			p.discardLocked(mt, Spammer) // can't call it while iterating by all
		}
	}
}

func fillDiscardReasons(reasons []DiscardReason, newTxs types.TxSlots, discardReasonsLRU *simplelru.LRU[string, DiscardReason]) []DiscardReason {
	for i := range reasons {
		if reasons[i] != NotSet {
			continue
		}
		reason, ok := discardReasonsLRU.Get(string(newTxs.Txs[i].IDHash[:]))
		if ok {
			reasons[i] = reason
		} else {
			reasons[i] = Success
		}
	}
	return reasons
}

func (p *TxPool) AddLocalTxs(ctx context.Context, newTransactions types.TxSlots, tx kv.Tx) ([]DiscardReason, error) {
	coreTx, err := p.coreDB().BeginRo(ctx)
	if err != nil {
		return nil, err
	}
	defer coreTx.Rollback()

	cacheView, err := p.cache().View(ctx, coreTx)
	if err != nil {
		return nil, err
	}

	p.lock.Lock()
	defer p.lock.Unlock()

	if !p.Started() {
		if err := p.fromDB(ctx, tx, coreTx); err != nil {
			return nil, fmt.Errorf("loading txs from DB: %w", err)
		}
		if p.started.CompareAndSwap(false, true) {
			log.Info("[txpool] Started")
		}
	}

	if err = p.senders.registerNewSenders(&newTransactions); err != nil {
		return nil, err
	}

	reasons, newTxs, err := p.validateTxs(&newTransactions, cacheView)
	if err != nil {
		return nil, err
	}

	announcements, addReasons, err := p.addTxs(p.lastSeenBlock.Load(), cacheView, p.senders, newTxs,
		p.pendingBaseFee.Load(), p.blockGasLimit.Load(), p.pending, p.baseFee, p.queued, p.all, p.byHash, p.addLocked, p.discardLocked, true)
	if err == nil {
		for i, reason := range addReasons {
			if reason != NotSet {
				reasons[i] = reason
			}
		}
	} else {
		return nil, err
	}
	p.promoted.Reset()
	p.promoted.AppendOther(announcements)

	reasons = fillDiscardReasons(reasons, newTxs, p.discardReasonsLRU)
	for i, reason := range reasons {
		if reason == Success {
			txn := newTxs.Txs[i]
			if txn.Traced {
				log.Info(fmt.Sprintf("TX TRACING: AddLocalTxs promotes idHash=%x, senderId=%d", txn.IDHash, txn.SenderID))
			}
			p.promoted.Append(txn.Type, txn.Size, txn.IDHash[:])
		}
	}
	if p.promoted.Len() > 0 {
		select {
		case p.newPendingTxs <- p.promoted.Copy():
		default:
		}
	}
	return reasons, nil
}

func (p *TxPool) coreDB() kv.RoDB {
	p.lock.Lock()
	defer p.lock.Unlock()
	return p._chainDB
}

func (p *TxPool) cache() kvcache.Cache {
	p.lock.Lock()
	defer p.lock.Unlock()
	return p._stateCache
}

func (p *TxPool) addTxs(blockNum uint64, cacheView kvcache.CacheView, senders *sendersBatch,
	newTxs types.TxSlots, pendingBaseFee, blockGasLimit uint64,
	pending *PendingPool, baseFee, queued *SubPool,
	byNonce *BySenderAndNonce, byHash map[string]*metaTx, add func(*metaTx, *types.Announcements) DiscardReason, discard func(*metaTx, DiscardReason), collect bool) (types.Announcements, []DiscardReason, error) {
	protocolBaseFee := calcProtocolBaseFee(pendingBaseFee)
	if assert.Enable {
		for _, txn := range newTxs.Txs {
			if txn.SenderID == 0 {
				panic(fmt.Errorf("senderID can't be zero"))
			}
		}
	}
	// This can be thought of a reverse operation from the one described before.
	// When a block that was deemed "the best" of its height, is no longer deemed "the best", the
	// transactions contained in it, are now viable for inclusion in other blocks, and therefore should
	// be returned into the transaction pool.
	// An interesting note here is that if the block contained any transactions local to the node,
	// by being first removed from the pool (from the "local" part of it), and then re-injected,
	// they effective lose their priority over the "remote" transactions. In order to prevent that,
	// somehow the fact that certain transactions were local, needs to be remembered for some
	// time (up to some "immutability threshold").
	sendersWithChangedState := map[uint64]struct{}{}
	discardReasons := make([]DiscardReason, len(newTxs.Txs))
	announcements := types.Announcements{}
	for i, txn := range newTxs.Txs {
		if found, ok := byHash[string(txn.IDHash[:])]; ok {
			discardReasons[i] = DuplicateHash
			// In case if the transation is stuck, "poke" it to rebroadcast
			if collect && newTxs.IsLocal[i] && (found.currentSubPool == PendingSubPool || found.currentSubPool == BaseFeeSubPool) {
				announcements.Append(found.Tx.Type, found.Tx.Size, found.Tx.IDHash[:])
			}
			continue
		}
		mt := newMetaTx(txn, newTxs.IsLocal[i], blockNum)
		if reason := add(mt, &announcements); reason != NotSet {
			discardReasons[i] = reason
			continue
		}
		discardReasons[i] = NotSet
		if txn.Traced {
			log.Info(fmt.Sprintf("TX TRACING: schedule sendersWithChangedState idHash=%x senderId=%d", txn.IDHash, mt.Tx.SenderID))
		}
		sendersWithChangedState[mt.Tx.SenderID] = struct{}{}
	}

	for _, mt := range p.overflowZkCounters {
		pending.Remove(mt)
		discard(mt, OverflowZkCounters)
		sendersWithChangedState[mt.Tx.SenderID] = struct{}{}
	}
	p.overflowZkCounters = p.overflowZkCounters[:0]

	for senderID := range sendersWithChangedState {
		nonce, balance, err := senders.info(cacheView, senderID)
		if err != nil {
			return announcements, discardReasons, err
		}
		p.onSenderStateChange(senderID, nonce, balance, byNonce,
			protocolBaseFee, blockGasLimit, pending, baseFee, queued, discard)
	}

	promote(pending, baseFee, queued, pendingBaseFee, discard, &announcements)

	return announcements, discardReasons, nil
}

func (p *TxPool) addTxsOnNewBlock(
	blockNum uint64,
	cacheView kvcache.CacheView,
	stateChanges *remote.StateChangeBatch,
	senders *sendersBatch,
	newTxs types.TxSlots,
	pendingBaseFee uint64,
	blockGasLimit uint64,
	pending *PendingPool,
	baseFee,
	queued *SubPool,
	byNonce *BySenderAndNonce,
	byHash map[string]*metaTx,
	sendersWithChangedStateBeforeLimboTrim *LimboSendersWithChangedState,
	add func(*metaTx, *types.Announcements) DiscardReason,
	discard func(*metaTx, DiscardReason),
) (types.Announcements, error) {
	protocolBaseFee := calcProtocolBaseFee(pendingBaseFee)
	if assert.Enable {
		for _, txn := range newTxs.Txs {
			if txn.SenderID == 0 {
				panic(fmt.Errorf("senderID can't be zero"))
			}
		}
	}
	// This can be thought of a reverse operation from the one described before.
	// When a block that was deemed "the best" of its height, is no longer deemed "the best", the
	// transactions contained in it, are now viable for inclusion in other blocks, and therefore should
	// be returned into the transaction pool.
	// An interesting note here is that if the block contained any transactions local to the node,
	// by being first removed from the pool (from the "local" part of it), and then re-injected,
	// they effective lose their priority over the "remote" transactions. In order to prevent that,
	// somehow the fact that certain transactions were local, needs to be remembered for some
	// time (up to some "immutability threshold").
	sendersWithChangedState := map[uint64]struct{}{}
	announcements := types.Announcements{}
	for i, txn := range newTxs.Txs {
		if _, ok := byHash[string(txn.IDHash[:])]; ok {
			sendersWithChangedStateBeforeLimboTrim.decrement(txn.SenderID)
			continue
		}
		mt := newMetaTx(txn, newTxs.IsLocal[i], blockNum)
		if reason := add(mt, &announcements); reason != NotSet {
			discard(mt, reason)
			sendersWithChangedStateBeforeLimboTrim.decrement(txn.SenderID)
			continue
		}
		sendersWithChangedState[mt.Tx.SenderID] = struct{}{}
	}
	// add senders changed in state to `sendersWithChangedState` list
	for _, changesList := range stateChanges.ChangeBatch {
		for _, change := range changesList.Changes {
			switch change.Action {
			case remote.Action_UPSERT, remote.Action_UPSERT_CODE, remote.Action_REMOVE:
				if change.Incarnation > 0 {
					continue
				}
				addr := gointerfaces.ConvertH160toAddress(change.Address)
				id, ok := senders.getID(addr)
				if !ok {
					sendersWithChangedStateBeforeLimboTrim.decrement(id)
					continue
				}
				sendersWithChangedState[id] = struct{}{}
			}
		}
	}

	for senderId, counter := range sendersWithChangedStateBeforeLimboTrim.Storage {
		if counter > 0 {
			sendersWithChangedState[senderId] = struct{}{}
		}
	}

	for _, mt := range p.overflowZkCounters {
		pending.Remove(mt)
		discard(mt, OverflowZkCounters)
		sendersWithChangedState[mt.Tx.SenderID] = struct{}{}
	}
	p.overflowZkCounters = p.overflowZkCounters[:0]

	for senderID := range sendersWithChangedState {
		nonce, balance, err := senders.info(cacheView, senderID)
		if err != nil {
			return announcements, err
		}
		p.onSenderStateChange(senderID, nonce, balance, byNonce,
			protocolBaseFee, blockGasLimit, pending, baseFee, queued, discard)
	}

	promote(pending, baseFee, queued, pendingBaseFee, discard, &announcements)

	return announcements, nil
}

func (p *TxPool) setBaseFee(baseFee uint64, allowFreeTransactions bool) (uint64, bool) {
	changed := false
	if allowFreeTransactions {
		changed = uint64(0) != p.pendingBaseFee.Load()
		p.pendingBaseFee.Store(0)
		return 0, changed
	}

	if baseFee > 0 {
		changed = baseFee != p.pendingBaseFee.Load()
		p.pendingBaseFee.Store(baseFee)
	}
	return p.pendingBaseFee.Load(), changed
}

func (p *TxPool) addLocked(mt *metaTx, announcements *types.Announcements) DiscardReason {
	// Insert to pending pool, if pool doesn't have txn with same Nonce and bigger Tip
	found := p.all.get(mt.Tx.SenderID, mt.Tx.Nonce)
	if found != nil {
		tipThreshold := uint256.NewInt(0)
		tipThreshold = tipThreshold.Mul(&found.Tx.Tip, uint256.NewInt(100+p.cfg.PriceBump))
		tipThreshold.Div(tipThreshold, u256.N100)
		feecapThreshold := uint256.NewInt(0)
		feecapThreshold.Mul(&found.Tx.FeeCap, uint256.NewInt(100+p.cfg.PriceBump))
		feecapThreshold.Div(feecapThreshold, u256.N100)
		if mt.Tx.Tip.Cmp(tipThreshold) < 0 || mt.Tx.FeeCap.Cmp(feecapThreshold) < 0 {
			// Both tip and feecap need to be larger than previously to replace the transaction
			// In case if the transation is stuck, "poke" it to rebroadcast
			if mt.subPool&IsLocal != 0 && (found.currentSubPool == PendingSubPool || found.currentSubPool == BaseFeeSubPool) {
				announcements.Append(found.Tx.Type, found.Tx.Size, found.Tx.IDHash[:])
			}
			if bytes.Equal(found.Tx.IDHash[:], mt.Tx.IDHash[:]) {
				return NotSet
			}
			return NotReplaced
		}

		switch found.currentSubPool {
		case PendingSubPool:
			p.pending.Remove(found)
		case BaseFeeSubPool:
			p.baseFee.Remove(found)
		case QueuedSubPool:
			p.queued.Remove(found)
		default:
			//already removed
		}

		p.discardLocked(found, ReplacedByHigherTip)
	} else if p.pending.IsFull() {
		// new transaction will be denied if pending pool is full unless it will replace an old transaction
		return PendingPoolOverflow
	}

	p.byHash[string(mt.Tx.IDHash[:])] = mt

	if replaced := p.all.replaceOrInsert(mt); replaced != nil {
		if assert.Enable {
			panic("must never happen")
		}
	}

	if mt.subPool&IsLocal != 0 {
		p.isLocalLRU.Add(string(mt.Tx.IDHash[:]), struct{}{})
	}
	// All transactions are first added to the queued pool and then immediately promoted from there if required
	p.queued.Add(mt)
	return NotSet
}

// dropping transaction from all sub-structures and from db
// Important: don't call it while iterating by all
func (p *TxPool) discardLocked(mt *metaTx, reason DiscardReason) {
	delete(p.byHash, string(mt.Tx.IDHash[:]))
	p.deletedTxs = append(p.deletedTxs, mt)
	p.all.delete(mt)
	p.discardReasonsLRU.Add(string(mt.Tx.IDHash[:]), reason)
}

func (p *TxPool) NonceFromAddress(addr [20]byte) (nonce uint64, inPool bool) {
	p.lock.Lock()
	defer p.lock.Unlock()
	senderID, found := p.senders.getID(addr)
	if !found {
		return 0, false
	}
	return p.all.nonce(senderID)
}

func (p *TxPool) LockFlusher() {
	p.flushMtx.Lock()
}

func (p *TxPool) UnlockFlusher() {
	p.flushMtx.Unlock()
}

// removeMined - apply new highest block (or batch of blocks)
//
// 1. New best block arrives, which potentially changes the balance and the nonce of some senders.
// We use senderIds data structure to find relevant senderId values, and then use senders data structure to
// modify state_balance and state_nonce, potentially remove some elements (if transaction with some nonce is
// included into a block), and finally, walk over the transaction records and update SubPool fields depending on
// the actual presence of nonce gaps and what the balance is.
func removeMined(byNonce *BySenderAndNonce, minedTxs []*types.TxSlot, pending *PendingPool, baseFee, queued *SubPool, discard func(*metaTx, DiscardReason)) error {
	noncesToRemove := map[uint64]uint64{}
	for _, txn := range minedTxs {
		nonce, ok := noncesToRemove[txn.SenderID]
		if !ok || txn.Nonce > nonce {
			noncesToRemove[txn.SenderID] = txn.Nonce
		}
	}

	var toDel []*metaTx // can't delete items while iterate them
	for senderID, nonce := range noncesToRemove {
		//if sender.all.Len() > 0 {
		//log.Debug("[txpool] removing mined", "senderID", tx.senderID, "sender.all.len()", sender.all.Len())
		//}
		// delete mined transactions from everywhere
		byNonce.ascend(senderID, func(mt *metaTx) bool {
			//log.Debug("[txpool] removing mined, cmp nonces", "tx.nonce", it.metaTx.Tx.nonce, "sender.nonce", sender.nonce)
			if mt.Tx.Nonce > nonce {
				return false
			}
			if mt.Tx.Traced {
				log.Info(fmt.Sprintf("TX TRACING: removeMined idHash=%x senderId=%d, currentSubPool=%s", mt.Tx.IDHash, mt.Tx.SenderID, mt.currentSubPool))
			}
			toDel = append(toDel, mt)
			// del from sub-pool
			switch mt.currentSubPool {
			case PendingSubPool:
				pending.Remove(mt)
			case BaseFeeSubPool:
				baseFee.Remove(mt)
			case QueuedSubPool:
				queued.Remove(mt)
			default:
				//already removed
			}
			return true
		})

		for _, mt := range toDel {
			discard(mt, Mined)
		}
		toDel = toDel[:0]
	}
	return nil
}

// promote reasserts invariants of the subpool and returns the list of transactions that ended up
// being promoted to the pending or basefee pool, for re-broadcasting
func promote(pending *PendingPool, baseFee, queued *SubPool, pendingBaseFee uint64, discard func(*metaTx, DiscardReason), announcements *types.Announcements) {
	// Demote worst transactions that do not qualify for pending sub pool anymore, to other sub pools, or discard
	for worst := pending.Worst(); pending.Len() > 0 && (worst.subPool < BaseFeePoolBits || worst.minFeeCap.Cmp(uint256.NewInt(pendingBaseFee)) < 0); worst = pending.Worst() {
		if worst.subPool >= BaseFeePoolBits {
			tx := pending.PopWorst()
			announcements.Append(tx.Tx.Type, tx.Tx.Size, tx.Tx.IDHash[:])
			baseFee.Add(tx)
		} else if worst.subPool >= QueuedPoolBits {
			queued.Add(pending.PopWorst())
		} else {
			discard(pending.PopWorst(), FeeTooLow)
		}
	}

	// Promote best transactions from base fee pool to pending pool while they qualify
	for best := baseFee.Best(); baseFee.Len() > 0 && best.subPool >= BaseFeePoolBits && best.minFeeCap.Cmp(uint256.NewInt(pendingBaseFee)) >= 0; best = baseFee.Best() {
		tx := baseFee.PopBest()
		announcements.Append(tx.Tx.Type, tx.Tx.Size, tx.Tx.IDHash[:])
		pending.Add(tx)
	}

	// Demote worst transactions that do not qualify for base fee pool anymore, to queued sub pool, or discard
	for worst := baseFee.Worst(); baseFee.Len() > 0 && worst.subPool < BaseFeePoolBits; worst = baseFee.Worst() {
		if worst.subPool >= QueuedPoolBits {
			queued.Add(baseFee.PopWorst())
		} else {
			discard(baseFee.PopWorst(), FeeTooLow)
		}
	}

	// Promote best transactions from the queued pool to either pending or base fee pool, while they qualify
	for best := queued.Best(); queued.Len() > 0 && best.subPool >= BaseFeePoolBits; best = queued.Best() {
		if best.minFeeCap.Cmp(uint256.NewInt(pendingBaseFee)) >= 0 {
			tx := queued.PopBest()
			announcements.Append(tx.Tx.Type, tx.Tx.Size, tx.Tx.IDHash[:])
			pending.Add(tx)
		} else {
			baseFee.Add(queued.PopBest())
		}
	}

	// Discard worst transactions from the queued sub pool if they do not qualify
	for worst := queued.Worst(); queued.Len() > 0 && worst.subPool < QueuedPoolBits; worst = queued.Worst() {
		discard(queued.PopWorst(), FeeTooLow)
	}

	// Discard worst transactions from pending pool until it is within capacity limit
	for pending.Len() > pending.limit {
		discard(pending.PopWorst(), PendingPoolOverflow)
	}

	// Discard worst transactions from pending sub pool until it is within capacity limits
	for baseFee.Len() > baseFee.limit {
		discard(baseFee.PopWorst(), BaseFeePoolOverflow)
	}

	// Discard worst transactions from the queued sub pool until it is within its capacity limits
	for _ = queued.Worst(); queued.Len() > queued.limit; _ = queued.Worst() {
		discard(queued.PopWorst(), QueuedPoolOverflow)
	}
}

// MainLoop - does:
// send pending byHash to p2p:
//   - new byHash
//   - all pooled byHash to recently connected peers
//   - all local pooled byHash to random peers periodically
//
// promote/demote transactions
// reorgs
func MainLoop(ctx context.Context, db kv.RwDB, coreDB kv.RoDB, p *TxPool, newTxs chan types.Announcements, send *Send, newSlotsStreams *NewSlotsStreams, notifyMiningAboutNewSlots func()) {
	syncToNewPeersEvery := time.NewTicker(p.cfg.SyncToNewPeersEvery)
	defer syncToNewPeersEvery.Stop()
	processRemoteTxsEvery := time.NewTicker(p.cfg.ProcessRemoteTxsEvery)
	defer processRemoteTxsEvery.Stop()
	commitEvery := time.NewTicker(p.cfg.CommitEvery)
	defer commitEvery.Stop()
	logEvery := time.NewTicker(p.cfg.LogEvery)
	defer logEvery.Stop()

	for {
		select {
		case <-ctx.Done():
			p.LockFlusher()
			innerContext, innerContextcancel := context.WithCancel(context.Background())
			written, err := p.flush(innerContext, db)
			if err != nil {
				log.Error("[txpool] flush is local history", "err", err)
			} else {
				writeToDBBytesCounter.Set(written)
			}
			innerContextcancel()
			p.UnlockFlusher()
			return
		case <-logEvery.C:
			p.logStats()
		case <-processRemoteTxsEvery.C:
			if !p.Started() {
				continue
			}

			if err := p.processRemoteTxs(ctx); err != nil {
				if grpcutil.IsRetryLater(err) || grpcutil.IsEndOfStream(err) {
					time.Sleep(3 * time.Second)
					continue
				}

				log.Error("[txpool] process batch remote txs", "err", err)
			}
		case <-commitEvery.C:
			if db != nil && p.Started() {
				t := time.Now()
				p.LockFlusher()
				written, err := p.flush(ctx, db)
				p.UnlockFlusher()
				if err != nil {
					log.Error("[txpool] flush is local history", "err", err)
					continue
				}
				writeToDBBytesCounter.Set(written)
				log.Debug("[txpool] Commit", "written_kb", written/1024, "in", time.Since(t))
			}
		case announcements := <-newTxs:
			go func() {
				for i := 0; i < 16; i++ { // drain more events from channel, then merge and dedup them
					select {
					case a := <-newTxs:
						announcements.AppendOther(a)
						continue
					default:
					}
					break
				}
				if announcements.Len() == 0 {
					return
				}
				defer propagateNewTxsTimer.UpdateDuration(time.Now())

				announcements = announcements.DedupCopy()

				notifyMiningAboutNewSlots()

				var localTxTypes []byte
				var localTxSizes []uint32
				var localTxHashes types.Hashes
				var localTxRlps [][]byte
				var remoteTxTypes []byte
				var remoteTxSizes []uint32
				var remoteTxHashes types.Hashes
				var remoteTxRlps [][]byte
				slotsRlp := make([][]byte, 0, announcements.Len())

				if err := db.View(ctx, func(tx kv.Tx) error {
					for i := 0; i < announcements.Len(); i++ {
						t, size, hash := announcements.At(i)
						slotRlp, err := p.GetRlp(tx, hash)
						if err != nil {
							return err
						}
						if len(slotRlp) == 0 {
							continue
						}

						// Empty rlp can happen if a transaction we want to broadcase has just been mined, for example
						slotsRlp = append(slotsRlp, slotRlp)
						if p.IsLocal(hash) {
							localTxTypes = append(localTxTypes, t)
							localTxSizes = append(localTxSizes, size)
							localTxHashes = append(localTxHashes, hash...)
							localTxRlps = append(localTxRlps, slotRlp)
						} else {
							remoteTxTypes = append(remoteTxTypes, t)
							remoteTxSizes = append(remoteTxSizes, size)
							remoteTxHashes = append(remoteTxHashes, hash...)
							remoteTxRlps = append(remoteTxRlps, slotRlp)
						}
					}
					return nil
				}); err != nil {
					log.Error("[txpool] collect info to propagate", "err", err)
					return
				}
				if newSlotsStreams != nil {
					newSlotsStreams.Broadcast(&proto_txpool.OnAddReply{RplTxs: slotsRlp})
				}

				// first broadcast all local txs to all peers, then non-local to random sqrt(peersAmount) peers
				txSentTo := send.BroadcastPooledTxs(localTxRlps)
				hashSentTo := send.AnnouncePooledTxs(localTxTypes, localTxSizes, localTxHashes)
				for i := 0; i < localTxHashes.Len(); i++ {
					hash := localTxHashes.At(i)
					log.Debug("local tx propagated", "tx_hash", hex.EncodeToString(hash), "announced to peers", hashSentTo[i], "broadcast to peers", txSentTo[i], "baseFee", p.pendingBaseFee.Load())
				}
				send.BroadcastPooledTxs(remoteTxRlps)
				send.AnnouncePooledTxs(remoteTxTypes, remoteTxSizes, remoteTxHashes)
			}()
		case <-syncToNewPeersEvery.C: // new peer
			newPeers := p.recentlyConnectedPeers.GetAndClean()
			if len(newPeers) == 0 {
				continue
			}
			t := time.Now()
			var hashes types.Hashes
			var types []byte
			var sizes []uint32
			types, sizes, hashes = p.AppendAllAnnouncements(types, sizes, hashes[:0])
			go send.PropagatePooledTxsToPeersList(newPeers, types, sizes, hashes)
			propagateToNewPeerTimer.UpdateDuration(t)
		}
	}
}

func (p *TxPool) flush(ctx context.Context, db kv.RwDB) (written uint64, err error) {
	defer writeToDBTimer.UpdateDuration(time.Now())
	p.lock.Lock()
	defer p.lock.Unlock()
	//it's important that write db tx is done inside lock, to make last writes visible for all read operations
	if err := db.Update(ctx, func(tx kv.RwTx) error {
		err = p.flushLocked(tx)
		if err != nil {
			return err
		}
		written, _, err = tx.(*mdbx.MdbxTx).SpaceDirty()
		if err != nil {
			return err
		}
		return nil
	}); err != nil {
		return 0, err
	}
	return written, nil
}
func (p *TxPool) flushLocked(tx kv.RwTx) (err error) {
	for i, mt := range p.deletedTxs {
		id := mt.Tx.SenderID
		idHash := mt.Tx.IDHash[:]
		if !p.all.hasTxs(id) {
			addr, ok := p.senders.senderID2Addr[id]
			if ok {
				delete(p.senders.senderID2Addr, id)
				delete(p.senders.senderIDs, addr)
			}
		}
		//fmt.Printf("del:%d,%d,%d\n", mt.Tx.senderID, mt.Tx.nonce, mt.Tx.tip)
		has, err := tx.Has(kv.PoolTransaction, idHash)
		if err != nil {
			return err
		}
		if has {
			if err := tx.Delete(kv.PoolTransaction, idHash); err != nil {
				return err
			}
		}
		p.deletedTxs[i] = nil // for gc
	}

	txHashes := p.isLocalLRU.Keys()
	encID := make([]byte, 8)
	if err := tx.ClearBucket(kv.RecentLocalTransaction); err != nil {
		return err
	}
	for i, txHash := range txHashes {
		binary.BigEndian.PutUint64(encID, uint64(i))
		if err := tx.Append(kv.RecentLocalTransaction, encID, []byte(txHash)); err != nil {
			return err
		}
	}

	v := make([]byte, 0, 1024)
	for txHash, metaTx := range p.byHash {
		if metaTx.Tx.Rlp == nil {
			continue
		}
		v = common.EnsureEnoughSize(v, 20+len(metaTx.Tx.Rlp))

		addr, ok := p.senders.senderID2Addr[metaTx.Tx.SenderID]
		if !ok {
			log.Warn("[txpool] flush: sender address not found by ID", "senderID", metaTx.Tx.SenderID)
			continue
		}

		copy(v[:20], addr.Bytes())
		copy(v[20:], metaTx.Tx.Rlp)

		has, err := tx.Has(kv.PoolTransaction, []byte(txHash))
		if err != nil {
			return err
		}
		if !has {
			if err := tx.Put(kv.PoolTransaction, []byte(txHash), v); err != nil {
				return err
			}
		}
		metaTx.Tx.Rlp = nil
	}

	binary.BigEndian.PutUint64(encID, p.pendingBaseFee.Load())
	if err := tx.Put(kv.PoolInfo, PoolPendingBaseFeeKey, encID); err != nil {
		return err
	}
	if err := PutLastSeenBlock(tx, p.lastSeenBlock.Load(), encID); err != nil {
		return err
	}
	if err := p.flushLockedLimbo(tx); err != nil {
		return err
	}

	// clean - in-memory data structure as later as possible - because if during this Tx will happen error,
	// DB will stay consistent but some in-memory structures may be already cleaned, and retry will not work
	// failed write transaction must not create side-effects
	p.deletedTxs = p.deletedTxs[:0]
	return nil
}

func (p *TxPool) fromDB(ctx context.Context, tx kv.Tx, coreTx kv.Tx) error {
	if p.lastSeenBlock.Load() == 0 {
		lastSeenBlock, err := LastSeenBlock(tx)
		if err != nil {
			return err
		}
		p.lastSeenBlock.Store(lastSeenBlock)
	}

	cacheView, err := p._stateCache.View(ctx, coreTx)
	if err != nil {
		return err
	}

	if err = p.fromDBLimbo(ctx, tx, cacheView); err != nil {
		return err
	}

	it, err := tx.Range(kv.RecentLocalTransaction, nil, nil)
	if err != nil {
		return err
	}
	for it.HasNext() {
		_, v, err := it.Next()
		if err != nil {
			return err
		}
		p.isLocalLRU.Add(string(v), struct{}{})
	}

	txs := types.TxSlots{}
	parseCtx := types.NewTxParseContext(p.chainID)
	parseCtx.WithSender(false)

	i := 0
	it, err = tx.Range(kv.PoolTransaction, nil, nil)
	if err != nil {
		return err
	}
	for it.HasNext() {
		k, v, err := it.Next()
		if err != nil {
			return err
		}
		addr, txRlp := *(*[20]byte)(v[:20]), v[20:]
		txn := &types.TxSlot{}

		_, err = parseCtx.ParseTransaction(txRlp, 0, txn, nil, false /* hasEnvelope */, nil)
		if err != nil {
			err = fmt.Errorf("err: %w, rlp: %x", err, txRlp)
			log.Warn("[txpool] fromDB: parseTransaction", "err", err)
			continue
		}

		txn.SenderID, txn.Traced = p.senders.getOrCreateID(addr)
		binary.BigEndian.Uint64(v)

		isLocalTx := p.isLocalLRU.Contains(string(k))

		// X Layer validate transaction
		if reason := p.validateTx(txn, isLocalTx, cacheView, addr); reason != NotSet && reason != Success {
			continue
		}
		// X Layer fix transaction RLP nil
		txn.Rlp = nil // means that we don't need store it in db anymore
		txs.Resize(uint(i + 1))
		txs.Txs[i] = txn
		txs.IsLocal[i] = isLocalTx
		copy(txs.Senders.At(i), addr[:])
		i++
	}

	var pendingBaseFee uint64
	{
		v, err := tx.GetOne(kv.PoolInfo, PoolPendingBaseFeeKey)
		if err != nil {
			return err
		}
		if len(v) > 0 {
			pendingBaseFee = binary.BigEndian.Uint64(v)
		}
	}
	err = p.senders.registerNewSenders(&txs)
	if err != nil {
		return err
	}
	if _, _, err := p.addTxs(p.lastSeenBlock.Load(), cacheView, p.senders, txs,
		pendingBaseFee, math.MaxUint64 /* blockGasLimit */, p.pending, p.baseFee, p.queued, p.all, p.byHash, p.addLocked, p.discardLocked, false); err != nil {
		return err
	}
	p.pendingBaseFee.Store(pendingBaseFee)

	return nil
}
func LastSeenBlock(tx kv.Getter) (uint64, error) {
	v, err := tx.GetOne(kv.PoolInfo, PoolLastSeenBlockKey)
	if err != nil {
		return 0, err
	}
	if len(v) == 0 {
		return 0, nil
	}
	return binary.BigEndian.Uint64(v), nil
}
func PutLastSeenBlock(tx kv.Putter, n uint64, buf []byte) error {
	buf = common.EnsureEnoughSize(buf, 8)
	binary.BigEndian.PutUint64(buf, n)
	err := tx.Put(kv.PoolInfo, PoolLastSeenBlockKey, buf)
	if err != nil {
		return err
	}
	return nil
}
func ChainConfig(tx kv.Getter) (*chain.Config, error) {
	v, err := tx.GetOne(kv.PoolInfo, PoolChainConfigKey)
	if err != nil {
		return nil, err
	}
	if len(v) == 0 {
		return nil, nil
	}
	var config chain.Config
	if err := json.Unmarshal(v, &config); err != nil {
		return nil, fmt.Errorf("invalid chain config JSON in pool db: %w", err)
	}
	return &config, nil
}
func PutChainConfig(tx kv.Putter, cc *chain.Config, buf []byte) error {
	wr := bytes.NewBuffer(buf)
	if err := json.NewEncoder(wr).Encode(cc); err != nil {
		return fmt.Errorf("invalid chain config JSON in pool db: %w", err)
	}
	if err := tx.Put(kv.PoolInfo, PoolChainConfigKey, wr.Bytes()); err != nil {
		return err
	}
	return nil
}

// nolint
func (p *TxPool) printDebug(prefix string) {
	fmt.Printf("%s.pool.byHash\n", prefix)
	for _, j := range p.byHash {
		fmt.Printf("\tsenderID=%d, nonce=%d, tip=%d\n", j.Tx.SenderID, j.Tx.Nonce, j.Tx.Tip)
	}
	fmt.Printf("%s.pool.queues.len: %d,%d,%d\n", prefix, p.pending.Len(), p.baseFee.Len(), p.queued.Len())
	for _, mt := range p.pending.best.ms {
		mt.Tx.PrintDebug(fmt.Sprintf("%s.pending: %b,%d,%d,%d", prefix, mt.subPool, mt.Tx.SenderID, mt.Tx.Nonce, mt.Tx.Tip))
	}
	for _, mt := range p.baseFee.best.ms {
		mt.Tx.PrintDebug(fmt.Sprintf("%s.baseFee : %b,%d,%d,%d", prefix, mt.subPool, mt.Tx.SenderID, mt.Tx.Nonce, mt.Tx.Tip))
	}
	for _, mt := range p.queued.best.ms {
		mt.Tx.PrintDebug(fmt.Sprintf("%s.queued : %b,%d,%d,%d", prefix, mt.subPool, mt.Tx.SenderID, mt.Tx.Nonce, mt.Tx.Tip))
	}
}
func (p *TxPool) logStats() {
	if !p.started.Load() {
		//log.Info("[txpool] Not started yet, waiting for new blocks...")
		return
	}

	p.lock.Lock()
	defer p.lock.Unlock()

	var m runtime.MemStats
	dbg.ReadMemStats(&m)
	ctx := []interface{}{
		//"block", p.lastSeenBlock.Load(),
		"pending", p.pending.Len(),
		"baseFee", p.baseFee.Len(),
		"queued", p.queued.Len(),
	}
	cacheKeys := p._stateCache.Len()
	if cacheKeys > 0 {
		ctx = append(ctx, "cache_keys", cacheKeys)
	}
	ctx = append(ctx, "alloc", common.ByteCount(m.Alloc), "sys", common.ByteCount(m.Sys))
	log.Info("[txpool] stat", ctx...)
	pendingSubCounter.Set(uint64(p.pending.Len()))
	basefeeSubCounter.Set(uint64(p.baseFee.Len()))
	queuedSubCounter.Set(uint64(p.queued.Len()))
}

// Deprecated need switch to streaming-like
func (p *TxPool) deprecatedForEach(_ context.Context, f func(rlp []byte, sender common.Address, t SubPoolType), tx kv.Tx) {
	p.lock.Lock()
	defer p.lock.Unlock()
	p.all.ascendAll(func(mt *metaTx) bool {
		slot := mt.Tx
		slotRlp := slot.Rlp
		if slot.Rlp == nil {
			v, err := tx.GetOne(kv.PoolTransaction, slot.IDHash[:])
			if err != nil {
				log.Warn("[txpool] foreach: get tx from db", "err", err)
				return true
			}
			if v == nil {
				log.Warn("[txpool] foreach: tx not found in db")
				return true
			}
			slotRlp = v[20:]
		}
		if sender, found := p.senders.senderID2Addr[slot.SenderID]; found {
			f(slotRlp, sender, mt.currentSubPool)
		}
		return true
	})
}

// CalcIntrinsicGas computes the 'intrinsic gas' for a message with the given data.
func CalcIntrinsicGas(dataLen, dataNonZeroLen uint64, accessList types.AccessList, isContractCreation, isHomestead, isEIP2028, isShanghai bool) (uint64, DiscardReason) {
	// Set the starting gas for the raw transaction
	var gas uint64
	if isContractCreation && isHomestead {
		gas = fixedgas.TxGasContractCreation
	} else {
		gas = fixedgas.TxGas
	}
	// Bump the required gas by the amount of transactional data
	if dataLen > 0 {
		// Zero and non-zero bytes are priced differently
		nz := dataNonZeroLen
		// Make sure we don't exceed uint64 for all data combinations
		nonZeroGas := fixedgas.TxDataNonZeroGasFrontier
		if isEIP2028 {
			nonZeroGas = fixedgas.TxDataNonZeroGasEIP2028
		}

		product, overflow := emath.SafeMul(nz, nonZeroGas)
		if overflow {
			return 0, GasUintOverflow
		}
		gas, overflow = emath.SafeAdd(gas, product)
		if overflow {
			return 0, GasUintOverflow
		}

		z := dataLen - nz

		product, overflow = emath.SafeMul(z, fixedgas.TxDataZeroGas)
		if overflow {
			return 0, GasUintOverflow
		}
		gas, overflow = emath.SafeAdd(gas, product)
		if overflow {
			return 0, GasUintOverflow
		}

		if isContractCreation && isShanghai {
			numWords := toWordSize(dataLen)
			product, overflow = emath.SafeMul(numWords, fixedgas.InitCodeWordGas)
			if overflow {
				return 0, GasUintOverflow
			}
			gas, overflow = emath.SafeAdd(gas, product)
			if overflow {
				return 0, GasUintOverflow
			}
		}
	}
	if accessList != nil {
		product, overflow := emath.SafeMul(uint64(len(accessList)), fixedgas.TxAccessListAddressGas)
		if overflow {
			return 0, GasUintOverflow
		}
		gas, overflow = emath.SafeAdd(gas, product)
		if overflow {
			return 0, GasUintOverflow
		}

		product, overflow = emath.SafeMul(uint64(accessList.StorageKeys()), fixedgas.TxAccessListStorageKeyGas)
		if overflow {
			return 0, GasUintOverflow
		}
		gas, overflow = emath.SafeAdd(gas, product)
		if overflow {
			return 0, GasUintOverflow
		}
	}
	return gas, Success
}

// toWordSize returns the ceiled word size required for memory expansion.
func toWordSize(size uint64) uint64 {
	if size > math.MaxUint64-31 {
		return math.MaxUint64/32 + 1
	}
	return (size + 31) / 32
}

var PoolChainConfigKey = []byte("chain_config")
var PoolLastSeenBlockKey = []byte("last_seen_block")
var PoolPendingBaseFeeKey = []byte("pending_base_fee")

// recentlyConnectedPeers does buffer IDs of recently connected good peers
// then sync of pooled Transaction can happen to all of then at once
// DoS protection and performance saving
// it doesn't track if peer disconnected, it's fine
type recentlyConnectedPeers struct {
	peers []types.PeerID
	lock  sync.Mutex
}

func (l *recentlyConnectedPeers) AddPeer(p types.PeerID) {
	l.lock.Lock()
	defer l.lock.Unlock()
	l.peers = append(l.peers, p)
}

func (l *recentlyConnectedPeers) GetAndClean() []types.PeerID {
	l.lock.Lock()
	defer l.lock.Unlock()
	peers := l.peers
	l.peers = nil
	return peers
}

// nolint
func (sc *sendersBatch) printDebug(prefix string) {
	fmt.Printf("%s.sendersBatch.sender\n", prefix)
	//for i, j := range sc.senderInfo {
	//	fmt.Printf("\tid=%d,nonce=%d,balance=%d\n", i, j.nonce, j.balance.Uint64())
	//}
}

// sendersBatch stores in-memory senders-related objects - which are different from DB (updated/dirty)
// flushing to db periodicaly. it doesn't play as read-cache (because db is small and memory-mapped - doesn't need cache)
// non thread-safe
type sendersBatch struct {
	senderIDs     map[common.Address]uint64
	senderID2Addr map[uint64]common.Address
	tracedSenders map[common.Address]struct{}
	senderID      uint64
}

func newSendersCache(tracedSenders map[common.Address]struct{}) *sendersBatch {
	return &sendersBatch{senderIDs: map[common.Address]uint64{}, senderID2Addr: map[uint64]common.Address{}, tracedSenders: tracedSenders}
}

func (sc *sendersBatch) getID(addr common.Address) (uint64, bool) {
	id, ok := sc.senderIDs[addr]
	return id, ok
}
func (sc *sendersBatch) getOrCreateID(addr common.Address) (uint64, bool) {
	_, traced := sc.tracedSenders[addr]
	id, ok := sc.senderIDs[addr]
	if !ok {
		sc.senderID++
		id = sc.senderID
		sc.senderIDs[addr] = id
		sc.senderID2Addr[id] = addr
		if traced {
			log.Info(fmt.Sprintf("TX TRACING: allocated senderID %d to sender %x", id, addr))
		}
	}
	return id, traced
}
func (sc *sendersBatch) info(cacheView kvcache.CacheView, id uint64) (nonce uint64, balance uint256.Int, err error) {
	addr, ok := sc.senderID2Addr[id]
	if !ok {
		panic("must not happen")
	}
	encoded, err := cacheView.Get(addr.Bytes())
	if err != nil {
		return 0, emptySender.balance, err
	}
	if len(encoded) == 0 {
		return emptySender.nonce, emptySender.balance, nil
	}
	nonce, balance, err = types.DecodeSender(encoded)
	if err != nil {
		return 0, emptySender.balance, err
	}
	return nonce, balance, nil
}

func (sc *sendersBatch) registerNewSenders(newTxs *types.TxSlots) (err error) {
	for i, txn := range newTxs.Txs {
		txn.SenderID, txn.Traced = sc.getOrCreateID(newTxs.Senders.AddressAt(i))
	}
	return nil
}
func (sc *sendersBatch) onNewBlock(stateChanges *remote.StateChangeBatch, unwindTxs, minedTxs types.TxSlots) error {
	for _, diff := range stateChanges.ChangeBatch {
		for _, change := range diff.Changes { // merge state changes
			addrB := gointerfaces.ConvertH160toAddress(change.Address)
			sc.getOrCreateID(addrB)
		}

		for i, txn := range unwindTxs.Txs {
			txn.SenderID, txn.Traced = sc.getOrCreateID(unwindTxs.Senders.AddressAt(i))
		}

		for i, txn := range minedTxs.Txs {
			txn.SenderID, txn.Traced = sc.getOrCreateID(minedTxs.Senders.AddressAt(i))
		}
	}
	return nil
}

// BySenderAndNonce - designed to perform most expensive operation in TxPool:
// "recalculate all ephemeral fields of all transactions" by algo
//   - for all senders - iterate over all transactions in nonce growing order
//
// Performane decisions:
//   - All senders stored inside 1 large BTree - because iterate over 1 BTree is faster than over map[senderId]BTree
//   - sortByNonce used as non-pointer wrapper - because iterate over BTree of pointers is 2x slower
type BySenderAndNonce struct {
	tree             *btree.BTreeG[*metaTx]
	search           *metaTx
	senderIDTxnCount map[uint64]int // count of sender's txns in the pool - may differ from nonce
}

func (b *BySenderAndNonce) nonce(senderID uint64) (nonce uint64, ok bool) {
	s := b.search
	s.Tx.SenderID = senderID
	s.Tx.Nonce = math.MaxUint64

	b.tree.DescendLessOrEqual(s, func(mt *metaTx) bool {
		if mt.currentSubPool != PendingSubPool {
			// we only want to include transactions that are in the pending pool.  TXs in the queued pool
			// artificially increase the "pending" call which can cause transactions to just stack up
			// when libraries use eth_getTransactionCount "pending" for the next tx nonce - a common thing
			return true
		}
		if mt.Tx.SenderID == senderID {
			nonce = mt.Tx.Nonce
			ok = true
		}
		return false
	})
	return nonce, ok
}
func (b *BySenderAndNonce) ascendAll(f func(*metaTx) bool) {
	b.tree.Ascend(func(mt *metaTx) bool {
		return f(mt)
	})
}
func (b *BySenderAndNonce) ascend(senderID uint64, f func(*metaTx) bool) {
	s := b.search
	s.Tx.SenderID = senderID
	s.Tx.Nonce = 0
	b.tree.AscendGreaterOrEqual(s, func(mt *metaTx) bool {
		if mt.Tx.SenderID != senderID {
			return false
		}
		return f(mt)
	})
}
func (b *BySenderAndNonce) descend(senderID uint64, f func(*metaTx) bool) {
	s := b.search
	s.Tx.SenderID = senderID
	s.Tx.Nonce = math.MaxUint64
	b.tree.DescendLessOrEqual(s, func(mt *metaTx) bool {
		if mt.Tx.SenderID != senderID {
			return false
		}
		return f(mt)
	})
}
func (b *BySenderAndNonce) count(senderID uint64) int {
	return b.senderIDTxnCount[senderID]
}
func (b *BySenderAndNonce) hasTxs(senderID uint64) bool {
	has := false
	b.ascend(senderID, func(*metaTx) bool {
		has = true
		return false
	})
	return has
}
func (b *BySenderAndNonce) get(senderID, txNonce uint64) *metaTx {
	s := b.search
	s.Tx.SenderID = senderID
	s.Tx.Nonce = txNonce
	if found, ok := b.tree.Get(s); ok {
		return found
	}
	return nil
}

// nolint
func (b *BySenderAndNonce) has(mt *metaTx) bool {
	return b.tree.Has(mt)
}
func (b *BySenderAndNonce) delete(mt *metaTx) {
	if _, ok := b.tree.Delete(mt); ok {
		senderID := mt.Tx.SenderID
		count := b.senderIDTxnCount[senderID]
		if count > 1 {
			b.senderIDTxnCount[senderID] = count - 1
		} else {
			delete(b.senderIDTxnCount, senderID)
		}
	}
}
func (b *BySenderAndNonce) replaceOrInsert(mt *metaTx) *metaTx {
	it, ok := b.tree.ReplaceOrInsert(mt)
	if ok {
		return it
	}
	b.senderIDTxnCount[mt.Tx.SenderID]++
	return nil
}

// PendingPool - is different from other pools - it's best is Slice instead of Heap
// It's more expensive to maintain "slice sort" invariant, but it allow do cheap copy of
// pending.best slice for mining (because we consider txs and metaTx are immutable)
type PendingPool struct {
	sorted bool // means `PendingPool.best` is sorted or not
	best   *bestSlice
	worst  *WorstQueue
	limit  int
	t      SubPoolType
}

func NewPendingSubPool(t SubPoolType, limit int) *PendingPool {
	return &PendingPool{limit: limit, t: t, best: &bestSlice{ms: []*metaTx{}}, worst: &WorstQueue{ms: []*metaTx{}}}
}

// bestSlice - is similar to best queue, but with O(n log n) complexity and
// it maintains element.bestIndex field
type bestSlice struct {
	ms             []*metaTx
	pendingBaseFee uint64
}

func (s *bestSlice) Len() int { return len(s.ms) }
func (s *bestSlice) Swap(i, j int) {
	s.ms[i], s.ms[j] = s.ms[j], s.ms[i]
	s.ms[i].bestIndex, s.ms[j].bestIndex = i, j
}
func (s *bestSlice) Less(i, j int) bool {
	return s.ms[i].better(s.ms[j], *uint256.NewInt(s.pendingBaseFee))
}
func (s *bestSlice) UnsafeRemove(i *metaTx) {
	s.Swap(i.bestIndex, len(s.ms)-1)
	s.ms[len(s.ms)-1].bestIndex = -1
	s.ms[len(s.ms)-1] = nil
	s.ms = s.ms[:len(s.ms)-1]
}
func (s *bestSlice) UnsafeAdd(i *metaTx) {
	i.bestIndex = len(s.ms)
	s.ms = append(s.ms, i)
}

func (p *PendingPool) EnforceWorstInvariants() {
	heap.Init(p.worst)
}
func (p *PendingPool) EnforceBestInvariants() {
	if !p.sorted {
		sort.Sort(p.best)
		p.sorted = true
	}
}

func (p *PendingPool) Best() *metaTx { //nolint
	if len(p.best.ms) == 0 {
		return nil
	}
	return p.best.ms[0]
}
func (p *PendingPool) Worst() *metaTx { //nolint
	if len(p.worst.ms) == 0 {
		return nil
	}
	return (p.worst.ms)[0]
}
func (p *PendingPool) PopWorst() *metaTx { //nolint
	i := heap.Pop(p.worst).(*metaTx)
	if i.bestIndex >= 0 {
		p.best.UnsafeRemove(i)
	}
	return i
}
func (p *PendingPool) Updated(mt *metaTx) {
	heap.Fix(p.worst, mt.worstIndex)
}
func (p *PendingPool) Len() int     { return len(p.best.ms) }
func (p *PendingPool) IsFull() bool { return p.Len() >= p.limit }
func (p *PendingPool) Remove(i *metaTx) {
	if i.worstIndex >= 0 {
		heap.Remove(p.worst, i.worstIndex)
	}
	if i.bestIndex >= 0 {
		p.best.UnsafeRemove(i)
	}
	if i.bestIndex != p.best.Len()-1 {
		p.sorted = false
	}
	i.currentSubPool = 0
}

func (p *PendingPool) Add(i *metaTx) {
	if i.Tx.Traced {
		log.Info(fmt.Sprintf("TX TRACING: moved to subpool %s, IdHash=%x, sender=%d", p.t, i.Tx.IDHash, i.Tx.SenderID))
	}
	i.currentSubPool = p.t
	heap.Push(p.worst, i)
	p.best.UnsafeAdd(i)
	p.sorted = false
}
func (p *PendingPool) DebugPrint(prefix string) {
	for i, it := range p.best.ms {
		fmt.Printf("%s.best: %d, %d, %d,%d\n", prefix, i, it.subPool, it.bestIndex, it.Tx.Nonce)
	}
	for i, it := range p.worst.ms {
		fmt.Printf("%s.worst: %d, %d, %d,%d\n", prefix, i, it.subPool, it.worstIndex, it.Tx.Nonce)
	}
}

type SubPool struct {
	best  *BestQueue
	worst *WorstQueue
	limit int
	t     SubPoolType
}

func NewSubPool(t SubPoolType, limit int) *SubPool {
	return &SubPool{limit: limit, t: t, best: &BestQueue{}, worst: &WorstQueue{}}
}

func (p *SubPool) EnforceInvariants() {
	heap.Init(p.worst)
	heap.Init(p.best)
}
func (p *SubPool) Best() *metaTx { //nolint
	if len(p.best.ms) == 0 {
		return nil
	}
	return p.best.ms[0]
}
func (p *SubPool) Worst() *metaTx { //nolint
	if len(p.worst.ms) == 0 {
		return nil
	}
	return p.worst.ms[0]
}
func (p *SubPool) PopBest() *metaTx { //nolint
	i := heap.Pop(p.best).(*metaTx)
	heap.Remove(p.worst, i.worstIndex)
	return i
}
func (p *SubPool) PopWorst() *metaTx { //nolint
	i := heap.Pop(p.worst).(*metaTx)
	heap.Remove(p.best, i.bestIndex)
	return i
}
func (p *SubPool) Len() int { return p.best.Len() }
func (p *SubPool) Add(i *metaTx) {
	if i.Tx.Traced {
		log.Info(fmt.Sprintf("TX TRACING: moved to subpool %s, IdHash=%x, sender=%d", p.t, i.Tx.IDHash, i.Tx.SenderID))
	}
	i.currentSubPool = p.t
	heap.Push(p.best, i)
	heap.Push(p.worst, i)
}

func (p *SubPool) Remove(i *metaTx) {
	heap.Remove(p.best, i.bestIndex)
	heap.Remove(p.worst, i.worstIndex)
	i.currentSubPool = 0
}

func (p *SubPool) Updated(i *metaTx) {
	heap.Fix(p.best, i.bestIndex)
	heap.Fix(p.worst, i.worstIndex)
}

func (p *SubPool) DebugPrint(prefix string) {
	for i, it := range p.best.ms {
		fmt.Printf("%s.best: %d, %d, %d\n", prefix, i, it.subPool, it.bestIndex)
	}
	for i, it := range p.worst.ms {
		fmt.Printf("%s.worst: %d, %d, %d\n", prefix, i, it.subPool, it.worstIndex)
	}
}

type BestQueue struct {
	ms             []*metaTx
	pendingBastFee uint64
}

func (mt *metaTx) better(than *metaTx, pendingBaseFee uint256.Int) bool {
	subPool := mt.subPool
	thanSubPool := than.subPool
	if mt.minFeeCap.Cmp(&pendingBaseFee) >= 0 {
		subPool |= EnoughFeeCapBlock
	}
	if than.minFeeCap.Cmp(&pendingBaseFee) >= 0 {
		thanSubPool |= EnoughFeeCapBlock
	}
	if subPool != thanSubPool {
		return subPool > thanSubPool
	}

	switch mt.currentSubPool {
	case PendingSubPool:
		var effectiveTip, thanEffectiveTip uint256.Int
		if mt.minFeeCap.Cmp(&pendingBaseFee) >= 0 {
			difference := uint256.NewInt(0)
			difference.Sub(&mt.minFeeCap, &pendingBaseFee)
			if difference.Cmp(uint256.NewInt(mt.minTip)) <= 0 {
				effectiveTip = *difference
			} else {
				effectiveTip = *uint256.NewInt(mt.minTip)
			}
		}
		if than.minFeeCap.Cmp(&pendingBaseFee) >= 0 {
			difference := uint256.NewInt(0)
			difference.Sub(&than.minFeeCap, &pendingBaseFee)
			if difference.Cmp(uint256.NewInt(than.minTip)) <= 0 {
				thanEffectiveTip = *difference
			} else {
				thanEffectiveTip = *uint256.NewInt(than.minTip)
			}
		}
		if effectiveTip.Cmp(&thanEffectiveTip) != 0 {
			return effectiveTip.Cmp(&thanEffectiveTip) > 0
		}
		// Compare nonce and cumulative balance. Just as a side note, it doesn't
		// matter if they're from same sender or not because we're comparing
		// nonce distance of the sender from state's nonce and not the actual
		// value of nonce.
		if mt.nonceDistance != than.nonceDistance {
			return mt.nonceDistance < than.nonceDistance
		}
		if mt.cumulativeBalanceDistance != than.cumulativeBalanceDistance {
			return mt.cumulativeBalanceDistance < than.cumulativeBalanceDistance
		}
	case BaseFeeSubPool:
		if mt.minFeeCap.Cmp(&than.minFeeCap) != 0 {
			return mt.minFeeCap.Cmp(&than.minFeeCap) > 0
		}
	case QueuedSubPool:
		if mt.nonceDistance != than.nonceDistance {
			return mt.nonceDistance < than.nonceDistance
		}
		if mt.cumulativeBalanceDistance != than.cumulativeBalanceDistance {
			return mt.cumulativeBalanceDistance < than.cumulativeBalanceDistance
		}
	}
	return mt.timestamp < than.timestamp
}

func (mt *metaTx) worse(than *metaTx, pendingBaseFee uint256.Int) bool {
	subPool := mt.subPool
	thanSubPool := than.subPool
	if mt.minFeeCap.Cmp(&pendingBaseFee) >= 0 {
		subPool |= EnoughFeeCapBlock
	}
	if than.minFeeCap.Cmp(&pendingBaseFee) >= 0 {
		thanSubPool |= EnoughFeeCapBlock
	}
	if subPool != thanSubPool {
		return subPool < thanSubPool
	}

	switch mt.currentSubPool {
	case PendingSubPool:
		if mt.minFeeCap != than.minFeeCap {
			return mt.minFeeCap.Cmp(&than.minFeeCap) < 0
		}
		if mt.nonceDistance != than.nonceDistance {
			return mt.nonceDistance > than.nonceDistance
		}
		if mt.cumulativeBalanceDistance != than.cumulativeBalanceDistance {
			return mt.cumulativeBalanceDistance > than.cumulativeBalanceDistance
		}
	case BaseFeeSubPool, QueuedSubPool:
		if mt.nonceDistance != than.nonceDistance {
			return mt.nonceDistance > than.nonceDistance
		}
		if mt.cumulativeBalanceDistance != than.cumulativeBalanceDistance {
			return mt.cumulativeBalanceDistance > than.cumulativeBalanceDistance
		}
	}
	return mt.timestamp > than.timestamp
}

func (p BestQueue) Len() int { return len(p.ms) }
func (p BestQueue) Less(i, j int) bool {
	return p.ms[i].better(p.ms[j], *uint256.NewInt(p.pendingBastFee))
}
func (p BestQueue) Swap(i, j int) {
	p.ms[i], p.ms[j] = p.ms[j], p.ms[i]
	p.ms[i].bestIndex = i
	p.ms[j].bestIndex = j
}
func (p *BestQueue) Push(x interface{}) {
	n := len(p.ms)
	item := x.(*metaTx)
	item.bestIndex = n
	p.ms = append(p.ms, item)
}

func (p *BestQueue) Pop() interface{} {
	old := p.ms
	n := len(old)
	item := old[n-1]
	old[n-1] = nil          // avoid memory leak
	item.bestIndex = -1     // for safety
	item.currentSubPool = 0 // for safety
	p.ms = old[0 : n-1]
	return item
}

type WorstQueue struct {
	ms             []*metaTx
	pendingBaseFee uint64
}

func (p WorstQueue) Len() int { return len(p.ms) }
func (p WorstQueue) Less(i, j int) bool {
	return p.ms[i].worse(p.ms[j], *uint256.NewInt(p.pendingBaseFee))
}
func (p WorstQueue) Swap(i, j int) {
	p.ms[i], p.ms[j] = p.ms[j], p.ms[i]
	p.ms[i].worstIndex = i
	p.ms[j].worstIndex = j
}
func (p *WorstQueue) Push(x interface{}) {
	n := len(p.ms)
	item := x.(*metaTx)
	item.worstIndex = n
	p.ms = append(p.ms, x.(*metaTx))
}
func (p *WorstQueue) Pop() interface{} {
	old := p.ms
	n := len(old)
	item := old[n-1]
	old[n-1] = nil          // avoid memory leak
	item.worstIndex = -1    // for safety
	item.currentSubPool = 0 // for safety
	p.ms = old[0 : n-1]
	return item
}<|MERGE_RESOLUTION|>--- conflicted
+++ resolved
@@ -396,14 +396,18 @@
 		limbo:                   newLimbo(),
 		// X Layer config
 		xlayerCfg: XLayerConfig{
-<<<<<<< HEAD
 			EnableWhitelist:   ethCfg.DeprecatedTxPool.EnableWhitelist,
 			WhiteList:         ethCfg.DeprecatedTxPool.WhiteList,
 			BlockedList:       ethCfg.DeprecatedTxPool.BlockedList,
 			FreeClaimGasAddrs: ethCfg.DeprecatedTxPool.FreeClaimGasAddrs,
 			GasPriceMultiple:  ethCfg.DeprecatedTxPool.GasPriceMultiple,
 			EnableFreeGasList: ethCfg.DeprecatedTxPool.EnableFreeGasList,
+			EnableFreeGasByNonce: ethCfg.DeprecatedTxPool.EnableFreeGasByNonce,
+			FreeGasExAddrs:       ethCfg.DeprecatedTxPool.FreeGasExAddrs,
+			FreeGasCountPerAddr:  ethCfg.DeprecatedTxPool.FreeGasCountPerAddr,
+			FreeGasLimit:         ethCfg.DeprecatedTxPool.FreeGasLimit,
 		},
+		freeGasAddrs: map[string]bool{},
 	}
 	tp.setFreeGasList(ethCfg.DeprecatedTxPool.FreeGasList)
 	return tp, nil
@@ -419,20 +423,6 @@
 		infoCopy := info
 		p.xlayerCfg.FreeGasList[info.Name] = &infoCopy
 	}
-=======
-			EnableWhitelist:      ethCfg.DeprecatedTxPool.EnableWhitelist,
-			WhiteList:            ethCfg.DeprecatedTxPool.WhiteList,
-			BlockedList:          ethCfg.DeprecatedTxPool.BlockedList,
-			FreeClaimGasAddrs:    ethCfg.DeprecatedTxPool.FreeClaimGasAddrs,
-			GasPriceMultiple:     ethCfg.DeprecatedTxPool.GasPriceMultiple,
-			EnableFreeGasByNonce: ethCfg.DeprecatedTxPool.EnableFreeGasByNonce,
-			FreeGasExAddrs:       ethCfg.DeprecatedTxPool.FreeGasExAddrs,
-			FreeGasCountPerAddr:  ethCfg.DeprecatedTxPool.FreeGasCountPerAddr,
-			FreeGasLimit:         ethCfg.DeprecatedTxPool.FreeGasLimit,
-		},
-		freeGasAddrs: map[string]bool{},
-	}, nil
->>>>>>> 458c3d6d
 }
 
 func (p *TxPool) OnNewBlock(ctx context.Context, stateChanges *remote.StateChangeBatch, unwindTxs, minedTxs types.TxSlots, tx kv.Tx) error {
