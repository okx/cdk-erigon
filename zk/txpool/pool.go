/*
   Copyright 2022 Erigon contributors

   Licensed under the Apache License, Version 2.0 (the "License");
   you may not use this file except in compliance with the License.
   You may obtain a copy of the License at

       http://www.apache.org/licenses/LICENSE-2.0

   Unless required by applicable law or agreed to in writing, software
   distributed under the License is distributed on an "AS IS" BASIS,
   WITHOUT WARRANTIES OR CONDITIONS OF ANY KIND, either express or implied.
   See the License for the specific language governing permissions and
   limitations under the License.
*/

package txpool

import (
	"bytes"
	"container/heap"
	"context"
	"encoding/binary"
	"encoding/hex"
	"encoding/json"
	"fmt"
	"math"
	"math/big"
	"runtime"
	"sort"
	"sync"
	"sync/atomic"
	"time"

	"github.com/VictoriaMetrics/metrics"
	mapset "github.com/deckarep/golang-set/v2"
	"github.com/gateway-fm/cdk-erigon-lib/txpool/txpoolcfg"
	"github.com/go-stack/stack"
	"github.com/google/btree"
	"github.com/hashicorp/golang-lru/v2/simplelru"
	"github.com/holiman/uint256"
	"github.com/ledgerwatch/erigon/eth/ethconfig"
	"github.com/ledgerwatch/log/v3"
	"github.com/status-im/keycard-go/hexutils"

	"github.com/gateway-fm/cdk-erigon-lib/chain"
	"github.com/gateway-fm/cdk-erigon-lib/common"
	"github.com/gateway-fm/cdk-erigon-lib/common/assert"
	"github.com/gateway-fm/cdk-erigon-lib/common/dbg"
	"github.com/gateway-fm/cdk-erigon-lib/common/fixedgas"
	emath "github.com/gateway-fm/cdk-erigon-lib/common/math"
	"github.com/gateway-fm/cdk-erigon-lib/common/u256"
	"github.com/gateway-fm/cdk-erigon-lib/gointerfaces"
	"github.com/gateway-fm/cdk-erigon-lib/gointerfaces/grpcutil"
	"github.com/gateway-fm/cdk-erigon-lib/gointerfaces/remote"
	proto_txpool "github.com/gateway-fm/cdk-erigon-lib/gointerfaces/txpool"
	"github.com/gateway-fm/cdk-erigon-lib/kv"
	"github.com/gateway-fm/cdk-erigon-lib/kv/kvcache"
	"github.com/gateway-fm/cdk-erigon-lib/kv/mdbx"
	"github.com/gateway-fm/cdk-erigon-lib/types"
)

var (
	processBatchTxsTimer    = metrics.NewSummary(`pool_process_remote_txs`)
	addRemoteTxsTimer       = metrics.NewSummary(`pool_add_remote_txs`)
	newBlockTimer           = metrics.NewSummary(`pool_new_block`)
	writeToDBTimer          = metrics.NewSummary(`pool_write_to_db`)
	propagateToNewPeerTimer = metrics.NewSummary(`pool_propagate_to_new_peer`)
	propagateNewTxsTimer    = metrics.NewSummary(`pool_propagate_new_txs`)
	writeToDBBytesCounter   = metrics.GetOrCreateCounter(`pool_write_to_db_bytes`)
	pendingSubCounter       = metrics.GetOrCreateCounter(`txpool_pending`)
	queuedSubCounter        = metrics.GetOrCreateCounter(`txpool_queued`)
	basefeeSubCounter       = metrics.GetOrCreateCounter(`txpool_basefee`)
)

// Pool is interface for the transaction pool
// This interface exists for the convenience of testing, and not yet because
// there are multiple implementations
type Pool interface {
	ValidateSerializedTxn(serializedTxn []byte) error

	// Handle 3 main events - new remote txs from p2p, new local txs from RPC, new blocks from execution layer
	AddRemoteTxs(ctx context.Context, newTxs types.TxSlots)
	AddLocalTxs(ctx context.Context, newTxs types.TxSlots, tx kv.Tx) ([]DiscardReason, error)
	OnNewBlock(ctx context.Context, stateChanges *remote.StateChangeBatch, unwindTxs, minedTxs types.TxSlots, tx kv.Tx) error

	// IdHashKnown check whether transaction with given Id hash is known to the pool
	IdHashKnown(tx kv.Tx, hash []byte) (bool, error)
	Started() bool
	GetRlp(tx kv.Tx, hash []byte) ([]byte, error)

	AddNewGoodPeer(peerID types.PeerID)
}

var _ Pool = (*TxPool)(nil) // compile-time interface check

// SubPoolMarker ordered bitset responsible to sort transactions by sub-pools. Bits meaning:
// 1. Minimum fee requirement. Set to 1 if feeCap of the transaction is no less than in-protocol parameter of minimal base fee. Set to 0 if feeCap is less than minimum base fee, which means this transaction will never be included into this particular chain.
// 2. Absence of nonce gaps. Set to 1 for transactions whose nonce is N, state nonce for the sender is M, and there are transactions for all nonces between M and N from the same sender. Set to 0 is the transaction's nonce is divided from the state nonce by one or more nonce gaps.
// 3. Sufficient balance for gas. Set to 1 if the balance of sender's account in the state is B, nonce of the sender in the state is M, nonce of the transaction is N, and the sum of feeCap x gasLimit + transferred_value of all transactions from this sender with nonces N+1 ... M is no more than B. Set to 0 otherwise. In other words, this bit is set if there is currently a guarantee that the transaction and all its required prior transactions will be able to pay for gas.
// 4. Dynamic fee requirement. Set to 1 if feeCap of the transaction is no less than baseFee of the currently pending block. Set to 0 otherwise.
// 5. Local transaction. Set to 1 if transaction is local.
type SubPoolMarker uint8

const (
	EnoughFeeCapProtocol = 0b100000
	NoNonceGaps          = 0b010000
	EnoughBalance        = 0b001000
	NotTooMuchGas        = 0b000100
	EnoughFeeCapBlock    = 0b000010
	IsLocal              = 0b000001

	BaseFeePoolBits = EnoughFeeCapProtocol + NoNonceGaps + EnoughBalance + NotTooMuchGas
	QueuedPoolBits  = EnoughFeeCapProtocol
)

type DiscardReason uint8

const (
	NotSet                 DiscardReason = 0 // analog of "nil-value", means it will be set in future
	Success                DiscardReason = 1
	AlreadyKnown           DiscardReason = 2
	Mined                  DiscardReason = 3
	ReplacedByHigherTip    DiscardReason = 4
	UnderPriced            DiscardReason = 5
	ReplaceUnderpriced     DiscardReason = 6 // if a transaction is attempted to be replaced with a different one without the required price bump.
	FeeTooLow              DiscardReason = 7
	OversizedData          DiscardReason = 8
	InvalidSender          DiscardReason = 9
	NegativeValue          DiscardReason = 10 // ensure no one is able to specify a transaction with a negative value.
	Spammer                DiscardReason = 11
	PendingPoolOverflow    DiscardReason = 12
	BaseFeePoolOverflow    DiscardReason = 13
	QueuedPoolOverflow     DiscardReason = 14
	GasUintOverflow        DiscardReason = 15
	IntrinsicGas           DiscardReason = 16
	RLPTooLong             DiscardReason = 17
	NonceTooLow            DiscardReason = 18
	InsufficientFunds      DiscardReason = 19
	NotReplaced            DiscardReason = 20 // There was an existing transaction with the same sender and nonce, not enough price bump to replace
	DuplicateHash          DiscardReason = 21 // There was an existing transaction with the same hash
	InitCodeTooLarge       DiscardReason = 22 // EIP-3860 - transaction init code is too large
	UnsupportedTx          DiscardReason = 23 // unsupported transaction type
	OverflowZkCounters     DiscardReason = 24 // unsupported transaction type
	SenderDisallowedSendTx DiscardReason = 25 // sender is not allowed to send transactions by ACL policy
	SenderDisallowedDeploy DiscardReason = 26 // sender is not allowed to deploy contracts by ACL policy
	DiscardByLimbo         DiscardReason = 27

	// For X Layer
	ReceiverDisallowedReceiveTx DiscardReason = 127 // receiver is not allowed to receive transactions
	NoWhiteListedSender         DiscardReason = 128 // the transaction is sent by a non-whitelisted account
)

func (r DiscardReason) String() string {
	switch r {
	case NotSet:
		return "not set"
	case Success:
		return "success"
	case AlreadyKnown:
		return "already known"
	case Mined:
		return "mined"
	case ReplacedByHigherTip:
		return "replaced by transaction with higher tip"
	case UnderPriced:
		return "underpriced"
	case ReplaceUnderpriced:
		return "replacement transaction underpriced"
	case FeeTooLow:
		return "fee too low"
	case OversizedData:
		return "oversized data"
	case InvalidSender:
		return "invalid sender"
	case NegativeValue:
		return "negative value"
	case Spammer:
		return "spammer"
	case PendingPoolOverflow:
		return "pending sub-pool is full"
	case BaseFeePoolOverflow:
		return "baseFee sub-pool is full"
	case QueuedPoolOverflow:
		return "queued sub-pool is full"
	case GasUintOverflow:
		return "GasUintOverflow"
	case IntrinsicGas:
		return "IntrinsicGas"
	case RLPTooLong:
		return "RLPTooLong"
	case NonceTooLow:
		return "nonce too low"
	case InsufficientFunds:
		return "insufficient funds"
	case NotReplaced:
		return "could not replace existing tx"
	case DuplicateHash:
		return "existing tx with same hash"
	case InitCodeTooLarge:
		return "initcode too large"
	case UnsupportedTx:
		return "unsupported transaction type"
	case OverflowZkCounters:
		return "overflow zk-counters"
	case SenderDisallowedSendTx:
		return "sender disallowed to send tx by ACL policy"
	case ReceiverDisallowedReceiveTx: // XLayer operation
		return "blocked receiver"
	case NoWhiteListedSender:
		return "You are not allowed to send transactions on the X Layer as we are under the phase 1, X layer will be open to the public soon"
	case SenderDisallowedDeploy:
		return "sender disallowed to deploy contract by ACL policy"
	case DiscardByLimbo:
		return "limbo error"
	default:
		panic(fmt.Sprintf("discard reason: %d", r))
	}
}

// metaTx holds transaction and some metadata
type metaTx struct {
	Tx                        *types.TxSlot
	minFeeCap                 uint256.Int
	nonceDistance             uint64 // how far their nonces are from the state's nonce for the sender
	cumulativeBalanceDistance uint64 // how far their cumulativeRequiredBalance are from the state's balance for the sender
	minTip                    uint64
	bestIndex                 int
	worstIndex                int
	timestamp                 uint64 // when it was added to pool
	subPool                   SubPoolMarker
	currentSubPool            SubPoolType
	alreadyYielded            bool
}

func newMetaTx(slot *types.TxSlot, isLocal bool, timestmap uint64) *metaTx {
	mt := &metaTx{Tx: slot, worstIndex: -1, bestIndex: -1, timestamp: timestmap}
	if isLocal {
		mt.subPool = IsLocal
	}
	return mt
}

type SubPoolType uint8

const PendingSubPool SubPoolType = 1
const BaseFeeSubPool SubPoolType = 2
const QueuedSubPool SubPoolType = 3
const LimboSubPool SubPoolType = 4

const LimboSubPoolSize = 100_000 // overkill but better too large than too small

func (sp SubPoolType) String() string {
	switch sp {
	case PendingSubPool:
		return "Pending"
	case BaseFeeSubPool:
		return "BaseFee"
	case QueuedSubPool:
		return "Queued"
	}
	return fmt.Sprintf("Unknown:%d", sp)
}

// sender - immutable structure which stores only nonce and balance of account
type sender struct {
	balance uint256.Int
	nonce   uint64
}

func newSender(nonce uint64, balance uint256.Int) *sender {
	return &sender{nonce: nonce, balance: balance}
}

var emptySender = newSender(0, *uint256.NewInt(0))

func SortByNonceLess(a, b *metaTx) bool {
	if a.Tx.SenderID != b.Tx.SenderID {
		return a.Tx.SenderID < b.Tx.SenderID
	}
	return a.Tx.Nonce < b.Tx.Nonce
}

// TxPool - holds all pool-related data structures and lock-based tiny methods
// most of logic implemented by pure tests-friendly functions
//
// txpool doesn't start any goroutines - "leave concurrency to user" design
// txpool has no DB or TX fields - "leave db transactions management to user" design
// txpool has _chainDB field - but it must maximize local state cache hit-rate - and perform minimum _chainDB transactions
//
// It preserve TxSlot objects immutable
type TxPool struct {
	_chainDB               kv.RoDB // remote db - use it wisely
	_stateCache            kvcache.Cache
	lock                   *sync.Mutex
	recentlyConnectedPeers *recentlyConnectedPeers // all txs will be propagated to this peers eventually, and clear list
	senders                *sendersBatch
	// batch processing of remote transactions
	// handling works fast without batching, but batching allow:
	//   - reduce amount of _chainDB transactions
	//   - batch notifications about new txs (reduce P2P spam to other nodes about txs propagation)
	//   - and as a result reducing lock contention
	unprocessedRemoteTxs    *types.TxSlots
	unprocessedRemoteByHash map[string]int                        // to reject duplicates
	byHash                  map[string]*metaTx                    // tx_hash => tx : only not committed to db yet records
	discardReasonsLRU       *simplelru.LRU[string, DiscardReason] // tx_hash => discard_reason : non-persisted
	pending                 *PendingPool
	baseFee                 *SubPool
	queued                  *SubPool
	isLocalLRU              *simplelru.LRU[string, struct{}] // tx_hash => is_local : to restore isLocal flag of unwinded transactions
	newPendingTxs           chan types.Announcements         // notifications about new txs in Pending sub-pool
	all                     *BySenderAndNonce                // senderID => (sorted map of tx nonce => *metaTx)
	deletedTxs              []*metaTx                        // list of discarded txs since last db commit
	overflowZkCounters      []*metaTx
	promoted                types.Announcements
	cfg                     txpoolcfg.Config
	chainID                 uint256.Int
	lastSeenBlock           atomic.Uint64
	started                 atomic.Bool
	pendingBaseFee          atomic.Uint64
	blockGasLimit           atomic.Uint64
	londonBlock             *big.Int
	isPostLondon            atomic.Bool
	shanghaiTime            *big.Int
	isPostShanghai          atomic.Bool
	ethCfg                  *ethconfig.Config
	aclDB                   kv.RwDB

	// For X Layer
<<<<<<< HEAD
	xlayerCfg    XLayerConfig
	gpCache      GPCache // GPCache will only work in sequencer node, without rpc node
	freeGasAddrs map[string]bool
=======
	xlayerCfg XLayerConfig
	apolloCfg ApolloConfig
	gpCache   GPCache // GPCache will only work in sequencer node, without rpc node
>>>>>>> a5707b8f

	// we cannot be in a flushing state whilst getting transactions from the pool, so we have this mutex which is
	// exposed publicly so anything wanting to get "best" transactions can ensure a flush isn't happening and
	// vice versa
	flushMtx *sync.Mutex

	// limbo specific fields where bad batch transactions identified by the executor go
	limbo *Limbo
}

func CreateTxPoolBuckets(tx kv.RwTx) error {
	if err := tx.CreateBucket(TablePoolLimbo); err != nil {
		return err
	}
	return nil
}

func New(newTxs chan types.Announcements, coreDB kv.RoDB, cfg txpoolcfg.Config, ethCfg *ethconfig.Config, cache kvcache.Cache, chainID uint256.Int, shanghaiTime *big.Int, londonBlock *big.Int, aclDB kv.RwDB) (*TxPool, error) {
	var err error
	localsHistory, err := simplelru.NewLRU[string, struct{}](10_000, nil)
	if err != nil {
		return nil, err
	}
	discardHistory, err := simplelru.NewLRU[string, DiscardReason](10_000, nil)
	if err != nil {
		return nil, err
	}

	byNonce := &BySenderAndNonce{
		tree:             btree.NewG[*metaTx](32, SortByNonceLess),
		search:           &metaTx{Tx: &types.TxSlot{}},
		senderIDTxnCount: map[uint64]int{},
	}
	tracedSenders := make(map[common.Address]struct{})
	for _, sender := range cfg.TracedSenders {
		tracedSenders[common.BytesToAddress([]byte(sender))] = struct{}{}
	}
	return &TxPool{
		lock:                    &sync.Mutex{},
		byHash:                  map[string]*metaTx{},
		isLocalLRU:              localsHistory,
		discardReasonsLRU:       discardHistory,
		all:                     byNonce,
		recentlyConnectedPeers:  &recentlyConnectedPeers{},
		pending:                 NewPendingSubPool(PendingSubPool, cfg.PendingSubPoolLimit),
		baseFee:                 NewSubPool(BaseFeeSubPool, cfg.BaseFeeSubPoolLimit),
		queued:                  NewSubPool(QueuedSubPool, cfg.QueuedSubPoolLimit),
		newPendingTxs:           newTxs,
		_stateCache:             cache,
		senders:                 newSendersCache(tracedSenders),
		_chainDB:                coreDB,
		cfg:                     cfg,
		chainID:                 chainID,
		unprocessedRemoteTxs:    &types.TxSlots{},
		unprocessedRemoteByHash: map[string]int{},
		londonBlock:             londonBlock,
		shanghaiTime:            shanghaiTime,
		ethCfg:                  ethCfg,
		flushMtx:                &sync.Mutex{},
		aclDB:                   aclDB,
		limbo:                   newLimbo(),
		// X Layer config
		xlayerCfg: XLayerConfig{
			EnableWhitelist:      ethCfg.DeprecatedTxPool.EnableWhitelist,
			WhiteList:            ethCfg.DeprecatedTxPool.WhiteList,
			BlockedList:          ethCfg.DeprecatedTxPool.BlockedList,
			FreeClaimGasAddrs:    ethCfg.DeprecatedTxPool.FreeClaimGasAddrs,
			GasPriceMultiple:     ethCfg.DeprecatedTxPool.GasPriceMultiple,
			EnableFreeGasByNonce: ethCfg.DeprecatedTxPool.EnableFreeGasByNonce,
			FreeGasExAddrs:       ethCfg.DeprecatedTxPool.FreeGasExAddrs,
			FreeGasCountPerAddr:  ethCfg.DeprecatedTxPool.FreeGasCountPerAddr,
			FreeGasLimit:         ethCfg.DeprecatedTxPool.FreeGasLimit,
		},
		freeGasAddrs: map[string]bool{},
	}, nil
}

func (p *TxPool) OnNewBlock(ctx context.Context, stateChanges *remote.StateChangeBatch, unwindTxs, minedTxs types.TxSlots, tx kv.Tx) error {
	defer newBlockTimer.UpdateDuration(time.Now())

	isAfterLimbo := len(unwindTxs.Txs) > 0 && p.isDeniedYieldingTransactions()

	cache := p.cache()
	cache.OnNewBlock(stateChanges)
	coreTx, err := p.coreDB().BeginRo(ctx)
	if err != nil {
		return err
	}
	defer coreTx.Rollback()

	p.lock.Lock()
	defer p.lock.Unlock()

	p.lastSeenBlock.Store(stateChanges.ChangeBatch[len(stateChanges.ChangeBatch)-1].BlockHeight)
	if !p.started.Load() {
		if err := p.fromDB(ctx, tx, coreTx); err != nil {
			return fmt.Errorf("loading txs from DB: %w", err)
		}
	}

	cacheView, err := cache.View(ctx, coreTx)
	if err != nil {
		return err
	}
	if assert.Enable {
		if _, err := kvcache.AssertCheckValues(ctx, coreTx, cache); err != nil {
			log.Error("AssertCheckValues", "err", err, "stack", stack.Trace().String())
		}
	}

	if err := minedTxs.Valid(); err != nil {
		return err
	}

	pendingBaseFee, baseFeeChanged := p.setBaseFee(stateChanges.PendingBlockBaseFee, p.ethCfg.AllowFreeTransactions)
	// Update pendingBase for all pool queues and slices
	if baseFeeChanged {
		p.pending.best.pendingBaseFee = pendingBaseFee
		p.pending.worst.pendingBaseFee = pendingBaseFee
		p.baseFee.best.pendingBastFee = pendingBaseFee
		p.baseFee.worst.pendingBaseFee = pendingBaseFee
		p.queued.best.pendingBastFee = pendingBaseFee
		p.queued.worst.pendingBaseFee = pendingBaseFee
	}

	p.addLimboToUnwindTxs(&unwindTxs)

	p.blockGasLimit.Store(stateChanges.BlockGasLimit)
	if err := p.senders.onNewBlock(stateChanges, unwindTxs, minedTxs); err != nil {
		return err
	}

	// No point to validate transactions that have already been executed.
	// It is clear that some of them will not pass the validation, because a unwound tx may depend on another unwound transaction. In this case the depended tx will be discarded
	// Let's all of them pass so they can stay in the queue subpool.
	// _, unwindTxs, err = p.validateTxs(&unwindTxs, cacheView)
	// if err != nil {
	// 	return err
	// }

	if assert.Enable {
		for _, txn := range unwindTxs.Txs {
			if txn.SenderID == 0 {
				panic(fmt.Errorf("onNewBlock.unwindTxs: senderID can't be zero"))
			}
		}
		for _, txn := range minedTxs.Txs {
			if txn.SenderID == 0 {
				panic(fmt.Errorf("onNewBlock.minedTxs: senderID can't be zero"))
			}
		}
	}

	if err := removeMined(p.all, minedTxs.Txs, p.pending, p.baseFee, p.queued, p.discardLocked); err != nil {
		return err
	}

	blockNum := p.lastSeenBlock.Load()

	sendersWithChangedStateBeforeLimboTrim := prepareSendersWithChangedState(&unwindTxs)
	unwindTxs, limboTxs, forDiscard := p.trimLimboSlots(&unwindTxs)

	//log.Debug("[txpool] new block", "unwinded", len(unwindTxs.txs), "mined", len(minedTxs.txs), "baseFee", baseFee, "blockHeight", blockHeight)

	announcements, err := p.addTxsOnNewBlock(
		blockNum,
		cacheView,
		stateChanges,
		p.senders,
		unwindTxs,
		pendingBaseFee,
		stateChanges.BlockGasLimit,
		p.pending,
		p.baseFee,
		p.queued,
		p.all,
		p.byHash,
		sendersWithChangedStateBeforeLimboTrim,
		p.addLocked,
		p.discardLocked,
	)
	if err != nil {
		return err
	}

	p.pending.EnforceWorstInvariants()
	p.baseFee.EnforceInvariants()
	p.queued.EnforceInvariants()
	p.pending.EnforceBestInvariants()
	p.promoted.Reset()
	p.promoted.AppendOther(announcements)

	if p.started.CompareAndSwap(false, true) {
		log.Info("[txpool] Started")
	}

	if p.promoted.Len() > 0 {
		select {
		case p.newPendingTxs <- p.promoted.Copy():
		default:
		}
	}

	for idx, slot := range forDiscard.Txs {
		mt := newMetaTx(slot, forDiscard.IsLocal[idx], blockNum)
		p.discardLocked(mt, DiscardByLimbo)
		log.Info("[txpool] Discarding", "tx-hash", hexutils.BytesToHex(slot.IDHash[:]))
	}
	p.finalizeLimboOnNewBlock(limboTxs)
	if isAfterLimbo {
		p.allowYieldingTransactions()
	}

	//log.Info("[txpool] new block", "number", p.lastSeenBlock.Load(), "pendngBaseFee", pendingBaseFee, "in", time.Since(t))
	return nil
}

func (p *TxPool) processRemoteTxs(ctx context.Context) error {
	if !p.started.Load() {
		return fmt.Errorf("txpool not started yet")
	}

	cache := p.cache()
	defer processBatchTxsTimer.UpdateDuration(time.Now())
	coreTx, err := p.coreDB().BeginRo(ctx)
	if err != nil {
		return err
	}
	defer coreTx.Rollback()
	cacheView, err := cache.View(ctx, coreTx)
	if err != nil {
		return err
	}

	//t := time.Now()
	p.lock.Lock()
	defer p.lock.Unlock()

	l := len(p.unprocessedRemoteTxs.Txs)
	if l == 0 {
		return nil
	}

	err = p.senders.registerNewSenders(p.unprocessedRemoteTxs)
	if err != nil {
		return err
	}

	_, newTxs, err := p.validateTxs(p.unprocessedRemoteTxs, cacheView)
	if err != nil {
		return err
	}

	announcements, _, err := p.addTxs(p.lastSeenBlock.Load(), cacheView, p.senders, newTxs,
		p.pendingBaseFee.Load(), p.blockGasLimit.Load(), p.pending, p.baseFee, p.queued, p.all, p.byHash, p.addLocked, p.discardLocked, true)
	if err != nil {
		return err
	}
	p.promoted.Reset()
	p.promoted.AppendOther(announcements)

	if p.promoted.Len() > 0 {
		select {
		case <-ctx.Done():
			return nil
		case p.newPendingTxs <- p.promoted.Copy():
		default:
		}
	}

	p.unprocessedRemoteTxs.Resize(0)
	p.unprocessedRemoteByHash = map[string]int{}

	//log.Info("[txpool] on new txs", "amount", len(newPendingTxs.txs), "in", time.Since(t))
	return nil
}
func (p *TxPool) getRlpLocked(tx kv.Tx, hash []byte) (rlpTxn []byte, sender common.Address, isLocal bool, err error) {
	txn, ok := p.byHash[string(hash)]
	if ok && txn.Tx.Rlp != nil {
		return txn.Tx.Rlp, p.senders.senderID2Addr[txn.Tx.SenderID], txn.subPool&IsLocal > 0, nil
	}
	v, err := tx.GetOne(kv.PoolTransaction, hash)
	if err != nil {
		return nil, common.Address{}, false, err
	}
	if v == nil {
		return nil, common.Address{}, false, nil
	}
	return v[20:], *(*[20]byte)(v[:20]), txn != nil && txn.subPool&IsLocal > 0, nil
}
func (p *TxPool) GetRlp(tx kv.Tx, hash []byte) ([]byte, error) {
	p.lock.Lock()
	defer p.lock.Unlock()
	rlpTx, _, _, err := p.getRlpLocked(tx, hash)
	return common.Copy(rlpTx), err
}
func (p *TxPool) AppendLocalAnnouncements(types []byte, sizes []uint32, hashes []byte) ([]byte, []uint32, []byte) {
	p.lock.Lock()
	defer p.lock.Unlock()
	for hash, txn := range p.byHash {
		if txn.subPool&IsLocal == 0 {
			continue
		}
		types = append(types, txn.Tx.Type)
		sizes = append(sizes, txn.Tx.Size)
		hashes = append(hashes, hash...)
	}
	return types, sizes, hashes
}
func (p *TxPool) AppendRemoteAnnouncements(types []byte, sizes []uint32, hashes []byte) ([]byte, []uint32, []byte) {
	p.lock.Lock()
	defer p.lock.Unlock()

	for hash, txn := range p.byHash {
		if txn.subPool&IsLocal != 0 {
			continue
		}
		types = append(types, txn.Tx.Type)
		sizes = append(sizes, txn.Tx.Size)
		hashes = append(hashes, hash...)
	}
	for hash, txIdx := range p.unprocessedRemoteByHash {
		txSlot := p.unprocessedRemoteTxs.Txs[txIdx]
		types = append(types, txSlot.Type)
		sizes = append(sizes, txSlot.Size)
		hashes = append(hashes, hash...)
	}
	return types, sizes, hashes
}
func (p *TxPool) AppendAllAnnouncements(types []byte, sizes []uint32, hashes []byte) ([]byte, []uint32, []byte) {
	types, sizes, hashes = p.AppendLocalAnnouncements(types, sizes, hashes)
	types, sizes, hashes = p.AppendRemoteAnnouncements(types, sizes, hashes)
	return types, sizes, hashes
}
func (p *TxPool) IdHashKnown(tx kv.Tx, hash []byte) (bool, error) {
	p.lock.Lock()
	defer p.lock.Unlock()
	if _, ok := p.discardReasonsLRU.Get(string(hash)); ok {
		return true, nil
	}
	if _, ok := p.unprocessedRemoteByHash[string(hash)]; ok {
		return true, nil
	}
	if _, ok := p.byHash[string(hash)]; ok {
		return true, nil
	}
	return tx.Has(kv.PoolTransaction, hash)
}
func (p *TxPool) IsLocal(idHash []byte) bool {
	p.lock.Lock()
	defer p.lock.Unlock()
	return p.isLocalLRU.Contains(string(idHash))
}
func (p *TxPool) AddNewGoodPeer(peerID types.PeerID) { p.recentlyConnectedPeers.AddPeer(peerID) }
func (p *TxPool) Started() bool                      { return p.started.Load() }

func (p *TxPool) ResetYieldedStatus() {
	p.lock.Lock()
	defer p.lock.Unlock()
	best := p.pending.best
	for i := 0; i < len(best.ms); i++ {
		best.ms[i].alreadyYielded = false
	}
}

func (p *TxPool) YieldBest(n uint16, txs *types.TxsRlp, tx kv.Tx, onTopOf, availableGas uint64, toSkip mapset.Set[[32]byte]) (bool, int, error) {
	return p.best(n, txs, tx, onTopOf, availableGas, toSkip)
}

func (p *TxPool) PeekBest(n uint16, txs *types.TxsRlp, tx kv.Tx, onTopOf, availableGas uint64) (bool, error) {
	set := mapset.NewThreadUnsafeSet[[32]byte]()
	onTime, _, err := p.best(n, txs, tx, onTopOf, availableGas, set)
	return onTime, err
}

func (p *TxPool) CountContent() (int, int, int) {
	p.lock.Lock()
	defer p.lock.Unlock()
	return p.pending.Len(), p.baseFee.Len(), p.queued.Len()
}
func (p *TxPool) AddRemoteTxs(_ context.Context, newTxs types.TxSlots) {
	defer addRemoteTxsTimer.UpdateDuration(time.Now())
	p.lock.Lock()
	defer p.lock.Unlock()
	for i, txn := range newTxs.Txs {
		_, ok := p.unprocessedRemoteByHash[string(txn.IDHash[:])]
		if ok {
			continue
		}
		p.unprocessedRemoteByHash[string(txn.IDHash[:])] = len(p.unprocessedRemoteTxs.Txs)
		p.unprocessedRemoteTxs.Append(txn, newTxs.Senders.At(i), false)
	}
}

func (p *TxPool) validateTx(txn *types.TxSlot, isLocal bool, stateCache kvcache.CacheView, from common.Address) DiscardReason {
	isShanghai := p.isShanghai()
	if isShanghai {
		if txn.DataLen > fixedgas.MaxInitCodeSize {
			return InitCodeTooLarge
		}
	}

	isLondon := p.isLondon()
	if !isLondon && txn.Type == 0x2 {
		return UnsupportedTx
	}

	// Drop transactions under our raw gas price suggested by default\fixed\follower gp mode
	// X Layer
	rgp := p.gpCache.GetLatestRawGP()
	if !p.isFreeGas(txn.SenderID) && uint256.NewInt(rgp.Uint64()).Cmp(&txn.FeeCap) == 1 {
		if txn.Traced {
			log.Info(fmt.Sprintf("TX TRACING: validateTx underpriced idHash=%x local=%t, feeCap=%d, cfg.MinFeeCap=%d", txn.IDHash, isLocal, txn.FeeCap, p.cfg.MinFeeCap))
		}
		return UnderPriced
	}
	gas, reason := CalcIntrinsicGas(uint64(txn.DataLen), uint64(txn.DataNonZeroLen), nil, txn.Creation, true, true, isShanghai)
	if txn.Traced {
		log.Info(fmt.Sprintf("TX TRACING: validateTx intrinsic gas idHash=%x gas=%d", txn.IDHash, gas))
	}
	if reason != Success {
		if txn.Traced {
			log.Info(fmt.Sprintf("TX TRACING: validateTx intrinsic gas calculated failed idHash=%x reason=%s", txn.IDHash, reason))
		}
		return reason
	}
	if gas > txn.Gas {
		if txn.Traced {
			log.Info(fmt.Sprintf("TX TRACING: validateTx intrinsic gas > txn.gas idHash=%x gas=%d, txn.gas=%d", txn.IDHash, gas, txn.Gas))
		}
		return IntrinsicGas
	}
	if !isLocal && uint64(p.all.count(txn.SenderID)) > p.cfg.AccountSlots {
		if txn.Traced {
			log.Info(fmt.Sprintf("TX TRACING: validateTx marked as spamming idHash=%x slots=%d, limit=%d", txn.IDHash, p.all.count(txn.SenderID), p.cfg.AccountSlots))
		}
		return Spammer
	}

	// check nonce and balance
	senderNonce, senderBalance, _ := p.senders.info(stateCache, txn.SenderID)
	if senderNonce > txn.Nonce {
		if txn.Traced {
			log.Info(fmt.Sprintf("TX TRACING: validateTx nonce too low idHash=%x nonce in state=%d, txn.nonce=%d", txn.IDHash, senderNonce, txn.Nonce))
		}
		return NonceTooLow
	}
	// Transactor should have enough funds to cover the costs
	total := uint256.NewInt(txn.Gas)
	total.Mul(total, &txn.FeeCap)
	total.Add(total, &txn.Value)
	if senderBalance.Cmp(total) < 0 {
		if txn.Traced {
			log.Info(fmt.Sprintf("TX TRACING: validateTx insufficient funds idHash=%x balance in state=%d, txn.gas*txn.tip=%d", txn.IDHash, senderBalance, total))
		}
		return InsufficientFunds
	}

	// X Layer check if sender is blocked
	if p.apolloCfg.CheckBlockedAddr(p.xlayerCfg.BlockedList, from) {
		log.Info(fmt.Sprintf("TX TRACING: validateTx sender is blocked idHash=%x, txn.sender=%s", txn.IDHash, from))
		return SenderDisallowedSendTx
	}

	// X Layer check if receiver is blocked
	if !txn.Creation {
		if p.apolloCfg.CheckBlockedAddr(p.xlayerCfg.BlockedList, txn.To) {
			log.Info(fmt.Sprintf("TX TRACING: validateTx receiver is blocked idHash=%x, txn.receiver=%s", txn.IDHash, from))
			return ReceiverDisallowedReceiveTx
		}
	}

	// X Layer check if sender is whitelisted
	if p.apolloCfg.GetEnableWhitelist(p.xlayerCfg.EnableWhitelist) && !p.apolloCfg.CheckWhitelistAddr(p.xlayerCfg.WhiteList, from) {
		log.Info(fmt.Sprintf("TX TRACING: validateTx sender is not whitelisted idHash=%x, txn.sender=%s", txn.IDHash, from))
		return NoWhiteListedSender
	}

	switch resolvePolicy(txn) {
	case SendTx:
		var allow bool
		allow, err := p.checkPolicy(context.TODO(), from, SendTx)
		if err != nil {
			panic(err)
		}
		if !allow {
			return SenderDisallowedSendTx
		}
	case Deploy:
		var allow bool
		// check that sender may deploy contracts
		allow, err := p.checkPolicy(context.TODO(), from, Deploy)
		if err != nil {
			panic(err)
		}
		if !allow {
			return SenderDisallowedDeploy
		}
	}

	return Success
}

func (p *TxPool) isShanghai() bool {
	// once this flag has been set for the first time we no longer need to check the timestamp
	set := p.isPostShanghai.Load()
	if set {
		return true
	}
	if p.shanghaiTime == nil {
		return false
	}
	shanghaiTime := p.shanghaiTime.Uint64()

	// a zero here means shanghai is always active
	if shanghaiTime == 0 {
		p.isPostShanghai.Swap(true)
		return true
	}

	now := big.NewInt(time.Now().Unix())
	is := now.Uint64() >= shanghaiTime
	if is {
		p.isPostShanghai.Swap(true)
	}
	return is
}

func (p *TxPool) isLondon() bool {
	set := p.isPostLondon.Load()
	if set {
		return true
	}
	lbsBig := big.NewInt(0).SetUint64(p.lastSeenBlock.Load())
	if p.londonBlock.Cmp(lbsBig) <= 0 {
		p.isPostLondon.Swap(true)
		return true
	}
	return false
}

func (p *TxPool) ValidateSerializedTxn(serializedTxn []byte) error {
	const (
		// txSlotSize is used to calculate how many data slots a single transaction
		// takes up based on its size. The slots are used as DoS protection, ensuring
		// that validating a new transaction remains a constant operation (in reality
		// O(maxslots), where max slots are 4 currently).
		txSlotSize = 32 * 1024

		// txMaxSize is the maximum size a single transaction can have. This field has
		// non-trivial consequences: larger transactions are significantly harder and
		// more expensive to propagate; larger transactions also take more resources
		// to validate whether they fit into the pool or not.
		txMaxSize = 4 * txSlotSize // 128KB
	)
	if len(serializedTxn) > txMaxSize {
		return types.ErrRlpTooBig
	}
	return nil
}
func (p *TxPool) validateTxs(txs *types.TxSlots, stateCache kvcache.CacheView) (reasons []DiscardReason, goodTxs types.TxSlots, err error) {
	// reasons is pre-sized for direct indexing, with the default zero
	// value DiscardReason of NotSet
	reasons = make([]DiscardReason, len(txs.Txs))

	if err := txs.Valid(); err != nil {
		return reasons, goodTxs, err
	}

	goodCount := 0
	for i, txn := range txs.Txs {
		reason := p.validateTx(txn, txs.IsLocal[i], stateCache, txs.Senders.AddressAt(i))
		if reason == Success {
			goodCount++
			// Success here means no DiscardReason yet, so leave it NotSet
			continue
		}
		if reason == Spammer {
			p.punishSpammer(txn.SenderID)
		}
		reasons[i] = reason
	}

	goodTxs.Resize(uint(goodCount))

	j := 0
	for i, txn := range txs.Txs {
		if reasons[i] == NotSet {
			goodTxs.Txs[j] = txn
			goodTxs.IsLocal[j] = txs.IsLocal[i]
			copy(goodTxs.Senders.At(j), txs.Senders.At(i))
			j++
		}
	}
	return reasons, goodTxs, nil
}

// punishSpammer by drop half of it's transactions with high nonce
func (p *TxPool) punishSpammer(spammer uint64) {
	count := p.all.count(spammer) / 2
	if count > 0 {
		txsToDelete := make([]*metaTx, 0, count)
		p.all.descend(spammer, func(mt *metaTx) bool {
			txsToDelete = append(txsToDelete, mt)
			count--
			return count > 0
		})
		for _, mt := range txsToDelete {
			p.discardLocked(mt, Spammer) // can't call it while iterating by all
		}
	}
}

func fillDiscardReasons(reasons []DiscardReason, newTxs types.TxSlots, discardReasonsLRU *simplelru.LRU[string, DiscardReason]) []DiscardReason {
	for i := range reasons {
		if reasons[i] != NotSet {
			continue
		}
		reason, ok := discardReasonsLRU.Get(string(newTxs.Txs[i].IDHash[:]))
		if ok {
			reasons[i] = reason
		} else {
			reasons[i] = Success
		}
	}
	return reasons
}

func (p *TxPool) AddLocalTxs(ctx context.Context, newTransactions types.TxSlots, tx kv.Tx) ([]DiscardReason, error) {
	coreTx, err := p.coreDB().BeginRo(ctx)
	if err != nil {
		return nil, err
	}
	defer coreTx.Rollback()

	cacheView, err := p.cache().View(ctx, coreTx)
	if err != nil {
		return nil, err
	}

	p.lock.Lock()
	defer p.lock.Unlock()

	if !p.Started() {
		if err := p.fromDB(ctx, tx, coreTx); err != nil {
			return nil, fmt.Errorf("loading txs from DB: %w", err)
		}
		if p.started.CompareAndSwap(false, true) {
			log.Info("[txpool] Started")
		}
	}

	if err = p.senders.registerNewSenders(&newTransactions); err != nil {
		return nil, err
	}

	reasons, newTxs, err := p.validateTxs(&newTransactions, cacheView)
	if err != nil {
		return nil, err
	}

	announcements, addReasons, err := p.addTxs(p.lastSeenBlock.Load(), cacheView, p.senders, newTxs,
		p.pendingBaseFee.Load(), p.blockGasLimit.Load(), p.pending, p.baseFee, p.queued, p.all, p.byHash, p.addLocked, p.discardLocked, true)
	if err == nil {
		for i, reason := range addReasons {
			if reason != NotSet {
				reasons[i] = reason
			}
		}
	} else {
		return nil, err
	}
	p.promoted.Reset()
	p.promoted.AppendOther(announcements)

	reasons = fillDiscardReasons(reasons, newTxs, p.discardReasonsLRU)
	for i, reason := range reasons {
		if reason == Success {
			txn := newTxs.Txs[i]
			if txn.Traced {
				log.Info(fmt.Sprintf("TX TRACING: AddLocalTxs promotes idHash=%x, senderId=%d", txn.IDHash, txn.SenderID))
			}
			p.promoted.Append(txn.Type, txn.Size, txn.IDHash[:])
		}
	}
	if p.promoted.Len() > 0 {
		select {
		case p.newPendingTxs <- p.promoted.Copy():
		default:
		}
	}
	return reasons, nil
}

func (p *TxPool) coreDB() kv.RoDB {
	p.lock.Lock()
	defer p.lock.Unlock()
	return p._chainDB
}

func (p *TxPool) cache() kvcache.Cache {
	p.lock.Lock()
	defer p.lock.Unlock()
	return p._stateCache
}

func (p *TxPool) addTxs(blockNum uint64, cacheView kvcache.CacheView, senders *sendersBatch,
	newTxs types.TxSlots, pendingBaseFee, blockGasLimit uint64,
	pending *PendingPool, baseFee, queued *SubPool,
	byNonce *BySenderAndNonce, byHash map[string]*metaTx, add func(*metaTx, *types.Announcements) DiscardReason, discard func(*metaTx, DiscardReason), collect bool) (types.Announcements, []DiscardReason, error) {
	protocolBaseFee := calcProtocolBaseFee(pendingBaseFee)
	if assert.Enable {
		for _, txn := range newTxs.Txs {
			if txn.SenderID == 0 {
				panic(fmt.Errorf("senderID can't be zero"))
			}
		}
	}
	// This can be thought of a reverse operation from the one described before.
	// When a block that was deemed "the best" of its height, is no longer deemed "the best", the
	// transactions contained in it, are now viable for inclusion in other blocks, and therefore should
	// be returned into the transaction pool.
	// An interesting note here is that if the block contained any transactions local to the node,
	// by being first removed from the pool (from the "local" part of it), and then re-injected,
	// they effective lose their priority over the "remote" transactions. In order to prevent that,
	// somehow the fact that certain transactions were local, needs to be remembered for some
	// time (up to some "immutability threshold").
	sendersWithChangedState := map[uint64]struct{}{}
	discardReasons := make([]DiscardReason, len(newTxs.Txs))
	announcements := types.Announcements{}
	for i, txn := range newTxs.Txs {
		if found, ok := byHash[string(txn.IDHash[:])]; ok {
			discardReasons[i] = DuplicateHash
			// In case if the transation is stuck, "poke" it to rebroadcast
			if collect && newTxs.IsLocal[i] && (found.currentSubPool == PendingSubPool || found.currentSubPool == BaseFeeSubPool) {
				announcements.Append(found.Tx.Type, found.Tx.Size, found.Tx.IDHash[:])
			}
			continue
		}
		mt := newMetaTx(txn, newTxs.IsLocal[i], blockNum)
		if reason := add(mt, &announcements); reason != NotSet {
			discardReasons[i] = reason
			continue
		}
		discardReasons[i] = NotSet
		if txn.Traced {
			log.Info(fmt.Sprintf("TX TRACING: schedule sendersWithChangedState idHash=%x senderId=%d", txn.IDHash, mt.Tx.SenderID))
		}
		sendersWithChangedState[mt.Tx.SenderID] = struct{}{}
	}

	for _, mt := range p.overflowZkCounters {
		pending.Remove(mt)
		discard(mt, OverflowZkCounters)
		sendersWithChangedState[mt.Tx.SenderID] = struct{}{}
	}
	p.overflowZkCounters = p.overflowZkCounters[:0]

	for senderID := range sendersWithChangedState {
		nonce, balance, err := senders.info(cacheView, senderID)
		if err != nil {
			return announcements, discardReasons, err
		}
		p.onSenderStateChange(senderID, nonce, balance, byNonce,
			protocolBaseFee, blockGasLimit, pending, baseFee, queued, discard)
	}

	promote(pending, baseFee, queued, pendingBaseFee, discard, &announcements)

	return announcements, discardReasons, nil
}

func (p *TxPool) addTxsOnNewBlock(
	blockNum uint64,
	cacheView kvcache.CacheView,
	stateChanges *remote.StateChangeBatch,
	senders *sendersBatch,
	newTxs types.TxSlots,
	pendingBaseFee uint64,
	blockGasLimit uint64,
	pending *PendingPool,
	baseFee,
	queued *SubPool,
	byNonce *BySenderAndNonce,
	byHash map[string]*metaTx,
	sendersWithChangedStateBeforeLimboTrim *LimboSendersWithChangedState,
	add func(*metaTx, *types.Announcements) DiscardReason,
	discard func(*metaTx, DiscardReason),
) (types.Announcements, error) {
	protocolBaseFee := calcProtocolBaseFee(pendingBaseFee)
	if assert.Enable {
		for _, txn := range newTxs.Txs {
			if txn.SenderID == 0 {
				panic(fmt.Errorf("senderID can't be zero"))
			}
		}
	}
	// This can be thought of a reverse operation from the one described before.
	// When a block that was deemed "the best" of its height, is no longer deemed "the best", the
	// transactions contained in it, are now viable for inclusion in other blocks, and therefore should
	// be returned into the transaction pool.
	// An interesting note here is that if the block contained any transactions local to the node,
	// by being first removed from the pool (from the "local" part of it), and then re-injected,
	// they effective lose their priority over the "remote" transactions. In order to prevent that,
	// somehow the fact that certain transactions were local, needs to be remembered for some
	// time (up to some "immutability threshold").
	sendersWithChangedState := map[uint64]struct{}{}
	announcements := types.Announcements{}
	for i, txn := range newTxs.Txs {
		if _, ok := byHash[string(txn.IDHash[:])]; ok {
			sendersWithChangedStateBeforeLimboTrim.decrement(txn.SenderID)
			continue
		}
		mt := newMetaTx(txn, newTxs.IsLocal[i], blockNum)
		if reason := add(mt, &announcements); reason != NotSet {
			discard(mt, reason)
			sendersWithChangedStateBeforeLimboTrim.decrement(txn.SenderID)
			continue
		}
		sendersWithChangedState[mt.Tx.SenderID] = struct{}{}
	}
	// add senders changed in state to `sendersWithChangedState` list
	for _, changesList := range stateChanges.ChangeBatch {
		for _, change := range changesList.Changes {
			switch change.Action {
			case remote.Action_UPSERT, remote.Action_UPSERT_CODE, remote.Action_REMOVE:
				if change.Incarnation > 0 {
					continue
				}
				addr := gointerfaces.ConvertH160toAddress(change.Address)
				id, ok := senders.getID(addr)
				if !ok {
					sendersWithChangedStateBeforeLimboTrim.decrement(id)
					continue
				}
				sendersWithChangedState[id] = struct{}{}
			}
		}
	}

	for senderId, counter := range sendersWithChangedStateBeforeLimboTrim.Storage {
		if counter > 0 {
			sendersWithChangedState[senderId] = struct{}{}
		}
	}

	for _, mt := range p.overflowZkCounters {
		pending.Remove(mt)
		discard(mt, OverflowZkCounters)
		sendersWithChangedState[mt.Tx.SenderID] = struct{}{}
	}
	p.overflowZkCounters = p.overflowZkCounters[:0]

	for senderID := range sendersWithChangedState {
		nonce, balance, err := senders.info(cacheView, senderID)
		if err != nil {
			return announcements, err
		}
		p.onSenderStateChange(senderID, nonce, balance, byNonce,
			protocolBaseFee, blockGasLimit, pending, baseFee, queued, discard)
	}

	promote(pending, baseFee, queued, pendingBaseFee, discard, &announcements)

	return announcements, nil
}

func (p *TxPool) setBaseFee(baseFee uint64, allowFreeTransactions bool) (uint64, bool) {
	changed := false
	if allowFreeTransactions {
		changed = uint64(0) != p.pendingBaseFee.Load()
		p.pendingBaseFee.Store(0)
		return 0, changed
	}

	if baseFee > 0 {
		changed = baseFee != p.pendingBaseFee.Load()
		p.pendingBaseFee.Store(baseFee)
	}
	return p.pendingBaseFee.Load(), changed
}

func (p *TxPool) addLocked(mt *metaTx, announcements *types.Announcements) DiscardReason {
	// Insert to pending pool, if pool doesn't have txn with same Nonce and bigger Tip
	found := p.all.get(mt.Tx.SenderID, mt.Tx.Nonce)
	if found != nil {
		tipThreshold := uint256.NewInt(0)
		tipThreshold = tipThreshold.Mul(&found.Tx.Tip, uint256.NewInt(100+p.cfg.PriceBump))
		tipThreshold.Div(tipThreshold, u256.N100)
		feecapThreshold := uint256.NewInt(0)
		feecapThreshold.Mul(&found.Tx.FeeCap, uint256.NewInt(100+p.cfg.PriceBump))
		feecapThreshold.Div(feecapThreshold, u256.N100)
		if mt.Tx.Tip.Cmp(tipThreshold) < 0 || mt.Tx.FeeCap.Cmp(feecapThreshold) < 0 {
			// Both tip and feecap need to be larger than previously to replace the transaction
			// In case if the transation is stuck, "poke" it to rebroadcast
			if mt.subPool&IsLocal != 0 && (found.currentSubPool == PendingSubPool || found.currentSubPool == BaseFeeSubPool) {
				announcements.Append(found.Tx.Type, found.Tx.Size, found.Tx.IDHash[:])
			}
			if bytes.Equal(found.Tx.IDHash[:], mt.Tx.IDHash[:]) {
				return NotSet
			}
			return NotReplaced
		}

		switch found.currentSubPool {
		case PendingSubPool:
			p.pending.Remove(found)
		case BaseFeeSubPool:
			p.baseFee.Remove(found)
		case QueuedSubPool:
			p.queued.Remove(found)
		default:
			//already removed
		}

		p.discardLocked(found, ReplacedByHigherTip)
	} else if p.pending.IsFull() {
		// new transaction will be denied if pending pool is full unless it will replace an old transaction
		return PendingPoolOverflow
	}

	p.byHash[string(mt.Tx.IDHash[:])] = mt

	if replaced := p.all.replaceOrInsert(mt); replaced != nil {
		if assert.Enable {
			panic("must never happen")
		}
	}

	if mt.subPool&IsLocal != 0 {
		p.isLocalLRU.Add(string(mt.Tx.IDHash[:]), struct{}{})
	}
	// All transactions are first added to the queued pool and then immediately promoted from there if required
	p.queued.Add(mt)
	return NotSet
}

// dropping transaction from all sub-structures and from db
// Important: don't call it while iterating by all
func (p *TxPool) discardLocked(mt *metaTx, reason DiscardReason) {
	delete(p.byHash, string(mt.Tx.IDHash[:]))
	p.deletedTxs = append(p.deletedTxs, mt)
	p.all.delete(mt)
	p.discardReasonsLRU.Add(string(mt.Tx.IDHash[:]), reason)
}

func (p *TxPool) NonceFromAddress(addr [20]byte) (nonce uint64, inPool bool) {
	p.lock.Lock()
	defer p.lock.Unlock()
	senderID, found := p.senders.getID(addr)
	if !found {
		return 0, false
	}
	return p.all.nonce(senderID)
}

func (p *TxPool) LockFlusher() {
	p.flushMtx.Lock()
}

func (p *TxPool) UnlockFlusher() {
	p.flushMtx.Unlock()
}

// removeMined - apply new highest block (or batch of blocks)
//
// 1. New best block arrives, which potentially changes the balance and the nonce of some senders.
// We use senderIds data structure to find relevant senderId values, and then use senders data structure to
// modify state_balance and state_nonce, potentially remove some elements (if transaction with some nonce is
// included into a block), and finally, walk over the transaction records and update SubPool fields depending on
// the actual presence of nonce gaps and what the balance is.
func removeMined(byNonce *BySenderAndNonce, minedTxs []*types.TxSlot, pending *PendingPool, baseFee, queued *SubPool, discard func(*metaTx, DiscardReason)) error {
	noncesToRemove := map[uint64]uint64{}
	for _, txn := range minedTxs {
		nonce, ok := noncesToRemove[txn.SenderID]
		if !ok || txn.Nonce > nonce {
			noncesToRemove[txn.SenderID] = txn.Nonce
		}
	}

	var toDel []*metaTx // can't delete items while iterate them
	for senderID, nonce := range noncesToRemove {
		//if sender.all.Len() > 0 {
		//log.Debug("[txpool] removing mined", "senderID", tx.senderID, "sender.all.len()", sender.all.Len())
		//}
		// delete mined transactions from everywhere
		byNonce.ascend(senderID, func(mt *metaTx) bool {
			//log.Debug("[txpool] removing mined, cmp nonces", "tx.nonce", it.metaTx.Tx.nonce, "sender.nonce", sender.nonce)
			if mt.Tx.Nonce > nonce {
				return false
			}
			if mt.Tx.Traced {
				log.Info(fmt.Sprintf("TX TRACING: removeMined idHash=%x senderId=%d, currentSubPool=%s", mt.Tx.IDHash, mt.Tx.SenderID, mt.currentSubPool))
			}
			toDel = append(toDel, mt)
			// del from sub-pool
			switch mt.currentSubPool {
			case PendingSubPool:
				pending.Remove(mt)
			case BaseFeeSubPool:
				baseFee.Remove(mt)
			case QueuedSubPool:
				queued.Remove(mt)
			default:
				//already removed
			}
			return true
		})

		for _, mt := range toDel {
			discard(mt, Mined)
		}
		toDel = toDel[:0]
	}
	return nil
}

// promote reasserts invariants of the subpool and returns the list of transactions that ended up
// being promoted to the pending or basefee pool, for re-broadcasting
func promote(pending *PendingPool, baseFee, queued *SubPool, pendingBaseFee uint64, discard func(*metaTx, DiscardReason), announcements *types.Announcements) {
	// Demote worst transactions that do not qualify for pending sub pool anymore, to other sub pools, or discard
	for worst := pending.Worst(); pending.Len() > 0 && (worst.subPool < BaseFeePoolBits || worst.minFeeCap.Cmp(uint256.NewInt(pendingBaseFee)) < 0); worst = pending.Worst() {
		if worst.subPool >= BaseFeePoolBits {
			tx := pending.PopWorst()
			announcements.Append(tx.Tx.Type, tx.Tx.Size, tx.Tx.IDHash[:])
			baseFee.Add(tx)
		} else if worst.subPool >= QueuedPoolBits {
			queued.Add(pending.PopWorst())
		} else {
			discard(pending.PopWorst(), FeeTooLow)
		}
	}

	// Promote best transactions from base fee pool to pending pool while they qualify
	for best := baseFee.Best(); baseFee.Len() > 0 && best.subPool >= BaseFeePoolBits && best.minFeeCap.Cmp(uint256.NewInt(pendingBaseFee)) >= 0; best = baseFee.Best() {
		tx := baseFee.PopBest()
		announcements.Append(tx.Tx.Type, tx.Tx.Size, tx.Tx.IDHash[:])
		pending.Add(tx)
	}

	// Demote worst transactions that do not qualify for base fee pool anymore, to queued sub pool, or discard
	for worst := baseFee.Worst(); baseFee.Len() > 0 && worst.subPool < BaseFeePoolBits; worst = baseFee.Worst() {
		if worst.subPool >= QueuedPoolBits {
			queued.Add(baseFee.PopWorst())
		} else {
			discard(baseFee.PopWorst(), FeeTooLow)
		}
	}

	// Promote best transactions from the queued pool to either pending or base fee pool, while they qualify
	for best := queued.Best(); queued.Len() > 0 && best.subPool >= BaseFeePoolBits; best = queued.Best() {
		if best.minFeeCap.Cmp(uint256.NewInt(pendingBaseFee)) >= 0 {
			tx := queued.PopBest()
			announcements.Append(tx.Tx.Type, tx.Tx.Size, tx.Tx.IDHash[:])
			pending.Add(tx)
		} else {
			baseFee.Add(queued.PopBest())
		}
	}

	// Discard worst transactions from the queued sub pool if they do not qualify
	for worst := queued.Worst(); queued.Len() > 0 && worst.subPool < QueuedPoolBits; worst = queued.Worst() {
		discard(queued.PopWorst(), FeeTooLow)
	}

	// Discard worst transactions from pending pool until it is within capacity limit
	for pending.Len() > pending.limit {
		discard(pending.PopWorst(), PendingPoolOverflow)
	}

	// Discard worst transactions from pending sub pool until it is within capacity limits
	for baseFee.Len() > baseFee.limit {
		discard(baseFee.PopWorst(), BaseFeePoolOverflow)
	}

	// Discard worst transactions from the queued sub pool until it is within its capacity limits
	for _ = queued.Worst(); queued.Len() > queued.limit; _ = queued.Worst() {
		discard(queued.PopWorst(), QueuedPoolOverflow)
	}
}

// MainLoop - does:
// send pending byHash to p2p:
//   - new byHash
//   - all pooled byHash to recently connected peers
//   - all local pooled byHash to random peers periodically
//
// promote/demote transactions
// reorgs
func MainLoop(ctx context.Context, db kv.RwDB, coreDB kv.RoDB, p *TxPool, newTxs chan types.Announcements, send *Send, newSlotsStreams *NewSlotsStreams, notifyMiningAboutNewSlots func()) {
	syncToNewPeersEvery := time.NewTicker(p.cfg.SyncToNewPeersEvery)
	defer syncToNewPeersEvery.Stop()
	processRemoteTxsEvery := time.NewTicker(p.cfg.ProcessRemoteTxsEvery)
	defer processRemoteTxsEvery.Stop()
	commitEvery := time.NewTicker(p.cfg.CommitEvery)
	defer commitEvery.Stop()
	logEvery := time.NewTicker(p.cfg.LogEvery)
	defer logEvery.Stop()

	for {
		select {
		case <-ctx.Done():
			p.LockFlusher()
			innerContext, innerContextcancel := context.WithCancel(context.Background())
			written, err := p.flush(innerContext, db)
			if err != nil {
				log.Error("[txpool] flush is local history", "err", err)
			} else {
				writeToDBBytesCounter.Set(written)
			}
			innerContextcancel()
			p.UnlockFlusher()
			return
		case <-logEvery.C:
			p.logStats()
		case <-processRemoteTxsEvery.C:
			if !p.Started() {
				continue
			}

			if err := p.processRemoteTxs(ctx); err != nil {
				if grpcutil.IsRetryLater(err) || grpcutil.IsEndOfStream(err) {
					time.Sleep(3 * time.Second)
					continue
				}

				log.Error("[txpool] process batch remote txs", "err", err)
			}
		case <-commitEvery.C:
			if db != nil && p.Started() {
				t := time.Now()
				p.LockFlusher()
				written, err := p.flush(ctx, db)
				p.UnlockFlusher()
				if err != nil {
					log.Error("[txpool] flush is local history", "err", err)
					continue
				}
				writeToDBBytesCounter.Set(written)
				log.Debug("[txpool] Commit", "written_kb", written/1024, "in", time.Since(t))
			}
		case announcements := <-newTxs:
			go func() {
				for i := 0; i < 16; i++ { // drain more events from channel, then merge and dedup them
					select {
					case a := <-newTxs:
						announcements.AppendOther(a)
						continue
					default:
					}
					break
				}
				if announcements.Len() == 0 {
					return
				}
				defer propagateNewTxsTimer.UpdateDuration(time.Now())

				announcements = announcements.DedupCopy()

				notifyMiningAboutNewSlots()

				var localTxTypes []byte
				var localTxSizes []uint32
				var localTxHashes types.Hashes
				var localTxRlps [][]byte
				var remoteTxTypes []byte
				var remoteTxSizes []uint32
				var remoteTxHashes types.Hashes
				var remoteTxRlps [][]byte
				slotsRlp := make([][]byte, 0, announcements.Len())

				if err := db.View(ctx, func(tx kv.Tx) error {
					for i := 0; i < announcements.Len(); i++ {
						t, size, hash := announcements.At(i)
						slotRlp, err := p.GetRlp(tx, hash)
						if err != nil {
							return err
						}
						if len(slotRlp) == 0 {
							continue
						}

						// Empty rlp can happen if a transaction we want to broadcase has just been mined, for example
						slotsRlp = append(slotsRlp, slotRlp)
						if p.IsLocal(hash) {
							localTxTypes = append(localTxTypes, t)
							localTxSizes = append(localTxSizes, size)
							localTxHashes = append(localTxHashes, hash...)
							localTxRlps = append(localTxRlps, slotRlp)
						} else {
							remoteTxTypes = append(remoteTxTypes, t)
							remoteTxSizes = append(remoteTxSizes, size)
							remoteTxHashes = append(remoteTxHashes, hash...)
							remoteTxRlps = append(remoteTxRlps, slotRlp)
						}
					}
					return nil
				}); err != nil {
					log.Error("[txpool] collect info to propagate", "err", err)
					return
				}
				if newSlotsStreams != nil {
					newSlotsStreams.Broadcast(&proto_txpool.OnAddReply{RplTxs: slotsRlp})
				}

				// first broadcast all local txs to all peers, then non-local to random sqrt(peersAmount) peers
				txSentTo := send.BroadcastPooledTxs(localTxRlps)
				hashSentTo := send.AnnouncePooledTxs(localTxTypes, localTxSizes, localTxHashes)
				for i := 0; i < localTxHashes.Len(); i++ {
					hash := localTxHashes.At(i)
					log.Debug("local tx propagated", "tx_hash", hex.EncodeToString(hash), "announced to peers", hashSentTo[i], "broadcast to peers", txSentTo[i], "baseFee", p.pendingBaseFee.Load())
				}
				send.BroadcastPooledTxs(remoteTxRlps)
				send.AnnouncePooledTxs(remoteTxTypes, remoteTxSizes, remoteTxHashes)
			}()
		case <-syncToNewPeersEvery.C: // new peer
			newPeers := p.recentlyConnectedPeers.GetAndClean()
			if len(newPeers) == 0 {
				continue
			}
			t := time.Now()
			var hashes types.Hashes
			var types []byte
			var sizes []uint32
			types, sizes, hashes = p.AppendAllAnnouncements(types, sizes, hashes[:0])
			go send.PropagatePooledTxsToPeersList(newPeers, types, sizes, hashes)
			propagateToNewPeerTimer.UpdateDuration(t)
		}
	}
}

func (p *TxPool) flush(ctx context.Context, db kv.RwDB) (written uint64, err error) {
	defer writeToDBTimer.UpdateDuration(time.Now())
	p.lock.Lock()
	defer p.lock.Unlock()
	//it's important that write db tx is done inside lock, to make last writes visible for all read operations
	if err := db.Update(ctx, func(tx kv.RwTx) error {
		err = p.flushLocked(tx)
		if err != nil {
			return err
		}
		written, _, err = tx.(*mdbx.MdbxTx).SpaceDirty()
		if err != nil {
			return err
		}
		return nil
	}); err != nil {
		return 0, err
	}
	return written, nil
}
func (p *TxPool) flushLocked(tx kv.RwTx) (err error) {
	for i, mt := range p.deletedTxs {
		id := mt.Tx.SenderID
		idHash := mt.Tx.IDHash[:]
		if !p.all.hasTxs(id) {
			addr, ok := p.senders.senderID2Addr[id]
			if ok {
				delete(p.senders.senderID2Addr, id)
				delete(p.senders.senderIDs, addr)
			}
		}
		//fmt.Printf("del:%d,%d,%d\n", mt.Tx.senderID, mt.Tx.nonce, mt.Tx.tip)
		has, err := tx.Has(kv.PoolTransaction, idHash)
		if err != nil {
			return err
		}
		if has {
			if err := tx.Delete(kv.PoolTransaction, idHash); err != nil {
				return err
			}
		}
		p.deletedTxs[i] = nil // for gc
	}

	txHashes := p.isLocalLRU.Keys()
	encID := make([]byte, 8)
	if err := tx.ClearBucket(kv.RecentLocalTransaction); err != nil {
		return err
	}
	for i, txHash := range txHashes {
		binary.BigEndian.PutUint64(encID, uint64(i))
		if err := tx.Append(kv.RecentLocalTransaction, encID, []byte(txHash)); err != nil {
			return err
		}
	}

	v := make([]byte, 0, 1024)
	for txHash, metaTx := range p.byHash {
		if metaTx.Tx.Rlp == nil {
			continue
		}
		v = common.EnsureEnoughSize(v, 20+len(metaTx.Tx.Rlp))

		addr, ok := p.senders.senderID2Addr[metaTx.Tx.SenderID]
		if !ok {
			log.Warn("[txpool] flush: sender address not found by ID", "senderID", metaTx.Tx.SenderID)
			continue
		}

		copy(v[:20], addr.Bytes())
		copy(v[20:], metaTx.Tx.Rlp)

		has, err := tx.Has(kv.PoolTransaction, []byte(txHash))
		if err != nil {
			return err
		}
		if !has {
			if err := tx.Put(kv.PoolTransaction, []byte(txHash), v); err != nil {
				return err
			}
		}
		metaTx.Tx.Rlp = nil
	}

	binary.BigEndian.PutUint64(encID, p.pendingBaseFee.Load())
	if err := tx.Put(kv.PoolInfo, PoolPendingBaseFeeKey, encID); err != nil {
		return err
	}
	if err := PutLastSeenBlock(tx, p.lastSeenBlock.Load(), encID); err != nil {
		return err
	}
	if err := p.flushLockedLimbo(tx); err != nil {
		return err
	}

	// clean - in-memory data structure as later as possible - because if during this Tx will happen error,
	// DB will stay consistent but some in-memory structures may be already cleaned, and retry will not work
	// failed write transaction must not create side-effects
	p.deletedTxs = p.deletedTxs[:0]
	return nil
}

func (p *TxPool) fromDB(ctx context.Context, tx kv.Tx, coreTx kv.Tx) error {
	if p.lastSeenBlock.Load() == 0 {
		lastSeenBlock, err := LastSeenBlock(tx)
		if err != nil {
			return err
		}
		p.lastSeenBlock.Store(lastSeenBlock)
	}

	cacheView, err := p._stateCache.View(ctx, coreTx)
	if err != nil {
		return err
	}

	if err = p.fromDBLimbo(ctx, tx, cacheView); err != nil {
		return err
	}

	it, err := tx.Range(kv.RecentLocalTransaction, nil, nil)
	if err != nil {
		return err
	}
	for it.HasNext() {
		_, v, err := it.Next()
		if err != nil {
			return err
		}
		p.isLocalLRU.Add(string(v), struct{}{})
	}

	txs := types.TxSlots{}
	parseCtx := types.NewTxParseContext(p.chainID)
	parseCtx.WithSender(false)

	i := 0
	it, err = tx.Range(kv.PoolTransaction, nil, nil)
	if err != nil {
		return err
	}
	for it.HasNext() {
		k, v, err := it.Next()
		if err != nil {
			return err
		}
		addr, txRlp := *(*[20]byte)(v[:20]), v[20:]
		txn := &types.TxSlot{}

		_, err = parseCtx.ParseTransaction(txRlp, 0, txn, nil, false /* hasEnvelope */, nil)
		if err != nil {
			err = fmt.Errorf("err: %w, rlp: %x", err, txRlp)
			log.Warn("[txpool] fromDB: parseTransaction", "err", err)
			continue
		}

		txn.SenderID, txn.Traced = p.senders.getOrCreateID(addr)
		binary.BigEndian.Uint64(v)

		isLocalTx := p.isLocalLRU.Contains(string(k))

		// X Layer validate transaction
		if reason := p.validateTx(txn, isLocalTx, cacheView, addr); reason != NotSet && reason != Success {
			continue
		}
		// X Layer fix transaction RLP nil
		txn.Rlp = nil // means that we don't need store it in db anymore
		txs.Resize(uint(i + 1))
		txs.Txs[i] = txn
		txs.IsLocal[i] = isLocalTx
		copy(txs.Senders.At(i), addr[:])
		i++
	}

	var pendingBaseFee uint64
	{
		v, err := tx.GetOne(kv.PoolInfo, PoolPendingBaseFeeKey)
		if err != nil {
			return err
		}
		if len(v) > 0 {
			pendingBaseFee = binary.BigEndian.Uint64(v)
		}
	}
	err = p.senders.registerNewSenders(&txs)
	if err != nil {
		return err
	}
	if _, _, err := p.addTxs(p.lastSeenBlock.Load(), cacheView, p.senders, txs,
		pendingBaseFee, math.MaxUint64 /* blockGasLimit */, p.pending, p.baseFee, p.queued, p.all, p.byHash, p.addLocked, p.discardLocked, false); err != nil {
		return err
	}
	p.pendingBaseFee.Store(pendingBaseFee)

	return nil
}
func LastSeenBlock(tx kv.Getter) (uint64, error) {
	v, err := tx.GetOne(kv.PoolInfo, PoolLastSeenBlockKey)
	if err != nil {
		return 0, err
	}
	if len(v) == 0 {
		return 0, nil
	}
	return binary.BigEndian.Uint64(v), nil
}
func PutLastSeenBlock(tx kv.Putter, n uint64, buf []byte) error {
	buf = common.EnsureEnoughSize(buf, 8)
	binary.BigEndian.PutUint64(buf, n)
	err := tx.Put(kv.PoolInfo, PoolLastSeenBlockKey, buf)
	if err != nil {
		return err
	}
	return nil
}
func ChainConfig(tx kv.Getter) (*chain.Config, error) {
	v, err := tx.GetOne(kv.PoolInfo, PoolChainConfigKey)
	if err != nil {
		return nil, err
	}
	if len(v) == 0 {
		return nil, nil
	}
	var config chain.Config
	if err := json.Unmarshal(v, &config); err != nil {
		return nil, fmt.Errorf("invalid chain config JSON in pool db: %w", err)
	}
	return &config, nil
}
func PutChainConfig(tx kv.Putter, cc *chain.Config, buf []byte) error {
	wr := bytes.NewBuffer(buf)
	if err := json.NewEncoder(wr).Encode(cc); err != nil {
		return fmt.Errorf("invalid chain config JSON in pool db: %w", err)
	}
	if err := tx.Put(kv.PoolInfo, PoolChainConfigKey, wr.Bytes()); err != nil {
		return err
	}
	return nil
}

// nolint
func (p *TxPool) printDebug(prefix string) {
	fmt.Printf("%s.pool.byHash\n", prefix)
	for _, j := range p.byHash {
		fmt.Printf("\tsenderID=%d, nonce=%d, tip=%d\n", j.Tx.SenderID, j.Tx.Nonce, j.Tx.Tip)
	}
	fmt.Printf("%s.pool.queues.len: %d,%d,%d\n", prefix, p.pending.Len(), p.baseFee.Len(), p.queued.Len())
	for _, mt := range p.pending.best.ms {
		mt.Tx.PrintDebug(fmt.Sprintf("%s.pending: %b,%d,%d,%d", prefix, mt.subPool, mt.Tx.SenderID, mt.Tx.Nonce, mt.Tx.Tip))
	}
	for _, mt := range p.baseFee.best.ms {
		mt.Tx.PrintDebug(fmt.Sprintf("%s.baseFee : %b,%d,%d,%d", prefix, mt.subPool, mt.Tx.SenderID, mt.Tx.Nonce, mt.Tx.Tip))
	}
	for _, mt := range p.queued.best.ms {
		mt.Tx.PrintDebug(fmt.Sprintf("%s.queued : %b,%d,%d,%d", prefix, mt.subPool, mt.Tx.SenderID, mt.Tx.Nonce, mt.Tx.Tip))
	}
}
func (p *TxPool) logStats() {
	if !p.started.Load() {
		//log.Info("[txpool] Not started yet, waiting for new blocks...")
		return
	}

	p.lock.Lock()
	defer p.lock.Unlock()

	var m runtime.MemStats
	dbg.ReadMemStats(&m)
	ctx := []interface{}{
		//"block", p.lastSeenBlock.Load(),
		"pending", p.pending.Len(),
		"baseFee", p.baseFee.Len(),
		"queued", p.queued.Len(),
	}
	cacheKeys := p._stateCache.Len()
	if cacheKeys > 0 {
		ctx = append(ctx, "cache_keys", cacheKeys)
	}
	ctx = append(ctx, "alloc", common.ByteCount(m.Alloc), "sys", common.ByteCount(m.Sys))
	log.Info("[txpool] stat", ctx...)
	pendingSubCounter.Set(uint64(p.pending.Len()))
	basefeeSubCounter.Set(uint64(p.baseFee.Len()))
	queuedSubCounter.Set(uint64(p.queued.Len()))
}

// Deprecated need switch to streaming-like
func (p *TxPool) deprecatedForEach(_ context.Context, f func(rlp []byte, sender common.Address, t SubPoolType), tx kv.Tx) {
	p.lock.Lock()
	defer p.lock.Unlock()
	p.all.ascendAll(func(mt *metaTx) bool {
		slot := mt.Tx
		slotRlp := slot.Rlp
		if slot.Rlp == nil {
			v, err := tx.GetOne(kv.PoolTransaction, slot.IDHash[:])
			if err != nil {
				log.Warn("[txpool] foreach: get tx from db", "err", err)
				return true
			}
			if v == nil {
				log.Warn("[txpool] foreach: tx not found in db")
				return true
			}
			slotRlp = v[20:]
		}
		if sender, found := p.senders.senderID2Addr[slot.SenderID]; found {
			f(slotRlp, sender, mt.currentSubPool)
		}
		return true
	})
}

// CalcIntrinsicGas computes the 'intrinsic gas' for a message with the given data.
func CalcIntrinsicGas(dataLen, dataNonZeroLen uint64, accessList types.AccessList, isContractCreation, isHomestead, isEIP2028, isShanghai bool) (uint64, DiscardReason) {
	// Set the starting gas for the raw transaction
	var gas uint64
	if isContractCreation && isHomestead {
		gas = fixedgas.TxGasContractCreation
	} else {
		gas = fixedgas.TxGas
	}
	// Bump the required gas by the amount of transactional data
	if dataLen > 0 {
		// Zero and non-zero bytes are priced differently
		nz := dataNonZeroLen
		// Make sure we don't exceed uint64 for all data combinations
		nonZeroGas := fixedgas.TxDataNonZeroGasFrontier
		if isEIP2028 {
			nonZeroGas = fixedgas.TxDataNonZeroGasEIP2028
		}

		product, overflow := emath.SafeMul(nz, nonZeroGas)
		if overflow {
			return 0, GasUintOverflow
		}
		gas, overflow = emath.SafeAdd(gas, product)
		if overflow {
			return 0, GasUintOverflow
		}

		z := dataLen - nz

		product, overflow = emath.SafeMul(z, fixedgas.TxDataZeroGas)
		if overflow {
			return 0, GasUintOverflow
		}
		gas, overflow = emath.SafeAdd(gas, product)
		if overflow {
			return 0, GasUintOverflow
		}

		if isContractCreation && isShanghai {
			numWords := toWordSize(dataLen)
			product, overflow = emath.SafeMul(numWords, fixedgas.InitCodeWordGas)
			if overflow {
				return 0, GasUintOverflow
			}
			gas, overflow = emath.SafeAdd(gas, product)
			if overflow {
				return 0, GasUintOverflow
			}
		}
	}
	if accessList != nil {
		product, overflow := emath.SafeMul(uint64(len(accessList)), fixedgas.TxAccessListAddressGas)
		if overflow {
			return 0, GasUintOverflow
		}
		gas, overflow = emath.SafeAdd(gas, product)
		if overflow {
			return 0, GasUintOverflow
		}

		product, overflow = emath.SafeMul(uint64(accessList.StorageKeys()), fixedgas.TxAccessListStorageKeyGas)
		if overflow {
			return 0, GasUintOverflow
		}
		gas, overflow = emath.SafeAdd(gas, product)
		if overflow {
			return 0, GasUintOverflow
		}
	}
	return gas, Success
}

// toWordSize returns the ceiled word size required for memory expansion.
func toWordSize(size uint64) uint64 {
	if size > math.MaxUint64-31 {
		return math.MaxUint64/32 + 1
	}
	return (size + 31) / 32
}

var PoolChainConfigKey = []byte("chain_config")
var PoolLastSeenBlockKey = []byte("last_seen_block")
var PoolPendingBaseFeeKey = []byte("pending_base_fee")

// recentlyConnectedPeers does buffer IDs of recently connected good peers
// then sync of pooled Transaction can happen to all of then at once
// DoS protection and performance saving
// it doesn't track if peer disconnected, it's fine
type recentlyConnectedPeers struct {
	peers []types.PeerID
	lock  sync.Mutex
}

func (l *recentlyConnectedPeers) AddPeer(p types.PeerID) {
	l.lock.Lock()
	defer l.lock.Unlock()
	l.peers = append(l.peers, p)
}

func (l *recentlyConnectedPeers) GetAndClean() []types.PeerID {
	l.lock.Lock()
	defer l.lock.Unlock()
	peers := l.peers
	l.peers = nil
	return peers
}

// nolint
func (sc *sendersBatch) printDebug(prefix string) {
	fmt.Printf("%s.sendersBatch.sender\n", prefix)
	//for i, j := range sc.senderInfo {
	//	fmt.Printf("\tid=%d,nonce=%d,balance=%d\n", i, j.nonce, j.balance.Uint64())
	//}
}

// sendersBatch stores in-memory senders-related objects - which are different from DB (updated/dirty)
// flushing to db periodicaly. it doesn't play as read-cache (because db is small and memory-mapped - doesn't need cache)
// non thread-safe
type sendersBatch struct {
	senderIDs     map[common.Address]uint64
	senderID2Addr map[uint64]common.Address
	tracedSenders map[common.Address]struct{}
	senderID      uint64
}

func newSendersCache(tracedSenders map[common.Address]struct{}) *sendersBatch {
	return &sendersBatch{senderIDs: map[common.Address]uint64{}, senderID2Addr: map[uint64]common.Address{}, tracedSenders: tracedSenders}
}

func (sc *sendersBatch) getID(addr common.Address) (uint64, bool) {
	id, ok := sc.senderIDs[addr]
	return id, ok
}
func (sc *sendersBatch) getOrCreateID(addr common.Address) (uint64, bool) {
	_, traced := sc.tracedSenders[addr]
	id, ok := sc.senderIDs[addr]
	if !ok {
		sc.senderID++
		id = sc.senderID
		sc.senderIDs[addr] = id
		sc.senderID2Addr[id] = addr
		if traced {
			log.Info(fmt.Sprintf("TX TRACING: allocated senderID %d to sender %x", id, addr))
		}
	}
	return id, traced
}
func (sc *sendersBatch) info(cacheView kvcache.CacheView, id uint64) (nonce uint64, balance uint256.Int, err error) {
	addr, ok := sc.senderID2Addr[id]
	if !ok {
		panic("must not happen")
	}
	encoded, err := cacheView.Get(addr.Bytes())
	if err != nil {
		return 0, emptySender.balance, err
	}
	if len(encoded) == 0 {
		return emptySender.nonce, emptySender.balance, nil
	}
	nonce, balance, err = types.DecodeSender(encoded)
	if err != nil {
		return 0, emptySender.balance, err
	}
	return nonce, balance, nil
}

func (sc *sendersBatch) registerNewSenders(newTxs *types.TxSlots) (err error) {
	for i, txn := range newTxs.Txs {
		txn.SenderID, txn.Traced = sc.getOrCreateID(newTxs.Senders.AddressAt(i))
	}
	return nil
}
func (sc *sendersBatch) onNewBlock(stateChanges *remote.StateChangeBatch, unwindTxs, minedTxs types.TxSlots) error {
	for _, diff := range stateChanges.ChangeBatch {
		for _, change := range diff.Changes { // merge state changes
			addrB := gointerfaces.ConvertH160toAddress(change.Address)
			sc.getOrCreateID(addrB)
		}

		for i, txn := range unwindTxs.Txs {
			txn.SenderID, txn.Traced = sc.getOrCreateID(unwindTxs.Senders.AddressAt(i))
		}

		for i, txn := range minedTxs.Txs {
			txn.SenderID, txn.Traced = sc.getOrCreateID(minedTxs.Senders.AddressAt(i))
		}
	}
	return nil
}

// BySenderAndNonce - designed to perform most expensive operation in TxPool:
// "recalculate all ephemeral fields of all transactions" by algo
//   - for all senders - iterate over all transactions in nonce growing order
//
// Performane decisions:
//   - All senders stored inside 1 large BTree - because iterate over 1 BTree is faster than over map[senderId]BTree
//   - sortByNonce used as non-pointer wrapper - because iterate over BTree of pointers is 2x slower
type BySenderAndNonce struct {
	tree             *btree.BTreeG[*metaTx]
	search           *metaTx
	senderIDTxnCount map[uint64]int // count of sender's txns in the pool - may differ from nonce
}

func (b *BySenderAndNonce) nonce(senderID uint64) (nonce uint64, ok bool) {
	s := b.search
	s.Tx.SenderID = senderID
	s.Tx.Nonce = math.MaxUint64

	b.tree.DescendLessOrEqual(s, func(mt *metaTx) bool {
		if mt.currentSubPool != PendingSubPool {
			// we only want to include transactions that are in the pending pool.  TXs in the queued pool
			// artificially increase the "pending" call which can cause transactions to just stack up
			// when libraries use eth_getTransactionCount "pending" for the next tx nonce - a common thing
			return true
		}
		if mt.Tx.SenderID == senderID {
			nonce = mt.Tx.Nonce
			ok = true
		}
		return false
	})
	return nonce, ok
}
func (b *BySenderAndNonce) ascendAll(f func(*metaTx) bool) {
	b.tree.Ascend(func(mt *metaTx) bool {
		return f(mt)
	})
}
func (b *BySenderAndNonce) ascend(senderID uint64, f func(*metaTx) bool) {
	s := b.search
	s.Tx.SenderID = senderID
	s.Tx.Nonce = 0
	b.tree.AscendGreaterOrEqual(s, func(mt *metaTx) bool {
		if mt.Tx.SenderID != senderID {
			return false
		}
		return f(mt)
	})
}
func (b *BySenderAndNonce) descend(senderID uint64, f func(*metaTx) bool) {
	s := b.search
	s.Tx.SenderID = senderID
	s.Tx.Nonce = math.MaxUint64
	b.tree.DescendLessOrEqual(s, func(mt *metaTx) bool {
		if mt.Tx.SenderID != senderID {
			return false
		}
		return f(mt)
	})
}
func (b *BySenderAndNonce) count(senderID uint64) int {
	return b.senderIDTxnCount[senderID]
}
func (b *BySenderAndNonce) hasTxs(senderID uint64) bool {
	has := false
	b.ascend(senderID, func(*metaTx) bool {
		has = true
		return false
	})
	return has
}
func (b *BySenderAndNonce) get(senderID, txNonce uint64) *metaTx {
	s := b.search
	s.Tx.SenderID = senderID
	s.Tx.Nonce = txNonce
	if found, ok := b.tree.Get(s); ok {
		return found
	}
	return nil
}

// nolint
func (b *BySenderAndNonce) has(mt *metaTx) bool {
	return b.tree.Has(mt)
}
func (b *BySenderAndNonce) delete(mt *metaTx) {
	if _, ok := b.tree.Delete(mt); ok {
		senderID := mt.Tx.SenderID
		count := b.senderIDTxnCount[senderID]
		if count > 1 {
			b.senderIDTxnCount[senderID] = count - 1
		} else {
			delete(b.senderIDTxnCount, senderID)
		}
	}
}
func (b *BySenderAndNonce) replaceOrInsert(mt *metaTx) *metaTx {
	it, ok := b.tree.ReplaceOrInsert(mt)
	if ok {
		return it
	}
	b.senderIDTxnCount[mt.Tx.SenderID]++
	return nil
}

// PendingPool - is different from other pools - it's best is Slice instead of Heap
// It's more expensive to maintain "slice sort" invariant, but it allow do cheap copy of
// pending.best slice for mining (because we consider txs and metaTx are immutable)
type PendingPool struct {
	sorted bool // means `PendingPool.best` is sorted or not
	best   *bestSlice
	worst  *WorstQueue
	limit  int
	t      SubPoolType
}

func NewPendingSubPool(t SubPoolType, limit int) *PendingPool {
	return &PendingPool{limit: limit, t: t, best: &bestSlice{ms: []*metaTx{}}, worst: &WorstQueue{ms: []*metaTx{}}}
}

// bestSlice - is similar to best queue, but with O(n log n) complexity and
// it maintains element.bestIndex field
type bestSlice struct {
	ms             []*metaTx
	pendingBaseFee uint64
}

func (s *bestSlice) Len() int { return len(s.ms) }
func (s *bestSlice) Swap(i, j int) {
	s.ms[i], s.ms[j] = s.ms[j], s.ms[i]
	s.ms[i].bestIndex, s.ms[j].bestIndex = i, j
}
func (s *bestSlice) Less(i, j int) bool {
	return s.ms[i].better(s.ms[j], *uint256.NewInt(s.pendingBaseFee))
}
func (s *bestSlice) UnsafeRemove(i *metaTx) {
	s.Swap(i.bestIndex, len(s.ms)-1)
	s.ms[len(s.ms)-1].bestIndex = -1
	s.ms[len(s.ms)-1] = nil
	s.ms = s.ms[:len(s.ms)-1]
}
func (s *bestSlice) UnsafeAdd(i *metaTx) {
	i.bestIndex = len(s.ms)
	s.ms = append(s.ms, i)
}

func (p *PendingPool) EnforceWorstInvariants() {
	heap.Init(p.worst)
}
func (p *PendingPool) EnforceBestInvariants() {
	if !p.sorted {
		sort.Sort(p.best)
		p.sorted = true
	}
}

func (p *PendingPool) Best() *metaTx { //nolint
	if len(p.best.ms) == 0 {
		return nil
	}
	return p.best.ms[0]
}
func (p *PendingPool) Worst() *metaTx { //nolint
	if len(p.worst.ms) == 0 {
		return nil
	}
	return (p.worst.ms)[0]
}
func (p *PendingPool) PopWorst() *metaTx { //nolint
	i := heap.Pop(p.worst).(*metaTx)
	if i.bestIndex >= 0 {
		p.best.UnsafeRemove(i)
	}
	return i
}
func (p *PendingPool) Updated(mt *metaTx) {
	heap.Fix(p.worst, mt.worstIndex)
}
func (p *PendingPool) Len() int     { return len(p.best.ms) }
func (p *PendingPool) IsFull() bool { return p.Len() >= p.limit }
func (p *PendingPool) Remove(i *metaTx) {
	if i.worstIndex >= 0 {
		heap.Remove(p.worst, i.worstIndex)
	}
	if i.bestIndex >= 0 {
		p.best.UnsafeRemove(i)
	}
	if i.bestIndex != p.best.Len()-1 {
		p.sorted = false
	}
	i.currentSubPool = 0
}

func (p *PendingPool) Add(i *metaTx) {
	if i.Tx.Traced {
		log.Info(fmt.Sprintf("TX TRACING: moved to subpool %s, IdHash=%x, sender=%d", p.t, i.Tx.IDHash, i.Tx.SenderID))
	}
	i.currentSubPool = p.t
	heap.Push(p.worst, i)
	p.best.UnsafeAdd(i)
	p.sorted = false
}
func (p *PendingPool) DebugPrint(prefix string) {
	for i, it := range p.best.ms {
		fmt.Printf("%s.best: %d, %d, %d,%d\n", prefix, i, it.subPool, it.bestIndex, it.Tx.Nonce)
	}
	for i, it := range p.worst.ms {
		fmt.Printf("%s.worst: %d, %d, %d,%d\n", prefix, i, it.subPool, it.worstIndex, it.Tx.Nonce)
	}
}

type SubPool struct {
	best  *BestQueue
	worst *WorstQueue
	limit int
	t     SubPoolType
}

func NewSubPool(t SubPoolType, limit int) *SubPool {
	return &SubPool{limit: limit, t: t, best: &BestQueue{}, worst: &WorstQueue{}}
}

func (p *SubPool) EnforceInvariants() {
	heap.Init(p.worst)
	heap.Init(p.best)
}
func (p *SubPool) Best() *metaTx { //nolint
	if len(p.best.ms) == 0 {
		return nil
	}
	return p.best.ms[0]
}
func (p *SubPool) Worst() *metaTx { //nolint
	if len(p.worst.ms) == 0 {
		return nil
	}
	return p.worst.ms[0]
}
func (p *SubPool) PopBest() *metaTx { //nolint
	i := heap.Pop(p.best).(*metaTx)
	heap.Remove(p.worst, i.worstIndex)
	return i
}
func (p *SubPool) PopWorst() *metaTx { //nolint
	i := heap.Pop(p.worst).(*metaTx)
	heap.Remove(p.best, i.bestIndex)
	return i
}
func (p *SubPool) Len() int { return p.best.Len() }
func (p *SubPool) Add(i *metaTx) {
	if i.Tx.Traced {
		log.Info(fmt.Sprintf("TX TRACING: moved to subpool %s, IdHash=%x, sender=%d", p.t, i.Tx.IDHash, i.Tx.SenderID))
	}
	i.currentSubPool = p.t
	heap.Push(p.best, i)
	heap.Push(p.worst, i)
}

func (p *SubPool) Remove(i *metaTx) {
	heap.Remove(p.best, i.bestIndex)
	heap.Remove(p.worst, i.worstIndex)
	i.currentSubPool = 0
}

func (p *SubPool) Updated(i *metaTx) {
	heap.Fix(p.best, i.bestIndex)
	heap.Fix(p.worst, i.worstIndex)
}

func (p *SubPool) DebugPrint(prefix string) {
	for i, it := range p.best.ms {
		fmt.Printf("%s.best: %d, %d, %d\n", prefix, i, it.subPool, it.bestIndex)
	}
	for i, it := range p.worst.ms {
		fmt.Printf("%s.worst: %d, %d, %d\n", prefix, i, it.subPool, it.worstIndex)
	}
}

type BestQueue struct {
	ms             []*metaTx
	pendingBastFee uint64
}

func (mt *metaTx) better(than *metaTx, pendingBaseFee uint256.Int) bool {
	subPool := mt.subPool
	thanSubPool := than.subPool
	if mt.minFeeCap.Cmp(&pendingBaseFee) >= 0 {
		subPool |= EnoughFeeCapBlock
	}
	if than.minFeeCap.Cmp(&pendingBaseFee) >= 0 {
		thanSubPool |= EnoughFeeCapBlock
	}
	if subPool != thanSubPool {
		return subPool > thanSubPool
	}

	switch mt.currentSubPool {
	case PendingSubPool:
		var effectiveTip, thanEffectiveTip uint256.Int
		if mt.minFeeCap.Cmp(&pendingBaseFee) >= 0 {
			difference := uint256.NewInt(0)
			difference.Sub(&mt.minFeeCap, &pendingBaseFee)
			if difference.Cmp(uint256.NewInt(mt.minTip)) <= 0 {
				effectiveTip = *difference
			} else {
				effectiveTip = *uint256.NewInt(mt.minTip)
			}
		}
		if than.minFeeCap.Cmp(&pendingBaseFee) >= 0 {
			difference := uint256.NewInt(0)
			difference.Sub(&than.minFeeCap, &pendingBaseFee)
			if difference.Cmp(uint256.NewInt(than.minTip)) <= 0 {
				thanEffectiveTip = *difference
			} else {
				thanEffectiveTip = *uint256.NewInt(than.minTip)
			}
		}
		if effectiveTip.Cmp(&thanEffectiveTip) != 0 {
			return effectiveTip.Cmp(&thanEffectiveTip) > 0
		}
		// Compare nonce and cumulative balance. Just as a side note, it doesn't
		// matter if they're from same sender or not because we're comparing
		// nonce distance of the sender from state's nonce and not the actual
		// value of nonce.
		if mt.nonceDistance != than.nonceDistance {
			return mt.nonceDistance < than.nonceDistance
		}
		if mt.cumulativeBalanceDistance != than.cumulativeBalanceDistance {
			return mt.cumulativeBalanceDistance < than.cumulativeBalanceDistance
		}
	case BaseFeeSubPool:
		if mt.minFeeCap.Cmp(&than.minFeeCap) != 0 {
			return mt.minFeeCap.Cmp(&than.minFeeCap) > 0
		}
	case QueuedSubPool:
		if mt.nonceDistance != than.nonceDistance {
			return mt.nonceDistance < than.nonceDistance
		}
		if mt.cumulativeBalanceDistance != than.cumulativeBalanceDistance {
			return mt.cumulativeBalanceDistance < than.cumulativeBalanceDistance
		}
	}
	return mt.timestamp < than.timestamp
}

func (mt *metaTx) worse(than *metaTx, pendingBaseFee uint256.Int) bool {
	subPool := mt.subPool
	thanSubPool := than.subPool
	if mt.minFeeCap.Cmp(&pendingBaseFee) >= 0 {
		subPool |= EnoughFeeCapBlock
	}
	if than.minFeeCap.Cmp(&pendingBaseFee) >= 0 {
		thanSubPool |= EnoughFeeCapBlock
	}
	if subPool != thanSubPool {
		return subPool < thanSubPool
	}

	switch mt.currentSubPool {
	case PendingSubPool:
		if mt.minFeeCap != than.minFeeCap {
			return mt.minFeeCap.Cmp(&than.minFeeCap) < 0
		}
		if mt.nonceDistance != than.nonceDistance {
			return mt.nonceDistance > than.nonceDistance
		}
		if mt.cumulativeBalanceDistance != than.cumulativeBalanceDistance {
			return mt.cumulativeBalanceDistance > than.cumulativeBalanceDistance
		}
	case BaseFeeSubPool, QueuedSubPool:
		if mt.nonceDistance != than.nonceDistance {
			return mt.nonceDistance > than.nonceDistance
		}
		if mt.cumulativeBalanceDistance != than.cumulativeBalanceDistance {
			return mt.cumulativeBalanceDistance > than.cumulativeBalanceDistance
		}
	}
	return mt.timestamp > than.timestamp
}

func (p BestQueue) Len() int { return len(p.ms) }
func (p BestQueue) Less(i, j int) bool {
	return p.ms[i].better(p.ms[j], *uint256.NewInt(p.pendingBastFee))
}
func (p BestQueue) Swap(i, j int) {
	p.ms[i], p.ms[j] = p.ms[j], p.ms[i]
	p.ms[i].bestIndex = i
	p.ms[j].bestIndex = j
}
func (p *BestQueue) Push(x interface{}) {
	n := len(p.ms)
	item := x.(*metaTx)
	item.bestIndex = n
	p.ms = append(p.ms, item)
}

func (p *BestQueue) Pop() interface{} {
	old := p.ms
	n := len(old)
	item := old[n-1]
	old[n-1] = nil          // avoid memory leak
	item.bestIndex = -1     // for safety
	item.currentSubPool = 0 // for safety
	p.ms = old[0 : n-1]
	return item
}

type WorstQueue struct {
	ms             []*metaTx
	pendingBaseFee uint64
}

func (p WorstQueue) Len() int { return len(p.ms) }
func (p WorstQueue) Less(i, j int) bool {
	return p.ms[i].worse(p.ms[j], *uint256.NewInt(p.pendingBaseFee))
}
func (p WorstQueue) Swap(i, j int) {
	p.ms[i], p.ms[j] = p.ms[j], p.ms[i]
	p.ms[i].worstIndex = i
	p.ms[j].worstIndex = j
}
func (p *WorstQueue) Push(x interface{}) {
	n := len(p.ms)
	item := x.(*metaTx)
	item.worstIndex = n
	p.ms = append(p.ms, x.(*metaTx))
}
func (p *WorstQueue) Pop() interface{} {
	old := p.ms
	n := len(old)
	item := old[n-1]
	old[n-1] = nil          // avoid memory leak
	item.worstIndex = -1    // for safety
	item.currentSubPool = 0 // for safety
	p.ms = old[0 : n-1]
	return item
}<|MERGE_RESOLUTION|>--- conflicted
+++ resolved
@@ -327,15 +327,10 @@
 	aclDB                   kv.RwDB
 
 	// For X Layer
-<<<<<<< HEAD
-	xlayerCfg    XLayerConfig
-	gpCache      GPCache // GPCache will only work in sequencer node, without rpc node
-	freeGasAddrs map[string]bool
-=======
 	xlayerCfg XLayerConfig
 	apolloCfg ApolloConfig
 	gpCache   GPCache // GPCache will only work in sequencer node, without rpc node
->>>>>>> a5707b8f
+	freeGasAddrs map[string]bool
 
 	// we cannot be in a flushing state whilst getting transactions from the pool, so we have this mutex which is
 	// exposed publicly so anything wanting to get "best" transactions can ensure a flush isn't happening and
