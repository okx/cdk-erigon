--- conflicted
+++ resolved
@@ -147,13 +147,11 @@
 
 	SenderDisallowedSendTx DiscardReason = 25 // sender is not allowed to send transactions by ACL policy
 	SenderDisallowedDeploy DiscardReason = 26 // sender is not allowed to deploy contracts by ACL policy
-<<<<<<< HEAD
-
-	ReceiverDisallowedReceiveTx DiscardReason = 27 // XLayer receiver is not allowed to receive transactions
-	NoWhiteListedSender         DiscardReason = 28 // XLayer the transaction is sent by a no whitelisted account
-=======
-	DiscardByLimbo         DiscardReason = 27
->>>>>>> b13885db
+
+	ReceiverDisallowedReceiveTx DiscardReason = 127 // XLayer receiver is not allowed to receive transactions
+	NoWhiteListedSender         DiscardReason = 128 // XLayer the transaction is sent by a no whitelisted account
+
+	DiscardByLimbo DiscardReason = 27
 )
 
 func (r DiscardReason) String() string {
@@ -316,7 +314,7 @@
 	newPendingTxs           chan types.Announcements         // notifications about new txs in Pending sub-pool
 	all                     *BySenderAndNonce                // senderID => (sorted map of tx nonce => *metaTx)
 	deletedTxs              []*metaTx                        // list of discarded txs since last db commit
-	overflowZkCounters      []*metaTx
+	overflowZkCounters      []*metaTx                        // X Layer optimize tx pool
 	promoted                types.Announcements
 	cfg                     txpoolcfg.Config
 	chainID                 uint256.Int
@@ -388,7 +386,8 @@
 		shanghaiTime:            shanghaiTime,
 		ethCfg:                  ethCfg,
 		flushMtx:                &sync.Mutex{},
-<<<<<<< HEAD
+		aclDB:                   aclDB,
+		limbo:                   newLimbo(),
 		wbCfg: WBConfig{ // XLayer config
 			EnableWhitelist:  ethCfg.DeprecatedTxPool.EnableWhitelist,
 			WhiteList:        ethCfg.DeprecatedTxPool.WhiteList,
@@ -396,11 +395,6 @@
 			FreeClaimGasAddr: ethCfg.DeprecatedTxPool.FreeClaimGasAddr,
 			GasPriceMultiple: ethCfg.DeprecatedTxPool.GasPriceMultiple,
 		},
-		aclDB: aclDB,
-=======
-		aclDB:                   aclDB,
-		limbo:                   newLimbo(),
->>>>>>> b13885db
 	}, nil
 }
 
@@ -451,7 +445,7 @@
 	pendingBaseFee, baseFeeChanged := p.setBaseFee(baseFee)
 	// Update pendingBase for all pool queues and slices
 	if baseFeeChanged {
-		p.pending.sorted = false // `pending.best` need to be resort if base fee changed
+		p.pending.sorted = false // X Layer `pending.best` need to be resort if base fee changed
 		p.pending.best.pendingBaseFee = pendingBaseFee
 		p.pending.worst.pendingBaseFee = pendingBaseFee
 		p.baseFee.best.pendingBastFee = pendingBaseFee
@@ -499,12 +493,7 @@
 
 	//log.Debug("[txpool] new block", "unwinded", len(unwindTxs.txs), "mined", len(minedTxs.txs), "baseFee", baseFee, "blockHeight", blockHeight)
 
-<<<<<<< HEAD
-	announcements, err := p.addTxsOnNewBlock(p.lastSeenBlock.Load(), cacheView, stateChanges, p.senders, unwindTxs,
-		pendingBaseFee, stateChanges.BlockGasLimit,
-		p.pending, p.baseFee, p.queued, p.all, p.byHash, p.addLocked, p.discardLocked)
-=======
-	announcements, err := addTxsOnNewBlock(
+	announcements, err := p.addTxsOnNewBlock(
 		blockNum,
 		cacheView,
 		stateChanges,
@@ -521,7 +510,6 @@
 		p.addLocked,
 		p.discardLocked,
 	)
->>>>>>> b13885db
 	if err != nil {
 		return err
 	}
@@ -797,13 +785,13 @@
 		return InsufficientFunds
 	}
 
-	//XLayer check if sender is blocked
+	// X Layer check if sender is blocked
 	if p.checkBlockedAddr(from) {
 		log.Info(fmt.Sprintf("TX TRACING: validateTx sender is blocked idHash=%x, txn.sender=%s", txn.IDHash, from))
 		return SenderDisallowedSendTx
 	}
 
-	// check if receiver is blocked
+	// X Layer check if receiver is blocked
 	if !txn.Creation {
 		txnDec, err := core_types.DecodeTransaction(rlp.NewStream(bytes.NewReader(txn.Rlp), uint64(len(txn.Rlp))))
 		to := txnDec.GetTo()
@@ -815,7 +803,7 @@
 		}
 	}
 
-	// check if sender is whitelisted
+	// X Layer check if sender is whitelisted
 	if p.wbCfg.EnableWhitelist && !p.checkWhiteAddr(from) {
 		log.Info(fmt.Sprintf("TX TRACING: validateTx sender is not whitelisted idHash=%x, txn.sender=%s", txn.IDHash, from))
 		return NoWhiteListedSender
@@ -1094,7 +1082,7 @@
 		sendersWithChangedState[mt.Tx.SenderID] = struct{}{}
 	}
 
-	// Discard a metaTx from the best pending pool if it has overflow the zk-counters during execution
+	// XLayer Discard a metaTx from the best pending pool if it has overflow the zk-counters during execution
 	// We must delete them and re-tag the related transactions before transaction sort
 	for _, tx := range p.overflowZkCounters {
 		pending.Remove(tx)
@@ -1109,10 +1097,12 @@
 		if err != nil {
 			return announcements, discardReasons, err
 		}
+		// X Layer optimize tx pool
 		p.onSenderStateChange(senderID, nonce, balance, byNonce,
 			protocolBaseFee, blockGasLimit, pending, baseFee, queued, discard)
 	}
 
+	// X Layer optimize tx pool
 	promote(pending, baseFee, queued, pendingBaseFee, discard, &announcements)
 
 	return announcements, discardReasons, nil
@@ -1173,8 +1163,7 @@
 		}
 	}
 
-<<<<<<< HEAD
-	// We must delete them first and then re-tag the related transactions
+	// X Layer We must delete them first and then re-tag the related transactions
 	// The new tags will be used to sort transactions
 	for _, tx := range p.overflowZkCounters {
 		pending.Remove(tx)
@@ -1182,23 +1171,18 @@
 		sendersWithChangedState[tx.Tx.SenderID] = struct{}{}
 	}
 	p.overflowZkCounters = p.overflowZkCounters[:0] // clear overflowZkCounters
-=======
-	for senderId, counter := range sendersWithChangedStateBeforeLimboTrim.Storage {
-		if counter > 0 {
-			sendersWithChangedState[senderId] = struct{}{}
-		}
-	}
->>>>>>> b13885db
 
 	for senderID := range sendersWithChangedState {
 		nonce, balance, err := senders.info(cacheView, senderID)
 		if err != nil {
 			return announcements, err
 		}
+		// X Layer optimize tx pool
 		p.onSenderStateChange(senderID, nonce, balance, byNonce,
 			protocolBaseFee, blockGasLimit, pending, baseFee, queued, discard)
 	}
 
+	// X Layer optimize tx pool
 	promote(pending, baseFee, queued, pendingBaseFee, discard, &announcements)
 
 	return announcements, nil
@@ -1248,7 +1232,7 @@
 
 		p.discardLocked(found, ReplacedByHigherTip)
 	} else if p.pending.IsFull() {
-		// always accept a tx if it would replace an old tx
+		// X Layer always accept a tx if it would replace an old tx
 		// otherwise it is denied when pending pool is full
 		return PendingPoolOverflow
 	}
@@ -1407,7 +1391,7 @@
 		discard(baseFee.PopWorst(), BaseFeePoolOverflow)
 	}
 
-	// Discard worst transactions from the queued sub pool until it is within its capacity limits
+	// X Layer Discard worst transactions from the queued sub pool until it is within its capacity limits
 	for queued.Len() > queued.limit {
 		discard(queued.PopWorst(), QueuedPoolOverflow)
 	}
@@ -1719,6 +1703,7 @@
 
 		isLocalTx := p.isLocalLRU.Contains(string(k))
 
+		// X Layer validate transaction
 		if reason := p.validateTx(txn, isLocalTx, cacheView, addr); reason != NotSet && reason != Success {
 			return nil
 		}
@@ -2176,7 +2161,7 @@
 	limit int
 	t     SubPoolType
 
-	sorted bool // means `PendingPool.best` is sorted or not
+	sorted bool // X Layer means `PendingPool.best` is sorted or not
 }
 
 func NewPendingSubPool(t SubPoolType, limit int) *PendingPool {
@@ -2213,6 +2198,7 @@
 	heap.Init(p.worst)
 }
 func (p *PendingPool) EnforceBestInvariants() {
+	// X Layer optimize pool
 	if !p.sorted {
 		sort.Sort(p.best)
 		p.sorted = true
@@ -2241,13 +2227,17 @@
 func (p *PendingPool) Updated(mt *metaTx) {
 	heap.Fix(p.worst, mt.worstIndex)
 }
-func (p *PendingPool) Len() int     { return len(p.best.ms) }
+func (p *PendingPool) Len() int { return len(p.best.ms) }
+
+// X Layer optimize pool
 func (p *PendingPool) IsFull() bool { return p.Len() >= p.limit }
 
 func (p *PendingPool) Remove(i *metaTx) {
 	if i.worstIndex >= 0 {
 		heap.Remove(p.worst, i.worstIndex)
 	}
+
+	// X Layer optimize pool
 	if i.bestIndex != p.Len()-1 {
 		p.sorted = false
 	}
@@ -2263,6 +2253,8 @@
 	}
 	i.currentSubPool = p.t
 	heap.Push(p.worst, i)
+
+	// X Layer optimize pool
 	p.sorted = false
 	p.best.UnsafeAdd(i)
 }
