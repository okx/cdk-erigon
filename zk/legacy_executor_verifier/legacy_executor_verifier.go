package legacy_executor_verifier

import (
	"context"
	"strconv"
	"sync"
	"sync/atomic"
	"time"

	"encoding/hex"
	"errors"
	"fmt"

	"github.com/0xPolygonHermez/zkevm-data-streamer/datastreamer"
	"github.com/ledgerwatch/erigon-lib/chain"
	"github.com/ledgerwatch/erigon-lib/common"
	"github.com/ledgerwatch/erigon-lib/kv"
	"github.com/ledgerwatch/erigon/core/rawdb"
	"github.com/ledgerwatch/erigon/core/types"
	"github.com/ledgerwatch/erigon/eth/ethconfig"
	"github.com/ledgerwatch/erigon/zk/datastream/server"
	"github.com/ledgerwatch/erigon/zk/hermez_db"
	"github.com/ledgerwatch/erigon/zk/legacy_executor_verifier/proto/github.com/0xPolygonHermez/zkevm-node/state/runtime/executor"
	"github.com/ledgerwatch/erigon/zk/utils"
	"github.com/ledgerwatch/log/v3"
)

var ErrNoExecutorAvailable = fmt.Errorf("no executor available")

type VerifierRequest struct {
	BatchNumber  uint64
	BlockNumbers []uint64
	ForkId       uint64
	StateRoot    common.Hash
	Counters     map[string]int
	creationTime time.Time
	timeout      time.Duration
	retries      int
}

func NewVerifierRequest(forkId, batchNumber uint64, blockNumbers []uint64, stateRoot common.Hash, counters map[string]int) *VerifierRequest {
	return NewVerifierRequestWithLimits(forkId, batchNumber, blockNumbers, stateRoot, counters, 0, -1)
}

func NewVerifierRequestWithLimits(forkId, batchNumber uint64, blockNumbers []uint64, stateRoot common.Hash, counters map[string]int, timeout time.Duration, retries int) *VerifierRequest {
	return &VerifierRequest{
		BatchNumber:  batchNumber,
		BlockNumbers: blockNumbers,
		ForkId:       forkId,
		StateRoot:    stateRoot,
		Counters:     counters,
		creationTime: time.Now(),
		timeout:      timeout,
		retries:      retries,
	}
}

func (vr *VerifierRequest) IsOverdue() bool {
	if vr.timeout == 0 {
		return false
	}

	return time.Since(vr.creationTime) > vr.timeout
}

<<<<<<< HEAD
=======
func (vr *VerifierRequest) IncrementAndValidateRetries() bool {
	if vr.retries == -1 {
		return true
	}

	if vr.retries > 0 {
		vr.retries--
	}
	return vr.retries > 0
}

>>>>>>> 434376b7
func (vr *VerifierRequest) GetFirstBlockNumber() uint64 {
	return vr.BlockNumbers[0]
}

func (vr *VerifierRequest) GetLastBlockNumber() uint64 {
	return vr.BlockNumbers[len(vr.BlockNumbers)-1]
}

type VerifierResponse struct {
	Valid            bool
	Witness          []byte
	ExecutorResponse *executor.ProcessBatchResponseV2
	OriginalCounters map[string]int
	Error            error
}

type VerifierBundle struct {
	Request                *VerifierRequest
	Response               *VerifierResponse
	readyForSendingRequest bool
}

func NewVerifierBundle(request *VerifierRequest, response *VerifierResponse, readyForSendingRequest bool) *VerifierBundle {
	return &VerifierBundle{
		Request:                request,
		Response:               response,
		readyForSendingRequest: readyForSendingRequest,
	}
}

func (vb *VerifierBundle) markAsreadyForSendingRequest() {
	vb.readyForSendingRequest = true
}

func (vb *VerifierBundle) isInternalError() bool {
	return !vb.readyForSendingRequest
}

type WitnessGenerator interface {
	GetWitnessByBlockRange(tx kv.Tx, ctx context.Context, startBlock, endBlock uint64, debug, witnessFull bool) ([]byte, error)
}

type LegacyExecutorVerifier struct {
	db                     kv.RwDB
	cfg                    ethconfig.Zk
	executors              []*Executor
	executorNumber         int
	cancelAllVerifications atomic.Bool

	streamServer     *server.DataStreamServer
	WitnessGenerator WitnessGenerator

	promises    []*Promise[*VerifierBundle]
	mtxPromises *sync.Mutex
}

func NewLegacyExecutorVerifier(
	cfg ethconfig.Zk,
	executors []*Executor,
	chainCfg *chain.Config,
	db kv.RwDB,
	witnessGenerator WitnessGenerator,
	stream *datastreamer.StreamServer,
) *LegacyExecutorVerifier {
	streamServer := server.NewDataStreamServer(stream, chainCfg.ChainID.Uint64())
	return &LegacyExecutorVerifier{
		db:                     db,
		cfg:                    cfg,
		executors:              executors,
		executorNumber:         0,
		cancelAllVerifications: atomic.Bool{},
		streamServer:           streamServer,
		WitnessGenerator:       witnessGenerator,
		promises:               make([]*Promise[*VerifierBundle], 0),
		mtxPromises:            &sync.Mutex{},
	}
}

func (v *LegacyExecutorVerifier) StartAsyncVerification(
	logPrefix string,
	forkId uint64,
	batchNumber uint64,
	stateRoot common.Hash,
	counters map[string]int,
	blockNumbers []uint64,
	useRemoteExecutor bool,
	requestTimeout time.Duration,
	retries int,
) {
	var promise *Promise[*VerifierBundle]

	request := NewVerifierRequestWithLimits(forkId, batchNumber, blockNumbers, stateRoot, counters, requestTimeout, retries)
	if useRemoteExecutor {
		promise = v.VerifyAsync(request)
	} else {
		promise = v.VerifyWithoutExecutor(request)
	}

	size := v.appendPromise(promise)
	log.Info(fmt.Sprintf("[%s] Starting verification request", logPrefix), "batch-number", batchNumber, "blocks-range", fmt.Sprintf("[%d;%d]", request.GetFirstBlockNumber(), request.GetLastBlockNumber()), "pending-requests", size)
}

func (v *LegacyExecutorVerifier) appendPromise(promise *Promise[*VerifierBundle]) int {
	v.mtxPromises.Lock()
	defer v.mtxPromises.Unlock()
	v.promises = append(v.promises, promise)
	return len(v.promises)
}

func (v *LegacyExecutorVerifier) VerifySync(tx kv.Tx, request *VerifierRequest, witness, streamBytes []byte, timestampLimit uint64, l1InfoTreeMinTimestamps map[uint64]uint64) error {
	oldAccInputHash := common.HexToHash("0x0")
	payload := &Payload{
		Witness:                 witness,
		DataStream:              streamBytes,
		Coinbase:                v.cfg.AddressSequencer.String(),
		OldAccInputHash:         oldAccInputHash.Bytes(),
		L1InfoRoot:              nil,
		TimestampLimit:          timestampLimit,
		ForcedBlockhashL1:       []byte{0},
		ContextId:               strconv.FormatUint(request.BatchNumber, 10),
		L1InfoTreeMinTimestamps: l1InfoTreeMinTimestamps,
	}

	e := v.GetNextOnlineAvailableExecutor()
	if e == nil {
		return ErrNoExecutorAvailable
	}

	t := utils.StartTimer("legacy-executor-verifier", "verify-sync")
	defer t.LogTimer()

	e.AquireAccess()
	defer e.ReleaseAccess()

	previousBlock, err := rawdb.ReadBlockByNumber(tx, request.GetFirstBlockNumber()-1)
	if err != nil {
		return err
	}

	_, _, executorErr, generalErr := e.Verify(payload, request, previousBlock.Root())
	if generalErr != nil {
		return generalErr
	}
	return executorErr
}

func (v *LegacyExecutorVerifier) VerifyAsync(request *VerifierRequest) *Promise[*VerifierBundle] {
	// eager promise will do the work as soon as called in a goroutine, then we can retrieve the result later
	// ProcessResultsSequentiallyUnsafe relies on the fact that this function returns ALWAYS non-verifierBundle and error. The only exception is the case when verifications has been canceled. Only then the verifierBundle can be nil
	return NewPromise[*VerifierBundle](func() (*VerifierBundle, error) {
		verifierBundle := NewVerifierBundle(request, nil, false)
		blockNumbers := verifierBundle.Request.BlockNumbers

		var err error
		ctx := context.Background()
		// mapmutation has some issue with us not having a quit channel on the context call to `Done` so
		// here we're creating a cancelable context and just deferring the cancel
		innerCtx, cancel := context.WithCancel(ctx)
		defer cancel()

		tx, err := v.db.BeginRo(innerCtx)
		if err != nil {
			return verifierBundle, err
		}
		defer tx.Rollback()

		hermezDb := hermez_db.NewHermezDbReader(tx)

		l1InfoTreeMinTimestamps := make(map[uint64]uint64)
		streamBytes, err := v.GetWholeBatchStreamBytes(request.BatchNumber, tx, blockNumbers, hermezDb, l1InfoTreeMinTimestamps, nil)
		if err != nil {
			return verifierBundle, err
		}

		witness, err := v.WitnessGenerator.GetWitnessByBlockRange(tx, innerCtx, blockNumbers[0], blockNumbers[len(blockNumbers)-1], false, v.cfg.WitnessFull)
		if err != nil {
			return verifierBundle, err
		}

		log.Debug("witness generated", "data", hex.EncodeToString(witness))

		// now we need to figure out the timestamp limit for this payload.  It must be:
		// timestampLimit >= currentTimestamp (from batch pre-state) + deltaTimestamp
		// so to ensure we have a good value we can take the timestamp of the last block in the batch
		// and just add 5 minutes
		lastBlock, err := rawdb.ReadBlockByNumber(tx, blockNumbers[len(blockNumbers)-1])
		if err != nil {
			return verifierBundle, err
		}

		// executor is perfectly happy with just an empty hash here
		oldAccInputHash := common.HexToHash("0x0")
		timestampLimit := lastBlock.Time()
		payload := &Payload{
			Witness:                 witness,
			DataStream:              streamBytes,
			Coinbase:                v.cfg.AddressSequencer.String(),
			OldAccInputHash:         oldAccInputHash.Bytes(),
			L1InfoRoot:              nil,
			TimestampLimit:          timestampLimit,
			ForcedBlockhashL1:       []byte{0},
			ContextId:               strconv.FormatUint(request.BatchNumber, 10),
			L1InfoTreeMinTimestamps: l1InfoTreeMinTimestamps,
		}

		previousBlock, err := rawdb.ReadBlockByNumber(tx, blockNumbers[0]-1)
		if err != nil {
			return verifierBundle, err
		}

<<<<<<< HEAD
=======
		verifierBundle.markAsreadyForSendingRequest()

		e := v.GetNextOnlineAvailableExecutor()
		if e == nil {
			return verifierBundle, ErrNoExecutorAvailable
		}

		t := utils.StartTimer("legacy-executor-verifier", "verify-async")
		defer t.LogTimer()

		e.AquireAccess()
		defer e.ReleaseAccess()
		if v.cancelAllVerifications.Load() {
			return nil, ErrPromiseCancelled
		}

>>>>>>> 434376b7
		ok, executorResponse, executorErr, generalErr := e.Verify(payload, request, previousBlock.Root())
		if generalErr != nil {
			return verifierBundle, generalErr
		}

		if executorErr != nil {
			if errors.Is(executorErr, ErrExecutorStateRootMismatch) {
				log.Error("[Verifier] State root mismatch detected", "err", executorErr)
			} else if errors.Is(executorErr, ErrExecutorUnknownError) {
				log.Error("[Verifier] Unexpected error found from executor", "err", executorErr)
			} else {
				log.Error("[Verifier] Error", "err", executorErr)
			}
		}

		verifierBundle.Response = &VerifierResponse{
			Valid:            ok,
			Witness:          witness,
			ExecutorResponse: executorResponse,
			Error:            executorErr,
		}
		return verifierBundle, nil
	})
}

func (v *LegacyExecutorVerifier) VerifyWithoutExecutor(request *VerifierRequest) *Promise[*VerifierBundle] {
	promise := NewPromise[*VerifierBundle](func() (*VerifierBundle, error) {
		response := &VerifierResponse{
			Valid:            true,
			OriginalCounters: request.Counters,
			Witness:          nil,
			ExecutorResponse: nil,
			Error:            nil,
		}
		return NewVerifierBundle(request, response, true), nil
	})
	promise.Wait()

	return promise
}

func (v *LegacyExecutorVerifier) HasPendingVerifications() (bool, int) {
	v.mtxPromises.Lock()
	defer v.mtxPromises.Unlock()

	return len(v.promises) > 0, len(v.promises)
}

func (v *LegacyExecutorVerifier) ProcessResultsSequentially(logPrefix string) ([]*VerifierBundle, *VerifierBundle) {
	v.mtxPromises.Lock()
	defer v.mtxPromises.Unlock()

	var verifierResponse []*VerifierBundle
	var verifierBundleForUnwind *VerifierBundle

	// not a stop signal, so we can start to process our promises now
	for idx, promise := range v.promises {
		verifierBundle, err := promise.TryGet()
		if verifierBundle == nil && err == nil {
			// If code enters here this means that this promise is not yet completed
			// We must processes responses sequentially so if this one is not ready we can just break
			break
		}

		if err != nil {
			// let leave it for debug purposes
			// a cancelled promise is removed from v.promises => it should never appear here, that's why let's panic if it happens, because it will indicate for massive error
			if errors.Is(err, ErrPromiseCancelled) {
				panic("this should never happen")
			}

			log.Error("error on our end while preparing the verification request, re-queueing the task", "err", err)

			if verifierBundle.isInternalError() {
				canRetry := verifierBundle.Request.IncrementAndValidateRetries()
				if !canRetry {
					verifierBundleForUnwind = verifierBundle
					break
				}
			} else {
				if verifierBundle.Request.IsOverdue() {
					verifierBundleForUnwind = verifierBundle
					break
				}
			}

			// re-queue the task - it should be safe to replace the index of the slice here as we only add to it
			v.promises[idx] = promise.CloneAndRerun()

			// we have a problamtic bundle so we cannot processed next, because it should break the sequentiality
			break
		}

		log.Info(fmt.Sprintf("[%s] Finished verification request", logPrefix), "batch-number", verifierBundle.Request.BatchNumber, "blocks-range", fmt.Sprintf("[%d;%d]", verifierBundle.Request.GetFirstBlockNumber(), verifierBundle.Request.GetLastBlockNumber()), "is-valid", verifierBundle.Response.Valid, "pending-requests", len(v.promises)-1-idx)
		verifierResponse = append(verifierResponse, verifierBundle)
	}

	// remove processed promises from the list
	v.promises = v.promises[len(verifierResponse):]

	return verifierResponse, verifierBundleForUnwind
}

func (v *LegacyExecutorVerifier) Wait() {
	for _, p := range v.promises {
		p.Wait()
	}
}

func (v *LegacyExecutorVerifier) CancelAllRequests() {
	// cancel all promises
	// all queued promises will return ErrPromiseCancelled while getting its result
	for _, p := range v.promises {
		p.Cancel()
	}

	// the goal of this car is to ensure that running promises are stopped as soon as possible
	// we need it because the promise's function must finish and then the promise checks if it has been cancelled
	v.cancelAllVerifications.Store(true)

	for _, e := range v.executors {
		// let's wait for all threads that are waiting to add to v.openRequests to finish
		for e.QueueLength() > 0 {
			time.Sleep(1 * time.Millisecond)
		}
	}

	v.cancelAllVerifications.Store(false)

	v.promises = make([]*Promise[*VerifierBundle], 0)
}

func (v *LegacyExecutorVerifier) GetNextOnlineAvailableExecutor() *Executor {
	var exec *Executor

	// TODO: find executors with spare capacity

	// attempt to find an executor that is online amongst them all
	for i := 0; i < len(v.executors); i++ {
		v.executorNumber++
		if v.executorNumber >= len(v.executors) {
			v.executorNumber = 0
		}
		temp := v.executors[v.executorNumber]
		if temp.CheckOnline() {
			exec = temp
			break
		}
	}

	return exec
}

func (v *LegacyExecutorVerifier) GetWholeBatchStreamBytes(
	batchNumber uint64,
	tx kv.Tx,
	blockNumbers []uint64,
	hermezDb *hermez_db.HermezDbReader,
	l1InfoTreeMinTimestamps map[uint64]uint64,
	transactionsToIncludeByIndex [][]int, // passing nil here will include all transactions in the blocks
) (streamBytes []byte, err error) {
	blocks := make([]types.Block, 0, len(blockNumbers))
	txsPerBlock := make(map[uint64][]types.Transaction)

	// as we only ever use the executor verifier for whole batches we can safely assume that the previous batch
	// will always be the request batch - 1 and that the first block in the batch will be at the batch
	// boundary so we will always add in the batch bookmark to the stream
	previousBatch := batchNumber - 1

	for idx, blockNumber := range blockNumbers {
		block, err := rawdb.ReadBlockByNumber(tx, blockNumber)

		if err != nil {
			return nil, err
		}
		blocks = append(blocks, *block)

		filteredTransactions := block.Transactions()
		// filter transactions by indexes that should be included
		if transactionsToIncludeByIndex != nil {
			filteredTransactions = filterTransactionByIndexes(block.Transactions(), transactionsToIncludeByIndex[idx])
		}

		txsPerBlock[blockNumber] = filteredTransactions
	}

	entries, err := server.BuildWholeBatchStreamEntriesProto(tx, hermezDb, v.streamServer.GetChainId(), previousBatch, batchNumber, blocks, txsPerBlock, l1InfoTreeMinTimestamps)
	if err != nil {
		return nil, err
	}

	return entries.Marshal()
}

func filterTransactionByIndexes(
	filteredTransactions types.Transactions,
	transactionsToIncludeByIndex []int,
) types.Transactions {
	if transactionsToIncludeByIndex != nil {
		filteredTransactionsBuilder := make(types.Transactions, len(transactionsToIncludeByIndex))
		for i, txIndexInBlock := range transactionsToIncludeByIndex {
			filteredTransactionsBuilder[i] = filteredTransactions[txIndexInBlock]
		}

		filteredTransactions = filteredTransactionsBuilder
	}

	return filteredTransactions
}<|MERGE_RESOLUTION|>--- conflicted
+++ resolved
@@ -63,8 +63,6 @@
 	return time.Since(vr.creationTime) > vr.timeout
 }
 
-<<<<<<< HEAD
-=======
 func (vr *VerifierRequest) IncrementAndValidateRetries() bool {
 	if vr.retries == -1 {
 		return true
@@ -76,7 +74,6 @@
 	return vr.retries > 0
 }
 
->>>>>>> 434376b7
 func (vr *VerifierRequest) GetFirstBlockNumber() uint64 {
 	return vr.BlockNumbers[0]
 }
@@ -287,8 +284,6 @@
 			return verifierBundle, err
 		}
 
-<<<<<<< HEAD
-=======
 		verifierBundle.markAsreadyForSendingRequest()
 
 		e := v.GetNextOnlineAvailableExecutor()
@@ -305,7 +300,6 @@
 			return nil, ErrPromiseCancelled
 		}
 
->>>>>>> 434376b7
 		ok, executorResponse, executorErr, generalErr := e.Verify(payload, request, previousBlock.Root())
 		if generalErr != nil {
 			return verifierBundle, generalErr
