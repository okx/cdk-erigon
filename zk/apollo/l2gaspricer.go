package apollo

import (
	"fmt"
	"math"

	"github.com/apolloconfig/agollo/v4/storage"
	"github.com/ledgerwatch/erigon/cmd/utils"
	"github.com/ledgerwatch/erigon/eth/ethconfig"
	"github.com/ledgerwatch/erigon/eth/gasprice/gaspricecfg"
	"github.com/ledgerwatch/erigon/node/nodecfg"
	"github.com/ledgerwatch/log/v3"
	"github.com/urfave/cli/v2"
)

func (c *Client) loadL2GasPricer(value interface{}) {
	ctx, err := c.getConfigContext(value)
	if err != nil {
		utils.Fatalf("load l2gaspricer from apollo config failed, err: %v", err)
	}

	// Load l2gaspricer config changes
	loadL2GasPricerConfig(ctx)
	log.Info(fmt.Sprintf("loaded l2gaspricer from apollo config: %+v", value.(string)))
}

// fireL2GasPricer fires the l2gaspricer config change
func (c *Client) fireL2GasPricer(key string, value *storage.ConfigChange) {
	ctx, err := c.getConfigContext(value.NewValue)
	if err != nil {
		log.Error(fmt.Sprintf("fire l2gaspricer from apollo config failed, err: %v", err))
		return
	}

	loadL2GasPricerConfig(ctx)
	log.Info(fmt.Sprintf("apollo l2gaspricer old config : %+v", value.OldValue.(string)))
	log.Info(fmt.Sprintf("apollo l2gaspricer config changed: %+v", value.NewValue.(string)))

	// Set gp flag on fire configuration changes
	setL2GasPricerFlag()
}

// loadL2GasPricerConfig loads the dynamic gas pricer apollo configurations
func loadL2GasPricerConfig(ctx *cli.Context) {
	unsafeGetApolloConfig().Lock()
	defer unsafeGetApolloConfig().Unlock()

	loadNodeL2GasPricerConfig(ctx, &unsafeGetApolloConfig().NodeCfg)
	loadEthL2GasPricerConfig(ctx, &unsafeGetApolloConfig().EthCfg)
}

// loadNodeL2GasPricerConfig loads the dynamic gas pricer apollo node configurations
func loadNodeL2GasPricerConfig(ctx *cli.Context, nodeCfg *nodecfg.Config) {
	// Load l2gaspricer config
}

// loadEthL2GasPricerConfig loads the dynamic gas pricer apollo eth configurations
func loadEthL2GasPricerConfig(ctx *cli.Context, ethCfg *ethconfig.Config) {
	// Load generic ZK config
	loadZkConfig(ctx, ethCfg)

	// Load generic gas pricer config
	if ctx.IsSet(utils.EffectiveGasPriceForEthTransfer.Name) {
		effectiveGasPriceForEthTransferVal := ctx.Float64(utils.EffectiveGasPriceForEthTransfer.Name)
		effectiveGasPriceForEthTransferVal = math.Max(effectiveGasPriceForEthTransferVal, 0)
		effectiveGasPriceForEthTransferVal = math.Min(effectiveGasPriceForEthTransferVal, 1)
		ethCfg.Zk.EffectiveGasPriceForEthTransfer = uint8(math.Round(effectiveGasPriceForEthTransferVal * 255.0))
	}
	if ctx.IsSet(utils.EffectiveGasPriceForErc20Transfer.Name) {
		effectiveGasPriceForErc20TransferVal := ctx.Float64(utils.EffectiveGasPriceForErc20Transfer.Name)
		effectiveGasPriceForErc20TransferVal = math.Max(effectiveGasPriceForErc20TransferVal, 0)
		effectiveGasPriceForErc20TransferVal = math.Min(effectiveGasPriceForErc20TransferVal, 1)
		ethCfg.Zk.EffectiveGasPriceForErc20Transfer = uint8(math.Round(effectiveGasPriceForErc20TransferVal * 255.0))
	}
	if ctx.IsSet(utils.EffectiveGasPriceForContractInvocation.Name) {
		effectiveGasPriceForContractInvocationVal := ctx.Float64(utils.EffectiveGasPriceForContractInvocation.Name)
		effectiveGasPriceForContractInvocationVal = math.Max(effectiveGasPriceForContractInvocationVal, 0)
		effectiveGasPriceForContractInvocationVal = math.Min(effectiveGasPriceForContractInvocationVal, 1)
		ethCfg.Zk.EffectiveGasPriceForContractInvocation = uint8(math.Round(effectiveGasPriceForContractInvocationVal * 255.0))
	}
	if ctx.IsSet(utils.EffectiveGasPriceForContractDeployment.Name) {
		effectiveGasPriceForContractDeploymentVal := ctx.Float64(utils.EffectiveGasPriceForContractDeployment.Name)
		effectiveGasPriceForContractDeploymentVal = math.Max(effectiveGasPriceForContractDeploymentVal, 0)
		effectiveGasPriceForContractDeploymentVal = math.Min(effectiveGasPriceForContractDeploymentVal, 1)
		ethCfg.Zk.EffectiveGasPriceForContractDeployment = uint8(math.Round(effectiveGasPriceForContractDeploymentVal * 255.0))
	}
	if ctx.IsSet(utils.DefaultGasPrice.Name) {
		ethCfg.Zk.DefaultGasPrice = ctx.Uint64(utils.DefaultGasPrice.Name)
	}
	if ctx.IsSet(utils.MaxGasPrice.Name) {
		ethCfg.Zk.MaxGasPrice = ctx.Uint64(utils.MaxGasPrice.Name)
	}
	if ctx.IsSet(utils.GasPriceFactor.Name) {
		ethCfg.Zk.GasPriceFactor = ctx.Float64(utils.GasPriceFactor.Name)
	}

	// Load l2gaspricer config
<<<<<<< HEAD
	utils.SetApolloGPOXLayer(ctx, &ethCfg.GPO)
}

func GetApolloGasPricerConfig() (gaspricecfg.Config, error) {
	if IsApolloConfigL2GasPricerEnabled() {
		conf, err := GetApolloEthConfig()
		if err != nil {
			return gaspricecfg.Config{}, err
		} else {
			return conf.GPO, nil
		}
	}
	return gaspricecfg.Config{}, fmt.Errorf("apollo l2gaspricer disabled")
=======
}

// setL2GasPricerFlag sets the dynamic gas pricer apollo flag
func setL2GasPricerFlag() {
	unsafeGetApolloConfig().Lock()
	defer unsafeGetApolloConfig().Unlock()
	unsafeGetApolloConfig().setGPFlag()
>>>>>>> e4727226
}<|MERGE_RESOLUTION|>--- conflicted
+++ resolved
@@ -95,7 +95,6 @@
 	}
 
 	// Load l2gaspricer config
-<<<<<<< HEAD
 	utils.SetApolloGPOXLayer(ctx, &ethCfg.GPO)
 }
 
@@ -109,7 +108,6 @@
 		}
 	}
 	return gaspricecfg.Config{}, fmt.Errorf("apollo l2gaspricer disabled")
-=======
 }
 
 // setL2GasPricerFlag sets the dynamic gas pricer apollo flag
@@ -117,5 +115,4 @@
 	unsafeGetApolloConfig().Lock()
 	defer unsafeGetApolloConfig().Unlock()
 	unsafeGetApolloConfig().setGPFlag()
->>>>>>> e4727226
 }