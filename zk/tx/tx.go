package tx

import (
	"errors"
	"fmt"
	"math/big"
	"strconv"

	"bytes"

	"regexp"
	"strings"

	"encoding/binary"

	"github.com/gateway-fm/cdk-erigon-lib/common"
	"github.com/holiman/uint256"
	"github.com/ledgerwatch/erigon/core/types"
	"github.com/ledgerwatch/erigon/rlp"
	"github.com/ledgerwatch/erigon/smt/pkg/utils"
	"github.com/ledgerwatch/erigon/zk/constants"
	"github.com/ledgerwatch/erigon/zk/hermez_db"
	"github.com/ledgerwatch/erigon/zkevm/hex"
	"github.com/ledgerwatch/log/v3"
)

const (
	double       = 2
	ether155V    = 27
	etherPre155V = 35
	// MaxEffectivePercentage is the maximum value that can be used as effective percentage
	MaxEffectivePercentage = uint8(255)
	// Decoding constants
	headerByteLength               uint64 = 1
	sLength                        uint64 = 32
	rLength                        uint64 = 32
	vLength                        uint64 = 1
	c0                             uint64 = 192 // 192 is c0. This value is defined by the rlp protocol
	ff                             uint64 = 255 // max value of rlp header
	shortRlp                       uint64 = 55  // length of the short rlp codification
	f7                             uint64 = 247 // 192 + 55 = c0 + shortRlp
	efficiencyPercentageByteLength uint64 = 1

	changeL2BlockTxType = 11
	changeL2BlockLength = 9
)

var (
	ErrInvalidData = errors.New("invalid data")
)

type DecodedBatchL2Data struct {
	Transactions                 []types.Transaction
	EffectiveGasPricePercentages []uint8
	DeltaTimestamp               uint32
	L1InfoTreeIndex              uint32
}

func DecodeBatchL2Blocks(txsData []byte, forkID uint64) ([]DecodedBatchL2Data, error) {
	var result []DecodedBatchL2Data
	var pos uint64
	txDataLength := uint64(len(txsData))
	if txDataLength == 0 {
		return result, nil
	}

	currentData := DecodedBatchL2Data{}
	var currentDelta uint32
	var currentL1InfoTreeIndex uint32

	for pos < txDataLength {
		num, err := strconv.ParseUint(hex.EncodeToString(txsData[pos:pos+1]), hex.Base, hex.BitSize64)
		if err != nil {
			log.Debug("error parsing header length: ", err)
			return result, err
		}

		// if num is 11 then we are trying to parse a `changeL2Block` transaction
		if num == changeL2BlockTxType {
			hasStarted := pos > 0

			// if we aren't at the very start of the data then we know we're at a block boundary, so we want to capture
			// the data we have been working on so far (hasStarted handles this).  In some cases the data will not
			// contain any change l2 blocks, just pure transaction data, so the capture of currentData will be picked
			// up outside the loop over txData.
			//
			// We also want to check if the next byte is a change block transaction,
			// this is so that we can handle empty blocks with no transactions inside the data.
			if hasStarted || txsData[pos+1] == changeL2BlockTxType {
				currentData.DeltaTimestamp = currentDelta
				currentData.L1InfoTreeIndex = currentL1InfoTreeIndex
				result = append(result, currentData)
				currentData = DecodedBatchL2Data{}
			}

			currentDelta = binary.BigEndian.Uint32(txsData[pos+1 : pos+5])
			currentL1InfoTreeIndex = binary.BigEndian.Uint32(txsData[pos+5 : pos+9])

			pos += changeL2BlockLength

			continue
		}

		// First byte is the length and must be ignored
		if num < c0 {
			log.Debug("error num < c0 : %d, %d", num, c0)
			return result, ErrInvalidData
		}
		length := num - c0
		if length > shortRlp { // If rlp is bigger than length 55
			// n is the length of the rlp data without the header (1 byte) for example "0xf7"
			if (pos + 1 + num - f7) > txDataLength {
				log.Debug("error parsing length: ", err)
				return result, err
			}
			n, err := strconv.ParseUint(hex.EncodeToString(txsData[pos+1:pos+1+num-f7]), hex.Base, hex.BitSize64) // +1 is the header. For example 0xf7
			if err != nil {
				log.Debug("error parsing length: ", err)
				return result, err
			}
			if n+num < f7 {
				log.Debug("error n + num < f7: ", err)
				return result, ErrInvalidData
			}
			length = n + num - f7 // num - f7 is the header. For example 0xf7
		}

		endPos := pos + length + rLength + sLength + vLength + headerByteLength

		if forkID >= uint64(constants.ForkID5Dragonfruit) {
			endPos += efficiencyPercentageByteLength
		}

		if endPos > txDataLength {
			err := fmt.Errorf("endPos %d is bigger than txDataLength %d", endPos, txDataLength)
			log.Debug("error parsing header: ", err)
			return result, ErrInvalidData
		}

		if endPos < pos {
			err := fmt.Errorf("endPos %d is smaller than pos %d", endPos, pos)
			log.Debug("error parsing header: ", err)
			return result, ErrInvalidData
		}

		if endPos < pos {
			err := fmt.Errorf("endPos %d is smaller than pos %d", endPos, pos)
			log.Debug("error parsing header: ", err)
			return result, ErrInvalidData
		}

		fullDataTx := txsData[pos:endPos]
		dataStart := pos + length + headerByteLength
		txInfo := txsData[pos:dataStart]
		rData := txsData[dataStart : dataStart+rLength]
		sData := txsData[dataStart+rLength : dataStart+rLength+sLength]
		vData := txsData[dataStart+rLength+sLength : dataStart+rLength+sLength+vLength]

		if forkID >= uint64(constants.ForkID5Dragonfruit) {
			efficiencyPercentage := txsData[dataStart+rLength+sLength+vLength : endPos]
			currentData.EffectiveGasPricePercentages = append(currentData.EffectiveGasPricePercentages, efficiencyPercentage[0])
		}

		pos = endPos

		// Decode rlpFields
		var rlpFields [][]byte
		err = rlp.DecodeBytes(txInfo, &rlpFields)
		if err != nil {
			log.Error("error decoding tx Bytes: ", err, ". fullDataTx: ", hex.EncodeToString(fullDataTx), "\n tx: ", hex.EncodeToString(txInfo), "\n Transactions received: ", hex.EncodeToString(txsData))
			return result, ErrInvalidData
		}

		legacyTx, err := rlpFieldsToLegacyTx(rlpFields, vData, rData, sData)
		if err != nil {
			log.Debug("error creating tx from rlp fields: ", err, ". fullDataTx: ", hex.EncodeToString(fullDataTx), "\n tx: ", hex.EncodeToString(txInfo), "\n Transactions received: ", hex.EncodeToString(txsData))
			return result, err
		}

		currentData.Transactions = append(currentData.Transactions, legacyTx)
	}

	// always capture the last data as there won't have been a change l2 block to seal it off
	// or there are no change l2 blocks and the data only contains transaction info
	currentData.DeltaTimestamp = currentDelta
	currentData.L1InfoTreeIndex = currentL1InfoTreeIndex
	result = append(result, currentData)

	return result, nil
}

func DecodeTx(encodedTx []byte, efficiencyPercentage byte, forkId uint64) (types.Transaction, uint8, error) {
	// efficiencyPercentage := uint8(0)
	if forkId >= uint64(constants.ForkID5Dragonfruit) {
		encodedTx = append(encodedTx, efficiencyPercentage)
	}

	tx, err := types.DecodeTransaction(rlp.NewStream(bytes.NewReader(encodedTx), 0))
	if err != nil {
		return nil, 0, err
	}
	return tx, efficiencyPercentage, nil
}

// RlpFieldsToLegacyTx parses the rlp fields slice into a type.LegacyTx
// in this specific order:
//
// required fields:
// [0] Nonce    uint64
// [1] GasPrice *big.Int
// [2] Gas      uint64
// [3] To       *common.Address
// [4] Value    *big.Int
// [5] Data     []byte
// [6] Chain id *big.Int
//
// optional fields:
// [7] V        *big.Int
// [8] R        *big.Int
// [9] S        *big.Int
func rlpFieldsToLegacyTx(fields [][]byte, v, r, s []byte) (tx *types.LegacyTx, err error) {
	const (
		fieldsSizeWithoutChainID = 6
		fieldsSizeWithChainID    = 7
	)

	if len(fields) < fieldsSizeWithoutChainID {
		return nil, types.ErrTxTypeNotSupported
	}

	nonce := big.NewInt(0).SetBytes(fields[0]).Uint64()

	gasPriceI := &uint256.Int{}
	gasPriceI.SetBytes(fields[1])

	gas := big.NewInt(0).SetBytes(fields[2]).Uint64()
	var to *common.Address

	if fields[3] != nil && len(fields[3]) != 0 {
		tmp := common.BytesToAddress(fields[3])
		to = &tmp
	}
	value := big.NewInt(0).SetBytes(fields[4])
	data := fields[5]

	txV := big.NewInt(0).SetBytes(v)
	chainIDBig := big.NewInt(0)
	if len(fields) >= fieldsSizeWithChainID {
		chainIDBig = big.NewInt(0).SetBytes(fields[6])

		// a = chainId * 2
		// b = v - 27
		// c = a + 35
		// v = b + c
		//
		// same as:
		// v = v-27+chainId*2+35
		a := new(big.Int).Mul(chainIDBig, big.NewInt(double))
		b := new(big.Int).Sub(new(big.Int).SetBytes(v), big.NewInt(ether155V))
		c := new(big.Int).Add(a, big.NewInt(etherPre155V))
		txV = new(big.Int).Add(b, c)
	}
	chainID, _ := uint256.FromBig(chainIDBig)

	txVi := uint256.Int{}
	txVi.SetBytes(txV.Bytes())

	txRi := uint256.Int{}
	txRi.SetBytes(r)

	txSi := uint256.Int{}
	txSi.SetBytes(s)

	valueI := &uint256.Int{}
	valueI.SetBytes(value.Bytes())

	return &types.LegacyTx{
		CommonTx: types.CommonTx{
			Nonce:   nonce,
			Gas:     gas,
			To:      to,
			Value:   valueI,
			Data:    data,
			V:       txVi,
			R:       txRi,
			S:       txSi,
			ChainID: chainID,
		},
		GasPrice: gasPriceI,
	}, nil
}

/*
*
Copy of TransactionToL2Data with modifications:
- remove leading zeroes in individual byte arrays
- add two empty bytes at the end

Tne encoding is based on zkemv-commonjs/src/process-utils as of eb1ed1a1c05e2666cd32e3900beff5121bdeb4db
*/
func TransactionToL2Data(tx types.Transaction, forkId uint16, efficiencyPercentage uint8) ([]byte, error) {
	nonceBytes := hermez_db.Uint64ToBytes(tx.GetNonce())
	gasPriceBytes := tx.GetPrice().Bytes()
	gas := hermez_db.Uint64ToBytes(tx.GetGas())
	val := uint256.NewInt(0)
	if tx.GetValue() != nil {
		val = tx.GetValue()
	}
	valueBytes := val.Bytes()
	chainIdBytes := tx.GetChainID()

	var to []byte
	if tx.GetTo() != nil {
		to = tx.GetTo().Bytes()
	}

	v, r, s := tx.RawSignatureValues()

	toEncode := [][]byte{
		removeLeadingZeroesFromBytes(nonceBytes),
		removeLeadingZeroesFromBytes(gasPriceBytes),
		removeLeadingZeroesFromBytes(gas),
		to, // don't remove leading 0s from addr
		removeLeadingZeroesFromBytes(valueBytes),
		tx.GetData(),
	}

	if !tx.GetChainID().Eq(uint256.NewInt(0)) || !(v.Eq(uint256.NewInt(27)) || v.Eq(uint256.NewInt(28))) {
		toEncode = append(toEncode, removeLeadingZeroesFromBytes(chainIdBytes.Bytes()))
		toEncode = append(toEncode, []byte{})
		toEncode = append(toEncode, []byte{})
	}

	encoded, err := rlp.EncodeToBytes(toEncode)
	if err != nil {
		return nil, err
	}

	// reverse the eip-155 changes for the V value for transport
	v = GetDecodedV(tx, v)
	txV := new(big.Int).SetBytes(v.Bytes())

	vBytes := txV.Bytes()
	rBytes := r.Bytes32()
	sBytes := s.Bytes32()

	encoded = append(encoded, rBytes[:]...)
	encoded = append(encoded, sBytes[:]...)
	encoded = append(encoded, vBytes...)

	if forkId >= uint16(constants.ForkID5Dragonfruit) {
		ep := hermez_db.Uint8ToBytes(efficiencyPercentage)
		encoded = append(encoded, ep...)
	}

	return encoded, nil
}

func removeLeadingZeroesFromBytes(source []byte) []byte {
	size := len(source)
	leadingZeroes := 0
	for ; leadingZeroes < size; leadingZeroes++ {
		if source[leadingZeroes] != 0 {
			break
		}
	}

	return source[leadingZeroes:]
}

func GetDecodedV(tx types.Transaction, v *uint256.Int) *uint256.Int {
	if !tx.Protected() {
		return v
	}

	multiChain := new(big.Int).Mul(tx.GetChainID().ToBig(), big.NewInt(double))
	plus155V := new(big.Int).Add(new(big.Int).SetBytes(v.Bytes()), big.NewInt(ether155V))
	txV := new(big.Int).Sub(plus155V, multiChain)
	txV = txV.Sub(txV, big.NewInt(etherPre155V))

	result, _ := uint256.FromBig(txV)
	return result
}

func GenerateBlockBatchL2Data(forkId uint16, deltaTimestamp uint32, l1InfoTreeIndex uint32, transactions []types.Transaction, egTx map[common.Hash]uint8) ([]byte, error) {
<<<<<<< HEAD
	var result []byte

=======
>>>>>>> a0bea3d5
	// add in the changeL2Block transaction
	result := GenerateStartBlockBatchL2Data(deltaTimestamp, l1InfoTreeIndex)

	for _, transaction := range transactions {
		encoded, err := TransactionToL2Data(transaction, forkId, egTx[transaction.Hash()])
		if err != nil {
			return nil, err
		}
		result = append(result, encoded...)
	}

	return result, nil
}

var (
	START_BLOCK_BATCH_L2_DATA_SIZE = uint64(65) // change this if GenerateStartBlockBatchL2Data changes
)

func GenerateStartBlockBatchL2Data(deltaTimestamp uint32, l1InfoTreeIndex uint32) []byte {
	var result []byte

	// add in the changeL2Block transaction
	result = append(result, changeL2BlockTxType)
	result = binary.BigEndian.AppendUint32(result, deltaTimestamp)
	result = binary.BigEndian.AppendUint32(result, l1InfoTreeIndex)

	return result
}

func ComputeL2TxHash(
	chainId *big.Int,
	value, gasPrice *uint256.Int,
	nonce, txGasLimit uint64,
	to, from *common.Address,
	data []byte,
) (common.Hash, error) {

	txType := "01"
	if chainId == nil || chainId.Cmp(big.NewInt(0)) == 0 {
		txType = "00"
	}

	// add txType, nonce, gasPrice and gasLimit
	noncePart, err := formatL2TxHashParam(nonce, 8)
	if err != nil {
		return common.Hash{}, err

	}
	gasPricePart, err := formatL2TxHashParam(gasPrice, 32)
	if err != nil {
		return common.Hash{}, err
	}
	gasLimitPart, err := formatL2TxHashParam(txGasLimit, 8)
	if err != nil {
		return common.Hash{}, err
	}
	hash := fmt.Sprintf("%s%s%s%s", txType, noncePart, gasPricePart, gasLimitPart)

	// check is deploy
	if to == nil {
		hash += "01"
	} else {
		toPart, err := formatL2TxHashParam(to.Hex(), 20)
		if err != nil {
			return common.Hash{}, err
		}
		hash += fmt.Sprintf("00%s", toPart)
	}
	// add value
	valuePart, err := formatL2TxHashParam(value, 32)
	if err != nil {
		return common.Hash{}, err
	}
	hash += valuePart

	// compute data length
	dataStr := hex.EncodeToHex(data)
	if len(dataStr) > 1 && dataStr[:2] == "0x" {
		dataStr = dataStr[2:]
	}

	//round to ceil
	dataLength := (len(dataStr) + 1) / 2
	dataLengthPart, err := formatL2TxHashParam(dataLength, 3)
	if err != nil {
		return common.Hash{}, err
	}
	hash += dataLengthPart

	if dataLength > 0 {
		dataPart, err := formatL2TxHashParam(dataStr, dataLength)
		if err != nil {
			return common.Hash{}, err
		}
		hash += dataPart
	}

	// add chainID
	if chainId != nil && chainId.Cmp(big.NewInt(0)) != 0 {
		chainIDPart, err := formatL2TxHashParam(chainId, 8)
		if err != nil {
			return common.Hash{}, err
		}
		hash += chainIDPart
	}

	// add from
	fromPart, err := formatL2TxHashParam(from.Hex(), 20)
	if err != nil {
		return common.Hash{}, err
	}
	hash += fromPart

	hashed, err := utils.HashContractBytecode(hash)
	if err != nil {
		return common.Hash{}, err
	}

	return common.HexToHash(hashed), nil
}

var re = regexp.MustCompile("^[0-9a-fA-F]*$")

func formatL2TxHashParam(param interface{}, paramLength int) (string, error) {
	var paramStr string

	switch v := param.(type) {
	case int:
		if v == 0 {
			paramStr = "0"
		} else {
			paramStr = strconv.FormatInt(int64(v), 16)
		}
	case int64:
		if v == 0 {
			paramStr = "0"
		} else {
			paramStr = strconv.FormatInt(v, 16)
		}
	case uint:
		if v == 0 {
			paramStr = "0"
		} else {
			paramStr = strconv.FormatUint(uint64(v), 16)
		}
	case uint64:
		if v == 0 {
			paramStr = "0"
		} else {
			paramStr = strconv.FormatUint(v, 16)
		}
	case *big.Int:
		if v.Sign() == 0 {
			paramStr = "0"
		} else {
			paramStr = v.Text(16)
		}
	case *uint256.Int:
		if v == nil {
			paramStr = "0"
		} else {
			paramStr = v.Hex()
		}
	case []uint8:
		paramStr = hex.EncodeToHex(v)
	case common.Address:
		paramStr = v.Hex()
	case string:
		paramStr = v
	default:
		return "", fmt.Errorf("unsupported parameter type")
	}

	paramStr = strings.TrimPrefix(paramStr, "0x")

	if len(paramStr)%2 == 1 {
		paramStr = "0" + paramStr
	}

	if !re.MatchString(paramStr) {
		return "", fmt.Errorf("invalid hex string")
	}

	paramStr = padStart(paramStr, paramLength*2, "0")

	return paramStr, nil
}

func padStart(str string, length int, pad string) string {
	if len(str) >= length {
		return str
	}
	padding := strings.Repeat(pad, length-len(str))
	return padding[:length-len(str)] + str
}<|MERGE_RESOLUTION|>--- conflicted
+++ resolved
@@ -383,11 +383,6 @@
 }
 
 func GenerateBlockBatchL2Data(forkId uint16, deltaTimestamp uint32, l1InfoTreeIndex uint32, transactions []types.Transaction, egTx map[common.Hash]uint8) ([]byte, error) {
-<<<<<<< HEAD
-	var result []byte
-
-=======
->>>>>>> a0bea3d5
 	// add in the changeL2Block transaction
 	result := GenerateStartBlockBatchL2Data(deltaTimestamp, l1InfoTreeIndex)
 
