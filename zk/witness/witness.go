package witness

import (
	"bytes"
	"context"
	"errors"
	"fmt"

	libcommon "github.com/gateway-fm/cdk-erigon-lib/common"
	"github.com/gateway-fm/cdk-erigon-lib/common/datadir"
	"github.com/gateway-fm/cdk-erigon-lib/kv"
	"github.com/gateway-fm/cdk-erigon-lib/kv/memdb"
	libstate "github.com/gateway-fm/cdk-erigon-lib/state"
	"github.com/ledgerwatch/erigon/chain"
	"github.com/ledgerwatch/erigon/consensus"
	"github.com/ledgerwatch/erigon/core"
	"github.com/ledgerwatch/erigon/core/rawdb"
	"github.com/ledgerwatch/erigon/core/state"
	"github.com/ledgerwatch/erigon/core/systemcontracts"
	eritypes "github.com/ledgerwatch/erigon/core/types"
	"github.com/ledgerwatch/erigon/core/vm"
	"github.com/ledgerwatch/erigon/eth/stagedsync"
	"github.com/ledgerwatch/erigon/eth/stagedsync/stages"
	db2 "github.com/ledgerwatch/erigon/smt/pkg/db"
	"github.com/ledgerwatch/erigon/smt/pkg/smt"
	"github.com/ledgerwatch/erigon/turbo/services"
	"github.com/ledgerwatch/erigon/turbo/trie"
	dstypes "github.com/ledgerwatch/erigon/zk/datastream/types"
	"github.com/ledgerwatch/erigon/zk/hermez_db"
	zkStages "github.com/ledgerwatch/erigon/zk/stages"
	zkUtils "github.com/ledgerwatch/erigon/zk/utils"
	"github.com/ledgerwatch/log/v3"
)

var (
	maxGetProofRewindBlockCount uint64 = 500_000

	ErrEndBeforeStart = errors.New("end block must be higher than start block")
)

type Generator struct {
	tx          kv.Tx
	dirs        datadir.Dirs
	historyV3   bool
	agg         *libstate.AggregatorV3
	blockReader services.FullBlockReader
	chainCfg    *chain.Config
	engine      consensus.EngineReader
}

func NewGenerator(
	dirs datadir.Dirs,
	historyV3 bool,
	agg *libstate.AggregatorV3,
	blockReader services.FullBlockReader,
	chainCfg *chain.Config,
	engine consensus.EngineReader,
) *Generator {
	return &Generator{
		dirs:        dirs,
		historyV3:   historyV3,
		agg:         agg,
		blockReader: blockReader,
		chainCfg:    chainCfg,
		engine:      engine,
	}
}

func (g *Generator) GenerateWitness(tx kv.Tx, ctx context.Context, startBlock, endBlock uint64, debug, witnessFull bool) ([]byte, error) {
	if startBlock > endBlock {
		return nil, ErrEndBeforeStart
	}

	if endBlock == 0 {
		witness := trie.NewWitness([]trie.WitnessOperator{})
		return getWitnessBytes(witness, debug)
	}

	latestBlock, err := stages.GetStageProgress(tx, stages.Execution)
	if err != nil {
		return nil, err
	}

	if latestBlock < endBlock {
		return nil, fmt.Errorf("block number is in the future latest=%d requested=%d", latestBlock, endBlock)
	}

	batch := memdb.NewMemoryBatch(tx, g.dirs.Tmp)
	defer batch.Rollback()
	if err = populateDbTables(batch); err != nil {
		return nil, err
	}

	sBlock, err := rawdb.ReadBlockByNumber(tx, startBlock)
	if err != nil {
		return nil, err
	}
	if sBlock == nil {
		return nil, nil
	}

	if startBlock-1 < latestBlock {
		if latestBlock-startBlock > maxGetProofRewindBlockCount {
			return nil, fmt.Errorf("requested block is too old, block must be within %d blocks of the head block number (currently %d)", maxGetProofRewindBlockCount, latestBlock)
		}

		unwindState := &stagedsync.UnwindState{UnwindPoint: startBlock - 1}
		stageState := &stagedsync.StageState{BlockNumber: latestBlock}

		hashStageCfg := stagedsync.StageHashStateCfg(nil, g.dirs, g.historyV3, g.agg)
		hashStageCfg.SetQuiet(true)
		if err := stagedsync.UnwindHashStateStage(unwindState, stageState, batch, hashStageCfg, ctx); err != nil {
			return nil, err
		}

		interHashStageCfg := zkStages.StageZkInterHashesCfg(nil, true, true, false, g.dirs.Tmp, g.blockReader, nil, g.historyV3, g.agg, nil)

		err = zkStages.UnwindZkIntermediateHashesStage(unwindState, stageState, batch, interHashStageCfg, ctx)
		if err != nil {
			return nil, err
		}

		tx = batch
	}

	prevHeader, err := g.blockReader.HeaderByNumber(ctx, tx, startBlock-1)
	if err != nil {
		return nil, err
	}

	tds := state.NewTrieDbState(prevHeader.Root, tx, startBlock-1, nil)
	tds.SetResolveReads(true)
	tds.StartNewBuffer()
	trieStateWriter := tds.TrieStateWriter()

	getHeader := func(hash libcommon.Hash, number uint64) *eritypes.Header {
		h, e := g.blockReader.Header(ctx, tx, hash, number)
		if e != nil {
			log.Error("getHeader error", "number", number, "hash", hash, "err", e)
		}
		return h
	}

	prevStateRoot := prevHeader.Root

	for blockNum := startBlock; blockNum <= endBlock; blockNum++ {
		block, err := rawdb.ReadBlockByNumber(tx, blockNum)
		if err != nil {
			return nil, err
		}

		reader := state.NewPlainState(tx, blockNum, systemcontracts.SystemContractCodeLookup[g.chainCfg.ChainName])

		tds.SetStateReader(reader)

		hermezDb := hermez_db.NewHermezDbReader(tx)

		//[zkevm] get batches between last block and this one
		// plus this blocks ger
		lastBatchInserted, err := hermezDb.GetBatchNoByL2Block(blockNum - 1)
		if err != nil {
			return nil, fmt.Errorf("failed to get batch for block %d: %v", blockNum-1, err)
		}

		currentBatch, err := hermezDb.GetBatchNoByL2Block(blockNum)
		if err != nil {
			return nil, fmt.Errorf("failed to get batch for block %d: %v", blockNum, err)
		}

		gersInBetween, err := hermezDb.GetBatchGlobalExitRoots(lastBatchInserted, currentBatch)
		if err != nil {
			return nil, err
		}

		var globalExitRoots []dstypes.GerUpdate

		if gersInBetween != nil {
			globalExitRoots = append(globalExitRoots, *gersInBetween...)
		}

		blockGer, err := hermezDb.GetBlockGlobalExitRoot(blockNum)
		if err != nil {
			return nil, err
		}
		emptyHash := libcommon.Hash{}

		if blockGer != emptyHash {
			blockGerUpdate := dstypes.GerUpdate{
				GlobalExitRoot: blockGer,
				Timestamp:      block.Header().Time,
			}
			globalExitRoots = append(globalExitRoots, blockGerUpdate)
		}

		for _, ger := range globalExitRoots {
			// [zkevm] - add GER if there is one for this batch
			if err := zkUtils.WriteGlobalExitRoot(tds, trieStateWriter, ger.GlobalExitRoot, ger.Timestamp); err != nil {
				return nil, err
			}
		}

		engine, ok := g.engine.(consensus.Engine)

		if !ok {
			return nil, fmt.Errorf("engine is not consensus.Engine")
		}

		vmConfig := vm.Config{}

		getHashFn := core.GetHashFn(block.Header(), getHeader)

		chainReader := stagedsync.NewChainReaderImpl(g.chainCfg, tx, nil)

		_, err = core.ExecuteBlockEphemerallyZk(g.chainCfg, &vmConfig, getHashFn, engine, block, tds, trieStateWriter, chainReader, nil, hermezDb, &prevStateRoot)

		if err != nil {
			return nil, err
		}

		prevStateRoot = block.Root()
		reader.Close() // close the cursors created by the plainstate
	}

	var rl trie.RetainDecider
	// if full is true, we will send all the nodes to the witness
	rl = &trie.AlwaysTrueRetainDecider{}

	if !witnessFull {
		rl, err = tds.ResolveSMTRetainList()
		if err != nil {
			return nil, err
		}
	}

	eridb := db2.NewEriDb(batch)
	smtTrie := smt.NewSMT(eridb)

	witness, err := smt.BuildWitness(smtTrie, rl, ctx)
	if err != nil {
		return nil, err
	}

	return getWitnessBytes(witness, debug)
}

func getWitnessBytes(witness *trie.Witness, debug bool) ([]byte, error) {
	var buf bytes.Buffer
	_, err := witness.WriteInto(&buf, debug)
	if err != nil {
		return nil, err
	}
	return buf.Bytes(), nil
}

func populateDbTables(batch *memdb.MemoryMutation) error {
	tables := []string{
		db2.TableSmt,
		db2.TableAccountValues,
		db2.TableMetadata,
		db2.TableHashKey,
		db2.TableStats,
		hermez_db.TX_PRICE_PERCENTAGE,
		hermez_db.BLOCKBATCHES,
		hermez_db.BATCH_BLOCKS,
		hermez_db.BLOCK_GLOBAL_EXIT_ROOTS,
		hermez_db.GLOBAL_EXIT_ROOTS_BATCHES,
		hermez_db.STATE_ROOTS,
		hermez_db.BATCH_WITNESSES,
		hermez_db.L1_BLOCK_HASHES,
		hermez_db.BLOCK_L1_BLOCK_HASHES,
		hermez_db.INTERMEDIATE_TX_STATEROOTS,
		hermez_db.REUSED_L1_INFO_TREE_INDEX,
		hermez_db.LATEST_USED_GER,
		hermez_db.L1_INFO_TREE_UPDATES_BY_GER,
<<<<<<< HEAD
		hermez_db.SMT_DEPTHS,
		hermez_db.INVALID_BATCHES,
=======
		hermez_db.INNER_TX,
>>>>>>> 582c2eab
	}

	for _, t := range tables {
		if err := batch.CreateBucket(t); err != nil {
			return err
		}
	}

	return nil
}<|MERGE_RESOLUTION|>--- conflicted
+++ resolved
@@ -272,12 +272,9 @@
 		hermez_db.REUSED_L1_INFO_TREE_INDEX,
 		hermez_db.LATEST_USED_GER,
 		hermez_db.L1_INFO_TREE_UPDATES_BY_GER,
-<<<<<<< HEAD
 		hermez_db.SMT_DEPTHS,
 		hermez_db.INVALID_BATCHES,
-=======
 		hermez_db.INNER_TX,
->>>>>>> 582c2eab
 	}
 
 	for _, t := range tables {
