package witness

import (
	"bytes"
	"context"
	"errors"
	"fmt"

	"github.com/ledgerwatch/erigon-lib/chain"
	libcommon "github.com/ledgerwatch/erigon-lib/common"
	"github.com/ledgerwatch/erigon-lib/common/datadir"
	"github.com/ledgerwatch/erigon-lib/kv"
	libstate "github.com/ledgerwatch/erigon-lib/state"
	"github.com/ledgerwatch/erigon/consensus"
	"github.com/ledgerwatch/erigon/core"
	"github.com/ledgerwatch/erigon/core/rawdb"
	"github.com/ledgerwatch/erigon/core/state"
	"github.com/ledgerwatch/erigon/core/systemcontracts"
	eritypes "github.com/ledgerwatch/erigon/core/types"
	"github.com/ledgerwatch/erigon/core/vm"
	"github.com/ledgerwatch/erigon/eth/stagedsync"
	"github.com/ledgerwatch/erigon/eth/stagedsync/stages"
	db2 "github.com/ledgerwatch/erigon/smt/pkg/db"
	"github.com/ledgerwatch/erigon/smt/pkg/smt"
	"github.com/ledgerwatch/erigon/turbo/services"
	"github.com/ledgerwatch/erigon/turbo/trie"
	dstypes "github.com/ledgerwatch/erigon/zk/datastream/types"
	"github.com/ledgerwatch/erigon/zk/hermez_db"
	zkStages "github.com/ledgerwatch/erigon/zk/stages"
	zkUtils "github.com/ledgerwatch/erigon/zk/utils"
	"github.com/ledgerwatch/log/v3"

	"github.com/ledgerwatch/erigon-lib/kv/membatchwithdb"
)

var (
	maxGetProofRewindBlockCount uint64 = 500_000

	ErrEndBeforeStart = errors.New("end block must be higher than start block")
)

type Generator struct {
	tx          kv.Tx
	dirs        datadir.Dirs
	historyV3   bool
	agg         *libstate.AggregatorV3
	blockReader services.FullBlockReader
	chainCfg    *chain.Config
	engine      consensus.EngineReader
}

func NewGenerator(
	dirs datadir.Dirs,
	historyV3 bool,
	agg *libstate.AggregatorV3,
	blockReader services.FullBlockReader,
	chainCfg *chain.Config,
	engine consensus.EngineReader,
) *Generator {
	return &Generator{
		dirs:        dirs,
		historyV3:   historyV3,
		agg:         agg,
		blockReader: blockReader,
		chainCfg:    chainCfg,
		engine:      engine,
	}
}

func (g *Generator) GenerateWitness(tx kv.Tx, ctx context.Context, startBlock, endBlock uint64, debug, witnessFull bool) ([]byte, error) {
	if startBlock > endBlock {
		return nil, ErrEndBeforeStart
	}

	if endBlock == 0 {
		witness := trie.NewWitness([]trie.WitnessOperator{})
		return getWitnessBytes(witness, debug)
	}

	latestBlock, err := stages.GetStageProgress(tx, stages.Execution)
	if err != nil {
		return nil, err
	}

	if latestBlock < endBlock {
		return nil, fmt.Errorf("block number is in the future latest=%d requested=%d", latestBlock, endBlock)
	}

	batch := membatchwithdb.NewMemoryBatch(tx, g.dirs.Tmp, log.New())
	defer batch.Rollback()
	if err = populateDbTables(batch); err != nil {
		return nil, err
	}

	sBlock, err := rawdb.ReadBlockByNumber(tx, startBlock)
	if err != nil {
		return nil, err
	}
	if sBlock == nil {
		return nil, nil
	}

	if startBlock-1 < latestBlock {
		if latestBlock-startBlock > maxGetProofRewindBlockCount {
			return nil, fmt.Errorf("requested block is too old, block must be within %d blocks of the head block number (currently %d)", maxGetProofRewindBlockCount, latestBlock)
		}

		unwindState := &stagedsync.UnwindState{UnwindPoint: startBlock - 1}
		stageState := &stagedsync.StageState{BlockNumber: latestBlock}

		hashStageCfg := stagedsync.StageHashStateCfg(nil, g.dirs, g.historyV3, g.agg)
		if err := stagedsync.UnwindHashStateStage(unwindState, stageState, batch, hashStageCfg, ctx, log.New()); err != nil {
			return nil, err
		}

		interHashStageCfg := zkStages.StageZkInterHashesCfg(nil, true, true, false, g.dirs.Tmp, g.blockReader, nil, g.historyV3, g.agg, nil)

		err = zkStages.UnwindZkIntermediateHashesStage(unwindState, stageState, batch, interHashStageCfg, ctx)
		if err != nil {
			return nil, err
		}

		tx = batch
	}

	prevHeader, err := g.blockReader.HeaderByNumber(ctx, tx, startBlock-1)
	if err != nil {
		return nil, err
	}

	tds := state.NewTrieDbState(prevHeader.Root, tx, startBlock-1, nil)
	tds.SetResolveReads(true)
	tds.StartNewBuffer()
	trieStateWriter := tds.TrieStateWriter()

	getHeader := func(hash libcommon.Hash, number uint64) *eritypes.Header {
		h, e := g.blockReader.Header(ctx, tx, hash, number)
		if e != nil {
			log.Error("getHeader error", "number", number, "hash", hash, "err", e)
		}
		return h
	}

	prevStateRoot := prevHeader.Root

	for blockNum := startBlock; blockNum <= endBlock; blockNum++ {
		block, err := rawdb.ReadBlockByNumber(tx, blockNum)
		if err != nil {
			return nil, err
		}

		reader := state.NewPlainState(tx, blockNum, systemcontracts.SystemContractCodeLookup[g.chainCfg.ChainName])

		tds.SetStateReader(reader)

		hermezDb := hermez_db.NewHermezDbReader(tx)

		//[zkevm] get batches between last block and this one
		// plus this blocks ger
		lastBatchInserted, err := hermezDb.GetBatchNoByL2Block(blockNum - 1)
		if err != nil {
			return nil, fmt.Errorf("failed to get batch for block %d: %v", blockNum-1, err)
		}

		currentBatch, err := hermezDb.GetBatchNoByL2Block(blockNum)
		if err != nil {
			return nil, fmt.Errorf("failed to get batch for block %d: %v", blockNum, err)
		}

		gersInBetween, err := hermezDb.GetBatchGlobalExitRoots(lastBatchInserted, currentBatch)
		if err != nil {
			return nil, err
		}

		var globalExitRoots []dstypes.GerUpdate

		if gersInBetween != nil {
			globalExitRoots = append(globalExitRoots, *gersInBetween...)
		}

		blockGer, err := hermezDb.GetBlockGlobalExitRoot(blockNum)
		if err != nil {
			return nil, err
		}
		emptyHash := libcommon.Hash{}

		if blockGer != emptyHash {
			blockGerUpdate := dstypes.GerUpdate{
				GlobalExitRoot: blockGer,
				Timestamp:      block.Header().Time,
			}
			globalExitRoots = append(globalExitRoots, blockGerUpdate)
		}

		for _, ger := range globalExitRoots {
			// [zkevm] - add GER if there is one for this batch
			if err := zkUtils.WriteGlobalExitRoot(tds, trieStateWriter, ger.GlobalExitRoot, ger.Timestamp); err != nil {
				return nil, err
			}
		}

		engine, ok := g.engine.(consensus.Engine)

		if !ok {
			return nil, fmt.Errorf("engine is not consensus.Engine")
		}

		vmConfig := vm.Config{}

		getHashFn := core.GetHashFn(block.Header(), getHeader)

		chainReader := stagedsync.NewChainReaderImpl(g.chainCfg, tx, nil, log.New())

<<<<<<< HEAD
		_, err = core.ExecuteBlockEphemerallyZk(g.chainCfg, &vmConfig, getHashFn, engine, block, tds, trieStateWriter, chainReader, nil, nil, hermezDb)
=======
		_, err = core.ExecuteBlockEphemerallyZk(g.chainCfg, &vmConfig, getHashFn, engine, block, tds, trieStateWriter, chainReader, nil, hermezDb, &prevStateRoot)
>>>>>>> ff7f3512

		if err != nil {
			return nil, err
		}

		prevStateRoot = block.Root()
		reader.Close() // close the cursors created by the plainstate
	}

	var rl trie.RetainDecider
	// if full is true, we will send all the nodes to the witness
	rl = &trie.AlwaysTrueRetainDecider{}

	if !witnessFull {
		rl, err = tds.ResolveSMTRetainList()
		if err != nil {
			return nil, err
		}
	}

	eridb := db2.NewEriDb(batch)
	smtTrie := smt.NewSMT(eridb)

	witness, err := smt.BuildWitness(smtTrie, rl, ctx)
	if err != nil {
		return nil, err
	}

	return getWitnessBytes(witness, debug)
}

func getWitnessBytes(witness *trie.Witness, debug bool) ([]byte, error) {
	var buf bytes.Buffer
	_, err := witness.WriteInto(&buf, debug)
	if err != nil {
		return nil, err
	}
	return buf.Bytes(), nil
}

func populateDbTables(batch *membatchwithdb.MemoryMutation) error {
	tables := []string{
		db2.TableSmt,
		db2.TableAccountValues,
		db2.TableMetadata,
		db2.TableHashKey,
		db2.TableStats,
		hermez_db.TX_PRICE_PERCENTAGE,
		hermez_db.BLOCKBATCHES,
		hermez_db.BLOCK_GLOBAL_EXIT_ROOTS,
		hermez_db.GLOBAL_EXIT_ROOTS_BATCHES,
		hermez_db.STATE_ROOTS,
		hermez_db.BATCH_WITNESSES,
		hermez_db.L1_BLOCK_HASHES,
		hermez_db.BLOCK_L1_BLOCK_HASHES,
		hermez_db.INTERMEDIATE_TX_STATEROOTS,
		hermez_db.REUSED_L1_INFO_TREE_INDEX,
		hermez_db.LATEST_USED_GER,
		hermez_db.L1_INFO_TREE_UPDATES_BY_GER,
	}

	for _, t := range tables {
		if err := batch.CreateBucket(t); err != nil {
			return err
		}
	}

	return nil
}<|MERGE_RESOLUTION|>--- conflicted
+++ resolved
@@ -211,11 +211,7 @@
 
 		chainReader := stagedsync.NewChainReaderImpl(g.chainCfg, tx, nil, log.New())
 
-<<<<<<< HEAD
-		_, err = core.ExecuteBlockEphemerallyZk(g.chainCfg, &vmConfig, getHashFn, engine, block, tds, trieStateWriter, chainReader, nil, nil, hermezDb)
-=======
 		_, err = core.ExecuteBlockEphemerallyZk(g.chainCfg, &vmConfig, getHashFn, engine, block, tds, trieStateWriter, chainReader, nil, hermezDb, &prevStateRoot)
->>>>>>> ff7f3512
 
 		if err != nil {
 			return nil, err
