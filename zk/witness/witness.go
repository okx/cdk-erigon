--- conflicted
+++ resolved
@@ -362,41 +362,4 @@
 		return nil, err
 	}
 	return buf.Bytes(), nil
-<<<<<<< HEAD
-}
-
-func populateDbTables(batch *memdb.MemoryMutation) error {
-	tables := []string{
-		db2.TableSmt,
-		db2.TableAccountValues,
-		db2.TableMetadata,
-		db2.TableHashKey,
-		db2.TableStats,
-		hermez_db.TX_PRICE_PERCENTAGE,
-		hermez_db.BLOCKBATCHES,
-		hermez_db.BATCH_BLOCKS,
-		hermez_db.BLOCK_GLOBAL_EXIT_ROOTS,
-		hermez_db.GLOBAL_EXIT_ROOTS_BATCHES,
-		hermez_db.STATE_ROOTS,
-		hermez_db.BATCH_WITNESSES,
-		hermez_db.L1_BLOCK_HASHES,
-		hermez_db.BLOCK_L1_BLOCK_HASHES,
-		hermez_db.INTERMEDIATE_TX_STATEROOTS,
-		hermez_db.REUSED_L1_INFO_TREE_INDEX,
-		hermez_db.LATEST_USED_GER,
-		hermez_db.L1_INFO_TREE_UPDATES_BY_GER,
-		hermez_db.SMT_DEPTHS,
-		hermez_db.INVALID_BATCHES,
-		hermez_db.INNER_TX,
-	}
-
-	for _, t := range tables {
-		if err := batch.CreateBucket(t); err != nil {
-			return err
-		}
-	}
-
-	return nil
-=======
->>>>>>> 03cc9266
 }