--- conflicted
+++ resolved
@@ -1,22 +1,6 @@
 package networkname
 
 const (
-<<<<<<< HEAD
-	MainnetChainName       = "mainnet"
-	SepoliaChainName       = "sepolia"
-	RinkebyChainName       = "rinkeby"
-	GoerliChainName        = "goerli"
-	DevChainName           = "dev"
-	MumbaiChainName        = "mumbai"
-	BorMainnetChainName    = "bor-mainnet"
-	BorDevnetChainName     = "bor-devnet"
-	GnosisChainName        = "gnosis"
-	ChiadoChainName        = "chiado"
-	HermezMainnetChainName = "hermez-mainnet"
-	HermezTestnetChainName = "hermez-testnet"
-	HermezDevnetChainName  = "hermez-devnet"
-	X1DevnetChainName      = "x1-devnet"
-=======
 	MainnetChainName               = "mainnet"
 	SepoliaChainName               = "sepolia"
 	RinkebyChainName               = "rinkeby"
@@ -34,7 +18,6 @@
 	HermezCardonaChainName         = "hermez-cardona"
 	HermezCardonaInternalChainName = "hermez-cardona-internal"
 	X1TestnetChainName             = "x1-testnet"
->>>>>>> 3d6353ac
 )
 
 var All = []string{
@@ -50,13 +33,8 @@
 	HermezMainnetChainName,
 	HermezLocalDevnetChainName,
 	HermezTestnetChainName,
-<<<<<<< HEAD
-	HermezDevnetChainName,
-	X1DevnetChainName,
-=======
 	HermezBlueberryChainName,
 	HermezCardonaChainName,
 	HermezCardonaInternalChainName,
 	X1TestnetChainName,
->>>>>>> 3d6353ac
 }