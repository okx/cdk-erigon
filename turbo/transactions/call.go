--- conflicted
+++ resolved
@@ -256,17 +256,12 @@
 		msg.GasPrice(),
 		msg.Data(),
 	)
-
-<<<<<<< HEAD
-	batchCounters := vm.NewBatchCounterCollector(smtDepth, uint16(forkId), VirtualCountersSmtReduction, false, nil)
-	txCounters := vm.NewTransactionCounter(transaction, smtDepth, uint16(forkId), VirtualCountersSmtReduction, false, false)
-=======
+	
 	var batchCounters *vm.BatchCounterCollector
 	var counterCollector *vm.CounterCollector
 	if useCounters {
 		batchCounters = vm.NewBatchCounterCollector(smtDepth, uint16(forkId), VirtualCountersSmtReduction, false, nil)
-		txCounters := vm.NewTransactionCounter(transaction, smtDepth, uint16(forkId), VirtualCountersSmtReduction, false)
->>>>>>> ea259cb6
+		txCounters := vm.NewTransactionCounter(transaction, smtDepth, uint16(forkId), VirtualCountersSmtReduction, false, false)
 
 		_, err = batchCounters.AddNewTransactionCounters(txCounters)
 		if err != nil {
