package cli

import (
	"fmt"
	"math"

	"strings"

	"time"

	libcommon "github.com/gateway-fm/cdk-erigon-lib/common"
	"github.com/ledgerwatch/erigon/cmd/utils"
	"github.com/ledgerwatch/erigon/eth/ethconfig"
	"github.com/ledgerwatch/erigon/zk/sequencer"
	"github.com/urfave/cli/v2"
)

func ApplyFlagsForZkConfig(ctx *cli.Context, cfg *ethconfig.Config) {
	checkFlag := func(flagName string, value interface{}) {
		switch v := value.(type) {
		case string:
			if v == "" {
				panic(fmt.Sprintf("Flag not set: %s", flagName))
			}
		case uint64:
			if v == 0 {
				panic(fmt.Sprintf("Flag not set: %s", flagName))
			}
		}
	}

	l2DataStreamTimeoutVal := ctx.String(utils.L2DataStreamerTimeout.Name)
	l2DataStreamTimeout, err := time.ParseDuration(l2DataStreamTimeoutVal)
	if err != nil {
		panic(fmt.Sprintf("could not parse l2 datastreamer timeout value %s", l2DataStreamTimeoutVal))
	}

	sequencerBlockSealTimeVal := ctx.String(utils.SequencerBlockSealTime.Name)
	sequencerBlockSealTime, err := time.ParseDuration(sequencerBlockSealTimeVal)
	if err != nil {
		panic(fmt.Sprintf("could not parse sequencer block seal time timeout value %s", sequencerBlockSealTimeVal))
	}

	sequencerBatchSealTimeVal := ctx.String(utils.SequencerBatchSealTime.Name)
	sequencerBatchSealTime, err := time.ParseDuration(sequencerBatchSealTimeVal)
	if err != nil {
		panic(fmt.Sprintf("could not parse sequencer batch seal time timeout value %s", sequencerBatchSealTimeVal))
	}

	sequencerNonEmptyBatchSealTimeVal := ctx.String(utils.SequencerNonEmptyBatchSealTime.Name)
	sequencerNonEmptyBatchSealTime, err := time.ParseDuration(sequencerNonEmptyBatchSealTimeVal)
	if err != nil {
		panic(fmt.Sprintf("could not parse sequencer batch seal time timeout value %s", sequencerNonEmptyBatchSealTimeVal))
	}

	effectiveGasPriceForEthTransferVal := ctx.Float64(utils.EffectiveGasPriceForEthTransfer.Name)
	effectiveGasPriceForErc20TransferVal := ctx.Float64(utils.EffectiveGasPriceForErc20Transfer.Name)
	effectiveGasPriceForContractInvocationVal := ctx.Float64(utils.EffectiveGasPriceForContractInvocation.Name)
	effectiveGasPriceForContractDeploymentVal := ctx.Float64(utils.EffectiveGasPriceForContractDeployment.Name)
	if effectiveGasPriceForEthTransferVal < 0 || effectiveGasPriceForEthTransferVal > 1 {
		panic("Effective gas price for eth transfer must be in interval [0; 1]")
	}
	if effectiveGasPriceForErc20TransferVal < 0 || effectiveGasPriceForErc20TransferVal > 1 {
		panic("Effective gas price for erc20 transfer must be in interval [0; 1]")
	}
	if effectiveGasPriceForContractInvocationVal < 0 || effectiveGasPriceForContractInvocationVal > 1 {
		panic("Effective gas price for contract invocation must be in interval [0; 1]")
	}
	if effectiveGasPriceForContractDeploymentVal < 0 || effectiveGasPriceForContractDeploymentVal > 1 {
		panic("Effective gas price for contract deployment must be in interval [0; 1]")
	}

	cfg.Zk = &ethconfig.Zk{
		L2ChainId:                              ctx.Uint64(utils.L2ChainIdFlag.Name),
		L2RpcUrl:                               ctx.String(utils.L2RpcUrlFlag.Name),
		L2DataStreamerUrl:                      ctx.String(utils.L2DataStreamerUrlFlag.Name),
		L2DataStreamerTimeout:                  l2DataStreamTimeout,
		L1SyncStartBlock:                       ctx.Uint64(utils.L1SyncStartBlock.Name),
		L1SyncStopBatch:                        ctx.Uint64(utils.L1SyncStopBatch.Name),
		L1ChainId:                              ctx.Uint64(utils.L1ChainIdFlag.Name),
		L1RpcUrl:                               ctx.String(utils.L1RpcUrlFlag.Name),
		AddressSequencer:                       libcommon.HexToAddress(ctx.String(utils.AddressSequencerFlag.Name)),
		AddressAdmin:                           libcommon.HexToAddress(ctx.String(utils.AddressAdminFlag.Name)),
		AddressRollup:                          libcommon.HexToAddress(ctx.String(utils.AddressRollupFlag.Name)),
		AddressZkevm:                           libcommon.HexToAddress(ctx.String(utils.AddressZkevmFlag.Name)),
		AddressGerManager:                      libcommon.HexToAddress(ctx.String(utils.AddressGerManagerFlag.Name)),
		L1RollupId:                             ctx.Uint64(utils.L1RollupIdFlag.Name),
		L1BlockRange:                           ctx.Uint64(utils.L1BlockRangeFlag.Name),
		L1QueryDelay:                           ctx.Uint64(utils.L1QueryDelayFlag.Name),
		L1HighestBlockType:                     ctx.String(utils.L1HighestBlockTypeFlag.Name),
		L1MaticContractAddress:                 libcommon.HexToAddress(ctx.String(utils.L1MaticContractAddressFlag.Name)),
		L1FirstBlock:                           ctx.Uint64(utils.L1FirstBlockFlag.Name),
		RpcRateLimits:                          ctx.Int(utils.RpcRateLimitsFlag.Name),
		DatastreamVersion:                      ctx.Int(utils.DatastreamVersionFlag.Name),
		RebuildTreeAfter:                       ctx.Uint64(utils.RebuildTreeAfterFlag.Name),
		IncrementTreeAlways:                    ctx.Bool(utils.IncrementTreeAlways.Name),
		SequencerInitialForkId:                 ctx.Uint64(utils.SequencerInitialForkId.Name),
		SequencerBlockSealTime:                 sequencerBlockSealTime,
		SequencerBatchSealTime:                 sequencerBatchSealTime,
		SequencerNonEmptyBatchSealTime:         sequencerNonEmptyBatchSealTime,
		ExecutorUrls:                           strings.Split(ctx.String(utils.ExecutorUrls.Name), ","),
		ExecutorStrictMode:                     ctx.Bool(utils.ExecutorStrictMode.Name),
		ExecutorRequestTimeout:                 ctx.Duration(utils.ExecutorRequestTimeout.Name),
		DatastreamNewBlockTimeout:              ctx.Duration(utils.DatastreamNewBlockTimeout.Name),
		ExecutorMaxConcurrentRequests:          ctx.Int(utils.ExecutorMaxConcurrentRequests.Name),
		AllowFreeTransactions:                  ctx.Bool(utils.AllowFreeTransactions.Name),
		AllowPreEIP155Transactions:             ctx.Bool(utils.AllowPreEIP155Transactions.Name),
		EffectiveGasPriceForEthTransfer:        uint8(math.Round(effectiveGasPriceForEthTransferVal * 255.0)),
		EffectiveGasPriceForErc20Transfer:      uint8(math.Round(effectiveGasPriceForErc20TransferVal * 255.0)),
		EffectiveGasPriceForContractInvocation: uint8(math.Round(effectiveGasPriceForContractInvocationVal * 255.0)),
		EffectiveGasPriceForContractDeployment: uint8(math.Round(effectiveGasPriceForContractDeploymentVal * 255.0)),
		DefaultGasPrice:                        ctx.Uint64(utils.DefaultGasPrice.Name),
		MaxGasPrice:                            ctx.Uint64(utils.MaxGasPrice.Name),
		GasPriceFactor:                         ctx.Float64(utils.GasPriceFactor.Name),
		WitnessFull:                            ctx.Bool(utils.WitnessFullFlag.Name),
		SyncLimit:                              ctx.Uint64(utils.SyncLimit.Name),
		Gasless:                                ctx.Bool(utils.SupportGasless.Name),
		DebugNoSync:                            ctx.Bool(utils.DebugNoSync.Name),
		DebugLimit:                             ctx.Uint64(utils.DebugLimit.Name),
		DebugStep:                              ctx.Uint64(utils.DebugStep.Name),
		DebugStepAfter:                         ctx.Uint64(utils.DebugStepAfter.Name),
		NacosURLs:                              ctx.String(utils.NacosURLsFlag.Name),
		NacosNamespaceId:                       ctx.String(utils.NacosNamespaceIdFlag.Name),
		NacosApplicationName:                   ctx.String(utils.NacosApplicationNameFlag.Name),
		NacosExternalListenAddr:                ctx.String(utils.NacosExternalListenAddrFlag.Name),
		PoolManagerUrl:                         ctx.String(utils.PoolManagerUrl.Name),
		DisableVirtualCounters:                 ctx.Bool(utils.DisableVirtualCounters.Name),
		ExecutorPayloadOutput:                  ctx.String(utils.ExecutorPayloadOutput.Name),
<<<<<<< HEAD
		DAUrl:                                  ctx.String(utils.DAUrl.Name),
		DataStreamHost:                         ctx.String(utils.DataStreamHost.Name),
		DataStreamPort:                         ctx.Uint(utils.DataStreamPort.Name),
=======
		EnableInnerTx:                          ctx.Bool(utils.AllowInternalTransactions.Name),
>>>>>>> 582c2eab
	}

	checkFlag(utils.L2ChainIdFlag.Name, cfg.L2ChainId)
	if !sequencer.IsSequencer() {
		checkFlag(utils.L2RpcUrlFlag.Name, cfg.L2RpcUrl)
		checkFlag(utils.L2DataStreamerUrlFlag.Name, cfg.L2DataStreamerUrl)
		checkFlag(utils.L2DataStreamerTimeout.Name, cfg.L2DataStreamerTimeout)
	} else {
		checkFlag(utils.SequencerInitialForkId.Name, cfg.SequencerInitialForkId)
		checkFlag(utils.ExecutorUrls.Name, cfg.ExecutorUrls)
		checkFlag(utils.ExecutorStrictMode.Name, cfg.ExecutorStrictMode)
		checkFlag(utils.DataStreamHost.Name, cfg.DataStreamHost)
		checkFlag(utils.DataStreamPort.Name, cfg.DataStreamPort)

		// if we are running in strict mode, the default, and we have no executor URLs then we panic
		if cfg.ExecutorStrictMode && !cfg.HasExecutors() {
			panic("You must set executor urls when running in executor strict mode (zkevm.executor-strict)")
		}
	}

	checkFlag(utils.AddressSequencerFlag.Name, cfg.AddressSequencer)
	checkFlag(utils.AddressAdminFlag.Name, cfg.AddressAdmin)
	checkFlag(utils.AddressRollupFlag.Name, cfg.AddressRollup)
	checkFlag(utils.AddressZkevmFlag.Name, cfg.AddressZkevm)
	checkFlag(utils.AddressGerManagerFlag.Name, cfg.AddressGerManager)

	checkFlag(utils.L1ChainIdFlag.Name, cfg.L1ChainId)
	checkFlag(utils.L1RpcUrlFlag.Name, cfg.L1RpcUrl)
	checkFlag(utils.L1MaticContractAddressFlag.Name, cfg.L1MaticContractAddress.Hex())
	checkFlag(utils.L1FirstBlockFlag.Name, cfg.L1FirstBlock)
	checkFlag(utils.RpcRateLimitsFlag.Name, cfg.RpcRateLimits)
	checkFlag(utils.RebuildTreeAfterFlag.Name, cfg.RebuildTreeAfter)
	checkFlag(utils.L1BlockRangeFlag.Name, cfg.L1BlockRange)
	checkFlag(utils.L1QueryDelayFlag.Name, cfg.L1QueryDelay)
}<|MERGE_RESOLUTION|>--- conflicted
+++ resolved
@@ -126,13 +126,10 @@
 		PoolManagerUrl:                         ctx.String(utils.PoolManagerUrl.Name),
 		DisableVirtualCounters:                 ctx.Bool(utils.DisableVirtualCounters.Name),
 		ExecutorPayloadOutput:                  ctx.String(utils.ExecutorPayloadOutput.Name),
-<<<<<<< HEAD
 		DAUrl:                                  ctx.String(utils.DAUrl.Name),
 		DataStreamHost:                         ctx.String(utils.DataStreamHost.Name),
 		DataStreamPort:                         ctx.Uint(utils.DataStreamPort.Name),
-=======
 		EnableInnerTx:                          ctx.Bool(utils.AllowInternalTransactions.Name),
->>>>>>> 582c2eab
 	}
 
 	checkFlag(utils.L2ChainIdFlag.Name, cfg.L2ChainId)
