package cli

import (
	"fmt"
	"math"

	"strings"

	"time"

	libcommon "github.com/gateway-fm/cdk-erigon-lib/common"
	"github.com/ledgerwatch/erigon/cmd/utils"
	"github.com/ledgerwatch/erigon/eth/ethconfig"
	"github.com/ledgerwatch/erigon/zk/sequencer"
	"github.com/urfave/cli/v2"
	utils2 "github.com/ledgerwatch/erigon/zk/utils"
)

func ApplyFlagsForZkConfig(ctx *cli.Context, cfg *ethconfig.Config) {
	checkFlag := func(flagName string, value interface{}) {
		switch v := value.(type) {
		case string:
			if v == "" {
				panic(fmt.Sprintf("Flag not set: %s", flagName))
			}
		case uint64:
			if v == 0 {
				panic(fmt.Sprintf("Flag not set: %s", flagName))
			}
		case uint32:
			if v == 0 {
				panic(fmt.Sprintf("Flag not set: %s", flagName))
			}
		case uint:
			if v == 0 {
				panic(fmt.Sprintf("Flag not set: %s", flagName))
			}
		case int:
			if v == 0 {
				panic(fmt.Sprintf("Flag not set: %s", flagName))
			}
		case []string:
			if len(v) == 0 {
				panic(fmt.Sprintf("Flag not set: %s", flagName))
			}
		case libcommon.Address:
			if v == (libcommon.Address{}) {
				panic(fmt.Sprintf("Flag not set: %s", flagName))
			}
		case time.Duration:
			if v == 0 {
				panic(fmt.Sprintf("Flag not set: %s", flagName))
			}
		case bool:
			// nothing to check
		default:
			panic(fmt.Sprintf("Unsupported type for flag check: %T", value))
		}
	}

	l2DataStreamTimeoutVal := ctx.String(utils.L2DataStreamerTimeout.Name)
	l2DataStreamTimeout, err := time.ParseDuration(l2DataStreamTimeoutVal)
	if err != nil {
		panic(fmt.Sprintf("could not parse l2 datastreamer timeout value %s", l2DataStreamTimeoutVal))
	}

	sequencerBlockSealTimeVal := ctx.String(utils.SequencerBlockSealTime.Name)
	sequencerBlockSealTime, err := time.ParseDuration(sequencerBlockSealTimeVal)
	if err != nil {
		panic(fmt.Sprintf("could not parse sequencer block seal time timeout value %s", sequencerBlockSealTimeVal))
	}

	sequencerBatchSealTimeVal := ctx.String(utils.SequencerBatchSealTime.Name)
	sequencerBatchSealTime, err := time.ParseDuration(sequencerBatchSealTimeVal)
	if err != nil {
		panic(fmt.Sprintf("could not parse sequencer batch seal time timeout value %s", sequencerBatchSealTimeVal))
	}

	sequencerNonEmptyBatchSealTimeVal := ctx.String(utils.SequencerNonEmptyBatchSealTime.Name)
	sequencerNonEmptyBatchSealTime, err := time.ParseDuration(sequencerNonEmptyBatchSealTimeVal)
	if err != nil {
		panic(fmt.Sprintf("could not parse sequencer batch seal time timeout value %s", sequencerNonEmptyBatchSealTimeVal))
	}

	effectiveGasPriceForEthTransferVal := ctx.Float64(utils.EffectiveGasPriceForEthTransfer.Name)
	effectiveGasPriceForErc20TransferVal := ctx.Float64(utils.EffectiveGasPriceForErc20Transfer.Name)
	effectiveGasPriceForContractInvocationVal := ctx.Float64(utils.EffectiveGasPriceForContractInvocation.Name)
	effectiveGasPriceForContractDeploymentVal := ctx.Float64(utils.EffectiveGasPriceForContractDeployment.Name)
	if effectiveGasPriceForEthTransferVal < 0 || effectiveGasPriceForEthTransferVal > 1 {
		panic("Effective gas price for eth transfer must be in interval [0; 1]")
	}
	if effectiveGasPriceForErc20TransferVal < 0 || effectiveGasPriceForErc20TransferVal > 1 {
		panic("Effective gas price for erc20 transfer must be in interval [0; 1]")
	}
	if effectiveGasPriceForContractInvocationVal < 0 || effectiveGasPriceForContractInvocationVal > 1 {
		panic("Effective gas price for contract invocation must be in interval [0; 1]")
	}
	if effectiveGasPriceForContractDeploymentVal < 0 || effectiveGasPriceForContractDeploymentVal > 1 {
		panic("Effective gas price for contract deployment must be in interval [0; 1]")
	}

	cfg.Zk = &ethconfig.Zk{
		L2ChainId:                              ctx.Uint64(utils.L2ChainIdFlag.Name),
		L2RpcUrl:                               ctx.String(utils.L2RpcUrlFlag.Name),
		L2DataStreamerUrl:                      ctx.String(utils.L2DataStreamerUrlFlag.Name),
		L2DataStreamerTimeout:                  l2DataStreamTimeout,
		L1SyncStartBlock:                       ctx.Uint64(utils.L1SyncStartBlock.Name),
		L1SyncStopBatch:                        ctx.Uint64(utils.L1SyncStopBatch.Name),
		L1ChainId:                              ctx.Uint64(utils.L1ChainIdFlag.Name),
		L1RpcUrl:                               ctx.String(utils.L1RpcUrlFlag.Name),
		AddressSequencer:                       libcommon.HexToAddress(ctx.String(utils.AddressSequencerFlag.Name)),
		AddressAdmin:                           libcommon.HexToAddress(ctx.String(utils.AddressAdminFlag.Name)),
		AddressRollup:                          libcommon.HexToAddress(ctx.String(utils.AddressRollupFlag.Name)),
		AddressZkevm:                           libcommon.HexToAddress(ctx.String(utils.AddressZkevmFlag.Name)),
		AddressGerManager:                      libcommon.HexToAddress(ctx.String(utils.AddressGerManagerFlag.Name)),
		L1RollupId:                             ctx.Uint64(utils.L1RollupIdFlag.Name),
		L1BlockRange:                           ctx.Uint64(utils.L1BlockRangeFlag.Name),
		L1QueryDelay:                           ctx.Uint64(utils.L1QueryDelayFlag.Name),
		L1HighestBlockType:                     ctx.String(utils.L1HighestBlockTypeFlag.Name),
		L1MaticContractAddress:                 libcommon.HexToAddress(ctx.String(utils.L1MaticContractAddressFlag.Name)),
		L1FirstBlock:                           ctx.Uint64(utils.L1FirstBlockFlag.Name),
		RpcRateLimits:                          ctx.Int(utils.RpcRateLimitsFlag.Name),
		DatastreamVersion:                      ctx.Int(utils.DatastreamVersionFlag.Name),
		RebuildTreeAfter:                       ctx.Uint64(utils.RebuildTreeAfterFlag.Name),
		IncrementTreeAlways:                    ctx.Bool(utils.IncrementTreeAlways.Name),
		SmtRegenerateInMemory:                  ctx.Bool(utils.SmtRegenerateInMemory.Name),
<<<<<<< HEAD
		SequencerInitialForkId:                 ctx.Uint64(utils.SequencerInitialForkId.Name),
=======
>>>>>>> b13885db
		SequencerBlockSealTime:                 sequencerBlockSealTime,
		SequencerBatchSealTime:                 sequencerBatchSealTime,
		SequencerNonEmptyBatchSealTime:         sequencerNonEmptyBatchSealTime,
		ExecutorUrls:                           strings.Split(ctx.String(utils.ExecutorUrls.Name), ","),
		ExecutorStrictMode:                     ctx.Bool(utils.ExecutorStrictMode.Name),
		ExecutorRequestTimeout:                 ctx.Duration(utils.ExecutorRequestTimeout.Name),
		DatastreamNewBlockTimeout:              ctx.Duration(utils.DatastreamNewBlockTimeout.Name),
		ExecutorMaxConcurrentRequests:          ctx.Int(utils.ExecutorMaxConcurrentRequests.Name),
		Limbo:                                  ctx.Bool(utils.Limbo.Name),
		AllowFreeTransactions:                  ctx.Bool(utils.AllowFreeTransactions.Name),
		AllowPreEIP155Transactions:             ctx.Bool(utils.AllowPreEIP155Transactions.Name),
		EffectiveGasPriceForEthTransfer:        uint8(math.Round(effectiveGasPriceForEthTransferVal * 255.0)),
		EffectiveGasPriceForErc20Transfer:      uint8(math.Round(effectiveGasPriceForErc20TransferVal * 255.0)),
		EffectiveGasPriceForContractInvocation: uint8(math.Round(effectiveGasPriceForContractInvocationVal * 255.0)),
		EffectiveGasPriceForContractDeployment: uint8(math.Round(effectiveGasPriceForContractDeploymentVal * 255.0)),
		DefaultGasPrice:                        ctx.Uint64(utils.DefaultGasPrice.Name),
		MaxGasPrice:                            ctx.Uint64(utils.MaxGasPrice.Name),
		GasPriceFactor:                         ctx.Float64(utils.GasPriceFactor.Name),
		WitnessFull:                            ctx.Bool(utils.WitnessFullFlag.Name),
		SyncLimit:                              ctx.Uint64(utils.SyncLimit.Name),
		Gasless:                                ctx.Bool(utils.SupportGasless.Name),
		DebugTimers:                            ctx.Bool(utils.DebugTimers.Name),
		DebugNoSync:                            ctx.Bool(utils.DebugNoSync.Name),
		DebugLimit:                             ctx.Uint64(utils.DebugLimit.Name),
		DebugStep:                              ctx.Uint64(utils.DebugStep.Name),
		DebugStepAfter:                         ctx.Uint64(utils.DebugStepAfter.Name),
		PoolManagerUrl:                         ctx.String(utils.PoolManagerUrl.Name),
		DisableVirtualCounters:                 ctx.Bool(utils.DisableVirtualCounters.Name),
		ExecutorPayloadOutput:                  ctx.String(utils.ExecutorPayloadOutput.Name),
		DAUrl:                                  ctx.String(utils.DAUrl.Name),
		DataStreamHost:                         ctx.String(utils.DataStreamHost.Name),
		DataStreamPort:                         ctx.Uint(utils.DataStreamPort.Name),
		DataStreamWriteTimeout:                 ctx.Duration(utils.DataStreamWriteTimeout.Name),
	}

<<<<<<< HEAD
	// For X Layer
	ApplyFlagsForXLayerConfig(ctx, cfg)
=======
	utils2.EnableTimer(cfg.DebugTimers)
>>>>>>> b13885db

	checkFlag(utils.L2ChainIdFlag.Name, cfg.L2ChainId)
	if !sequencer.IsSequencer() {
		checkFlag(utils.L2RpcUrlFlag.Name, cfg.L2RpcUrl)
		checkFlag(utils.L2DataStreamerUrlFlag.Name, cfg.L2DataStreamerUrl)
	} else {
		checkFlag(utils.ExecutorUrls.Name, cfg.ExecutorUrls)
		checkFlag(utils.ExecutorStrictMode.Name, cfg.ExecutorStrictMode)
		checkFlag(utils.DataStreamHost.Name, cfg.DataStreamHost)
		checkFlag(utils.DataStreamPort.Name, cfg.DataStreamPort)
		checkFlag(utils.DataStreamWriteTimeout.Name, cfg.DataStreamWriteTimeout)

		if cfg.DeprecatedTxPool.Disable {
			panic("You need tx-pool in order to run a sequencer. Enable it using txpool.disable: false")
		}

		// if we are running in strict mode, the default, and we have no executor URLs then we panic
		if cfg.ExecutorStrictMode && !cfg.HasExecutors() {
			panic("You must set executor urls when running in executor strict mode (zkevm.executor-strict)")
		}

		if cfg.ExecutorStrictMode && cfg.DisableVirtualCounters {
			panic("You cannot disable virtual counters when running in strict mode")
		}

		if len(cfg.ExecutorUrls) > 0 && cfg.ExecutorUrls[0] != "" && cfg.DisableVirtualCounters {
			panic("You cannot disable virtual counters when running with executors")
		}
	}

	checkFlag(utils.AddressSequencerFlag.Name, cfg.AddressSequencer)
	checkFlag(utils.AddressAdminFlag.Name, cfg.AddressAdmin)
	checkFlag(utils.AddressRollupFlag.Name, cfg.AddressRollup)
	checkFlag(utils.AddressZkevmFlag.Name, cfg.AddressZkevm)
	checkFlag(utils.AddressGerManagerFlag.Name, cfg.AddressGerManager)

	checkFlag(utils.L1ChainIdFlag.Name, cfg.L1ChainId)
	checkFlag(utils.L1RpcUrlFlag.Name, cfg.L1RpcUrl)
	checkFlag(utils.L1MaticContractAddressFlag.Name, cfg.L1MaticContractAddress.Hex())
	checkFlag(utils.L1FirstBlockFlag.Name, cfg.L1FirstBlock)
	checkFlag(utils.RpcRateLimitsFlag.Name, cfg.RpcRateLimits)
	checkFlag(utils.RebuildTreeAfterFlag.Name, cfg.RebuildTreeAfter)
	checkFlag(utils.L1BlockRangeFlag.Name, cfg.L1BlockRange)
	checkFlag(utils.L1QueryDelayFlag.Name, cfg.L1QueryDelay)
}<|MERGE_RESOLUTION|>--- conflicted
+++ resolved
@@ -124,10 +124,6 @@
 		RebuildTreeAfter:                       ctx.Uint64(utils.RebuildTreeAfterFlag.Name),
 		IncrementTreeAlways:                    ctx.Bool(utils.IncrementTreeAlways.Name),
 		SmtRegenerateInMemory:                  ctx.Bool(utils.SmtRegenerateInMemory.Name),
-<<<<<<< HEAD
-		SequencerInitialForkId:                 ctx.Uint64(utils.SequencerInitialForkId.Name),
-=======
->>>>>>> b13885db
 		SequencerBlockSealTime:                 sequencerBlockSealTime,
 		SequencerBatchSealTime:                 sequencerBatchSealTime,
 		SequencerNonEmptyBatchSealTime:         sequencerNonEmptyBatchSealTime,
@@ -163,12 +159,9 @@
 		DataStreamWriteTimeout:                 ctx.Duration(utils.DataStreamWriteTimeout.Name),
 	}
 
-<<<<<<< HEAD
 	// For X Layer
 	ApplyFlagsForXLayerConfig(ctx, cfg)
-=======
 	utils2.EnableTimer(cfg.DebugTimers)
->>>>>>> b13885db
 
 	checkFlag(utils.L2ChainIdFlag.Name, cfg.L2ChainId)
 	if !sequencer.IsSequencer() {
