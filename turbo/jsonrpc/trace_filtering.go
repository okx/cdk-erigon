package jsonrpc

import (
	"context"
	"errors"
	"fmt"

	"github.com/RoaringBitmap/roaring/roaring64"
	jsoniter "github.com/json-iterator/go"
	"github.com/ledgerwatch/log/v3"

	"github.com/ledgerwatch/erigon-lib/chain"
	"github.com/ledgerwatch/erigon-lib/common"
	"github.com/ledgerwatch/erigon-lib/common/hexutil"
	"github.com/ledgerwatch/erigon-lib/kv"
	"github.com/ledgerwatch/erigon-lib/kv/bitmapdb"
	"github.com/ledgerwatch/erigon-lib/kv/iter"
	"github.com/ledgerwatch/erigon-lib/kv/order"
	"github.com/ledgerwatch/erigon-lib/kv/rawdbv3"
	"github.com/ledgerwatch/erigon/consensus"
	"github.com/ledgerwatch/erigon/consensus/ethash"
	"github.com/ledgerwatch/erigon/core"
	"github.com/ledgerwatch/erigon/core/rawdb"
	"github.com/ledgerwatch/erigon/core/state"
	"github.com/ledgerwatch/erigon/core/types"
	"github.com/ledgerwatch/erigon/core/vm"
	"github.com/ledgerwatch/erigon/eth/stagedsync"
	"github.com/ledgerwatch/erigon/eth/tracers"
	"github.com/ledgerwatch/erigon/ethdb"
	bortypes "github.com/ledgerwatch/erigon/polygon/bor/types"
	"github.com/ledgerwatch/erigon/rpc"
	"github.com/ledgerwatch/erigon/turbo/rpchelper"
	"github.com/ledgerwatch/erigon/turbo/shards"
	"github.com/ledgerwatch/erigon/turbo/transactions"
)

// Transaction implements trace_transaction
func (api *TraceAPIImpl) Transaction(ctx context.Context, txHash common.Hash, gasBailOut *bool, traceConfig *tracers.TraceConfig) (ParityTraces, error) {
	if gasBailOut == nil {
		gasBailOut = new(bool) // false by default
	}
	tx, err := api.kv.BeginRo(ctx)
	if err != nil {
		return nil, err
	}
	defer tx.Rollback()
	chainConfig, err := api.chainConfig(ctx, tx)
	if err != nil {
		return nil, err
	}

	var isBorStateSyncTxn bool
	blockNumber, ok, err := api.txnLookup(ctx, tx, txHash)
	if err != nil {
		return nil, err
	}
	if !ok {
		if chainConfig.Bor == nil {
			return nil, nil
		}

		// otherwise this may be a bor state sync transaction - check
		blockNumber, ok, err = api._blockReader.EventLookup(ctx, tx, txHash)
		if err != nil {
			return nil, err
		}
		if !ok {
			return nil, nil
		}

		isBorStateSyncTxn = true
	}

	block, err := api.blockByNumberWithSenders(ctx, tx, blockNumber)
	if err != nil {
		return nil, err
	}
	if block == nil {
		return nil, nil
	}

	var txIndex int
	if isBorStateSyncTxn {
		txIndex = block.Transactions().Len()
	} else {
		var found bool
		for idx := 0; idx < block.Transactions().Len(); idx++ {
			txn := block.Transactions()[idx]
			if txn.Hash() == txHash {
				txIndex = idx
				found = true
				break
			}
		}
		if !found {
			return nil, fmt.Errorf("txn with hash %x belongs to currentely non-canonical block %d. only canonical blocks can be traced", txHash, block.NumberU64())
		}
	}

	bn := hexutil.Uint64(blockNumber)
	hash := block.Hash()
	signer := types.MakeSigner(chainConfig, blockNumber, block.Time())
	// Returns an array of trace arrays, one trace array for each transaction
	traces, _, err := api.callManyTransactions(ctx, tx, block, []string{TraceTypeTrace}, txIndex, *gasBailOut, signer, chainConfig, traceConfig)
	if err != nil {
		return nil, err
	}

	out := make([]ParityTrace, 0, len(traces))
	blockno := uint64(bn)
	for txno, trace := range traces {
		// We're only looking for a specific transaction
		if txno == txIndex {
			for _, pt := range trace.Trace {
				pt.BlockHash = &hash
				pt.BlockNumber = &blockno
				pt.TransactionHash = trace.TransactionHash
				txpos := uint64(txno)
				pt.TransactionPosition = &txpos
				out = append(out, *pt)
			}
		}
	}

	return out, err
}

// Get implements trace_get
func (api *TraceAPIImpl) Get(ctx context.Context, txHash common.Hash, indicies []hexutil.Uint64, gasBailOut *bool, traceConfig *tracers.TraceConfig) (*ParityTrace, error) {
	// Parity fails if it gets more than a single index. It returns nothing in this case. Must we?
	if len(indicies) > 1 {
		return nil, errors.New("you can only supply one indices")
	}
	if len(indicies) == 0 {
		return nil, errors.New("you must provide one indices")
	}
	traces, err := api.Transaction(ctx, txHash, gasBailOut, traceConfig)
	if err != nil {
		return nil, err
	}

	// 'trace_get' index starts at one (oddly)
	firstIndex := int(indicies[0]) + 1
	for i, trace := range traces {
		if i == firstIndex {
			return &trace, nil
		}
	}
	return nil, err
}

func rewardKindToString(kind consensus.RewardKind) string {
	switch kind {
	case consensus.RewardAuthor:
		return "block"
	case consensus.RewardEmptyStep:
		return "emptyStep"
	case consensus.RewardExternal:
		return "external"
	case consensus.RewardUncle:
		return "uncle"
	default:
		return "unknown"
	}
}

// Block implements trace_block
func (api *TraceAPIImpl) Block(ctx context.Context, blockNr rpc.BlockNumber, gasBailOut *bool, traceConfig *tracers.TraceConfig) (ParityTraces, error) {
	if gasBailOut == nil {
		gasBailOut = new(bool) // false by default
	}
	tx, err := api.kv.BeginRo(ctx)
	if err != nil {
		return nil, err
	}
	defer tx.Rollback()
	blockNum, hash, _, err := rpchelper.GetBlockNumber(rpc.BlockNumberOrHashWithNumber(blockNr), tx, api.filters)
	if err != nil {
		return nil, err
	}
	if blockNum == 0 {
		return []ParityTrace{}, nil
	}
	bn := hexutil.Uint64(blockNum)

	// Extract transactions from block
	block, bErr := api.blockWithSenders(ctx, tx, hash, blockNum)
	if bErr != nil {
		return nil, bErr
	}
	if block == nil {
		return nil, fmt.Errorf("could not find block %d", uint64(bn))
	}

	cfg, err := api.chainConfig(ctx, tx)
	if err != nil {
		return nil, err
	}
	signer := types.MakeSigner(cfg, blockNum, block.Time())
	traces, syscall, err := api.callManyTransactions(ctx, tx, block, []string{TraceTypeTrace}, -1 /* all tx indices */, *gasBailOut /* gasBailOut */, signer, cfg, traceConfig)
	if err != nil {
		return nil, err
	}

	out := make([]ParityTrace, 0, len(traces))
	for txno, trace := range traces {
		txpos := uint64(txno)
		for _, pt := range trace.Trace {
			pt.BlockHash = &hash
			pt.BlockNumber = &blockNum
			pt.TransactionHash = trace.TransactionHash
			pt.TransactionPosition = &txpos
			out = append(out, *pt)
		}
	}

	rewards, err := api.engine().CalculateRewards(cfg, block.Header(), block.Uncles(), syscall)
	if err != nil {
		return nil, err
	}

	for _, r := range rewards {
		var tr ParityTrace
		rewardAction := &RewardTraceAction{}
		rewardAction.Author = r.Beneficiary
		rewardAction.RewardType = rewardKindToString(r.Kind)
		rewardAction.Value.ToInt().Set(r.Amount.ToBig())
		tr.Action = rewardAction
		tr.BlockHash = &common.Hash{}
		copy(tr.BlockHash[:], block.Hash().Bytes())
		tr.BlockNumber = new(uint64)
		*tr.BlockNumber = block.NumberU64()
		tr.Type = "reward" // nolint: goconst
		tr.TraceAddress = []int{}
		out = append(out, tr)
	}

	return out, err
}

func traceFilterBitmaps(tx kv.Tx, req TraceFilterRequest, from, to uint64) (fromAddresses, toAddresses map[common.Address]struct{}, allBlocks *roaring64.Bitmap, err error) {
	fromAddresses = make(map[common.Address]struct{}, len(req.FromAddress))
	toAddresses = make(map[common.Address]struct{}, len(req.ToAddress))
	allBlocks = roaring64.New()
	var blocksTo roaring64.Bitmap
	for _, addr := range req.FromAddress {
		if addr != nil {
			b, err := bitmapdb.Get64(tx, kv.CallFromIndex, addr.Bytes(), from, to)
			if err != nil {
				if errors.Is(err, ethdb.ErrKeyNotFound) {
					continue
				}
				return nil, nil, nil, err
			}
			allBlocks.Or(b)
			fromAddresses[*addr] = struct{}{}
		}
	}

	for _, addr := range req.ToAddress {
		if addr != nil {
			b, err := bitmapdb.Get64(tx, kv.CallToIndex, addr.Bytes(), from, to)
			if err != nil {
				if errors.Is(err, ethdb.ErrKeyNotFound) {
					continue
				}
				return nil, nil, nil, err
			}
			blocksTo.Or(b)
			toAddresses[*addr] = struct{}{}
		}
	}

	switch req.Mode {
	case TraceFilterModeIntersection:
		allBlocks.And(&blocksTo)
	case TraceFilterModeUnion:
		fallthrough
	default:
		allBlocks.Or(&blocksTo)
	}

	// Special case - if no addresses specified, take all traces
	if len(req.FromAddress) == 0 && len(req.ToAddress) == 0 {
		allBlocks.AddRange(from, to)
	} else {
		allBlocks.RemoveRange(0, from)
		allBlocks.RemoveRange(to, uint64(0x100000000))
	}

	return fromAddresses, toAddresses, allBlocks, nil
}

func traceFilterBitmapsV3(tx kv.TemporalTx, req TraceFilterRequest, from, to uint64) (fromAddresses, toAddresses map[common.Address]struct{}, allBlocks iter.U64, err error) {
	fromAddresses = make(map[common.Address]struct{}, len(req.FromAddress))
	toAddresses = make(map[common.Address]struct{}, len(req.ToAddress))
	var blocksTo iter.U64

	for _, addr := range req.FromAddress {
		if addr != nil {
			it, err := tx.IndexRange(kv.TracesFromIdx, addr.Bytes(), int(from), int(to), order.Asc, kv.Unlim)
			if errors.Is(err, ethdb.ErrKeyNotFound) {
				continue
			}
			allBlocks = iter.Union[uint64](allBlocks, it, order.Asc, -1)
			fromAddresses[*addr] = struct{}{}
		}
	}

	for _, addr := range req.ToAddress {
		if addr != nil {
			it, err := tx.IndexRange(kv.TracesToIdx, addr.Bytes(), int(from), int(to), order.Asc, kv.Unlim)
			if errors.Is(err, ethdb.ErrKeyNotFound) {
				continue
			}
			blocksTo = iter.Union[uint64](blocksTo, it, order.Asc, -1)
			toAddresses[*addr] = struct{}{}
		}
	}

	switch req.Mode {
	case TraceFilterModeIntersection:
		allBlocks = iter.Intersect[uint64](allBlocks, blocksTo, -1)
	case TraceFilterModeUnion:
		fallthrough
	default:
		allBlocks = iter.Union[uint64](allBlocks, blocksTo, order.Asc, -1)
	}

	// Special case - if no addresses specified, take all traces
	if len(req.FromAddress) == 0 && len(req.ToAddress) == 0 {
		allBlocks = iter.Range[uint64](from, to)
		//} else {
		//allBlocks.RemoveRange(0, from)
		//allBlocks.RemoveRange(to, uint64(0x100000000))
	}

	return fromAddresses, toAddresses, allBlocks, nil
}

// Filter implements trace_filter
// NOTE: We do not store full traces - we just store index for each address
// Pull blocks which have txs with matching address
func (api *TraceAPIImpl) Filter(ctx context.Context, req TraceFilterRequest, gasBailOut *bool, traceConfig *tracers.TraceConfig, stream *jsoniter.Stream) error {
	if gasBailOut == nil {
		gasBailOut = new(bool) // false by default
	}
	dbtx, err1 := api.kv.BeginRo(ctx)
	if err1 != nil {
		return fmt.Errorf("traceFilter cannot open tx: %w", err1)
	}
	defer dbtx.Rollback()

	var fromBlock uint64
	var toBlock uint64
	if req.FromBlock == nil {
		fromBlock = 0
	} else {
		fromBlock = uint64(*req.FromBlock)
	}

	if req.ToBlock == nil {
		headNumber := rawdb.ReadHeaderNumber(dbtx, rawdb.ReadHeadHeaderHash(dbtx))
		toBlock = *headNumber
	} else {
		toBlock = uint64(*req.ToBlock)
	}
	if fromBlock > toBlock {
		return fmt.Errorf("invalid parameters: fromBlock cannot be greater than toBlock")
	}

	if api.historyV3(dbtx) {
		return api.filterV3(ctx, dbtx.(kv.TemporalTx), fromBlock, toBlock, req, traceConfig, stream)
	}
	toBlock++ //+1 because internally Erigon using semantic [from, to), but some RPC have different semantic
	fromAddresses, toAddresses, allBlocks, err := traceFilterBitmaps(dbtx, req, fromBlock, toBlock)
	if err != nil {
		return err
	}

	chainConfig, err := api.chainConfig(ctx, dbtx)
	if err != nil {
		return err
	}

	var json = jsoniter.ConfigCompatibleWithStandardLibrary
	stream.WriteArrayStart()
	first := true
	// Execute all transactions in picked blocks

	count := uint64(^uint(0)) // this just makes it easier to use below
	if req.Count != nil {
		count = *req.Count
	}
	after := uint64(0) // this just makes it easier to use below
	if req.After != nil {
		after = *req.After
	}
	nSeen := uint64(0)
	nExported := uint64(0)

	it := allBlocks.Iterator()
	for it.HasNext() {
		b := it.Next()
		// Extract transactions from block
		block, bErr := api.blockByNumberWithSenders(ctx, dbtx, b)
		if bErr != nil {
			if first {
				first = false
			} else {
				stream.WriteMore()
			}
			stream.WriteObjectStart()
			rpc.HandleError(bErr, stream)
			stream.WriteObjectEnd()
			continue
		}
		if block == nil {
			if first {
				first = false
			} else {
				stream.WriteMore()
			}
			stream.WriteObjectStart()
			rpc.HandleError(fmt.Errorf("could not find block %d", b), stream)
			stream.WriteObjectEnd()
			continue
		}

		blockHash := block.Hash()
		blockNumber := block.NumberU64()
		signer := types.MakeSigner(chainConfig, b, block.Time())
		t, syscall, tErr := api.callManyTransactions(ctx, dbtx, block, []string{TraceTypeTrace}, -1 /* all tx indices */, *gasBailOut, signer, chainConfig, traceConfig)
		if tErr != nil {
			if first {
				first = false
			} else {
				stream.WriteMore()
			}
			stream.WriteObjectStart()
			rpc.HandleError(tErr, stream)
			stream.WriteObjectEnd()
			continue
		}
		isIntersectionMode := req.Mode == TraceFilterModeIntersection
		includeAll := len(fromAddresses) == 0 && len(toAddresses) == 0
		for i, trace := range t {
			txPosition := uint64(i)
			// Check if transaction concerns any of the addresses we wanted
			for _, pt := range trace.Trace {
				if includeAll || filterTrace(pt, fromAddresses, toAddresses, isIntersectionMode) {
					nSeen++
					pt.BlockHash = &blockHash
					pt.BlockNumber = &blockNumber
					pt.TransactionHash = trace.TransactionHash
					pt.TransactionPosition = &txPosition
					b, err := json.Marshal(pt)
					if err != nil {
						if first {
							first = false
						} else {
							stream.WriteMore()
						}
						stream.WriteObjectStart()
						rpc.HandleError(err, stream)
						stream.WriteObjectEnd()
						continue
					}
					if nSeen > after && nExported < count {
						if first {
							first = false
						} else {
							stream.WriteMore()
						}
						if _, err := stream.Write(b); err != nil {
							return err
						}
						nExported++
					}
				}
			}
		}

		rewards, err := api.engine().CalculateRewards(chainConfig, block.Header(), block.Uncles(), syscall)
		if err != nil {
			return err
		}

		for _, r := range rewards {
			if _, ok := toAddresses[r.Beneficiary]; ok || includeAll {
				nSeen++
				var tr ParityTrace
				rewardAction := &RewardTraceAction{}
				rewardAction.Author = r.Beneficiary
				rewardAction.RewardType = rewardKindToString(r.Kind)
				rewardAction.Value.ToInt().Set(r.Amount.ToBig())
				tr.Action = rewardAction
				tr.BlockHash = &common.Hash{}
				copy(tr.BlockHash[:], block.Hash().Bytes())
				tr.BlockNumber = new(uint64)
				*tr.BlockNumber = block.NumberU64()
				tr.Type = "reward" // nolint: goconst
				tr.TraceAddress = []int{}
				b, err := json.Marshal(tr)
				if err != nil {
					if first {
						first = false
					} else {
						stream.WriteMore()
					}
					stream.WriteObjectStart()
					rpc.HandleError(err, stream)
					stream.WriteObjectEnd()
					continue
				}
				if nSeen > after && nExported < count {
					if first {
						first = false
					} else {
						stream.WriteMore()
					}
					if _, err := stream.Write(b); err != nil {
						return err
					}
					nExported++
				}
			}
		}
	}
	stream.WriteArrayEnd()
	return stream.Flush()
}

<<<<<<< HEAD
func (api *TraceAPIImpl) filterV3_deprecated(ctx context.Context, dbtx kv.TemporalTx, fromBlock, toBlock uint64, req TraceFilterRequest, stream *jsoniter.Stream) error {
=======
func (api *TraceAPIImpl) filterV3(ctx context.Context, dbtx kv.TemporalTx, fromBlock, toBlock uint64, req TraceFilterRequest, traceConfig *tracers.TraceConfig, stream *jsoniter.Stream) error {
>>>>>>> 1f73ed55
	var fromTxNum, toTxNum uint64
	var err error
	if fromBlock > 0 {
		fromTxNum, err = rawdbv3.TxNums.Min(dbtx, fromBlock)
		if err != nil {
			return err
		}
	}
	toTxNum, err = rawdbv3.TxNums.Max(dbtx, toBlock) // toBlock is an inclusive bound
	if err != nil {
		return err
	}
	toTxNum++ //+1 because internally Erigon using semantic [from, to), but some RPC have different semantic
	fromAddresses, toAddresses, allTxs, err := traceFilterBitmapsV3(dbtx, req, fromTxNum, toTxNum)
	if err != nil {
		return err
	}

	chainConfig, err := api.chainConfig(ctx, dbtx)
	if err != nil {
		return err
	}
	engine := api.engine()

	var json = jsoniter.ConfigCompatibleWithStandardLibrary
	stream.WriteArrayStart()
	first := true
	// Execute all transactions in picked blocks

	count := uint64(^uint(0)) // this just makes it easier to use below
	if req.Count != nil {
		count = *req.Count
	}
	after := uint64(0) // this just makes it easier to use below
	if req.After != nil {
		after = *req.After
	}
	vmConfig := vm.Config{}
	nSeen := uint64(0)
	nExported := uint64(0)
	includeAll := len(fromAddresses) == 0 && len(toAddresses) == 0
	it := MapTxNum2BlockNum(dbtx, allTxs)

	var lastBlockHash common.Hash
	var lastHeader *types.Header
	var lastSigner *types.Signer
	var lastRules *chain.Rules

	stateReader := state.NewHistoryReaderV3()
	stateReader.SetTx(dbtx)
	noop := state.NewNoopWriter()
	isPos := false
	for it.HasNext() {
		txNum, blockNum, txIndex, isFnalTxn, blockNumChanged, err := it.Next()
		if err != nil {
			if first {
				first = false
			} else {
				stream.WriteMore()
			}
			stream.WriteObjectStart()
			rpc.HandleError(err, stream)
			stream.WriteObjectEnd()
			continue
		}

		if blockNumChanged {
			if lastHeader, err = api._blockReader.HeaderByNumber(ctx, dbtx, blockNum); err != nil {
				if first {
					first = false
				} else {
					stream.WriteMore()
				}
				stream.WriteObjectStart()
				rpc.HandleError(err, stream)
				stream.WriteObjectEnd()
				continue
			}
			if lastHeader == nil {
				if first {
					first = false
				} else {
					stream.WriteMore()
				}
				stream.WriteObjectStart()
				rpc.HandleError(fmt.Errorf("header not found: %d", blockNum), stream)
				stream.WriteObjectEnd()
				continue
			}

			if !isPos && chainConfig.TerminalTotalDifficulty != nil {
				header := lastHeader
				isPos = header.Difficulty.Cmp(common.Big0) == 0 || header.Difficulty.Cmp(chainConfig.TerminalTotalDifficulty) >= 0
			}

			lastBlockHash = lastHeader.Hash()
			lastSigner = types.MakeSigner(chainConfig, blockNum, lastHeader.Time)
			lastRules = chainConfig.Rules(blockNum, lastHeader.Time)
		}
		if isFnalTxn {
			// TODO(yperbasis) proper rewards for Gnosis

			// if we are in POS
			// we don't check for uncles or block rewards
			if isPos {
				continue
			}

			body, _, err := api._blockReader.Body(ctx, dbtx, lastBlockHash, blockNum)
			if err != nil {
				if first {
					first = false
				} else {
					stream.WriteMore()
				}
				stream.WriteObjectStart()
				rpc.HandleError(err, stream)
				stream.WriteObjectEnd()
				continue
			}
			// Block reward section, handle specially
			minerReward, uncleRewards := ethash.AccumulateRewards(chainConfig, lastHeader, body.Uncles)
			if _, ok := toAddresses[lastHeader.Coinbase]; ok || includeAll {
				nSeen++
				var tr ParityTrace
				var rewardAction = &RewardTraceAction{}
				rewardAction.Author = lastHeader.Coinbase
				rewardAction.RewardType = "block" // nolint: goconst
				rewardAction.Value.ToInt().Set(minerReward.ToBig())
				tr.Action = rewardAction
				tr.BlockHash = &common.Hash{}
				copy(tr.BlockHash[:], lastBlockHash.Bytes())
				tr.BlockNumber = new(uint64)
				*tr.BlockNumber = blockNum
				tr.Type = "reward" // nolint: goconst
				tr.TraceAddress = []int{}
				b, err := json.Marshal(tr)
				if err != nil {
					if first {
						first = false
					} else {
						stream.WriteMore()
					}
					stream.WriteObjectStart()
					rpc.HandleError(err, stream)
					stream.WriteObjectEnd()
					continue
				}
				if nSeen > after && nExported < count {
					if first {
						first = false
					} else {
						stream.WriteMore()
					}
					if _, err := stream.Write(b); err != nil {
						return err
					}
					nExported++
				}
			}
			for i, uncle := range body.Uncles {
				if _, ok := toAddresses[uncle.Coinbase]; ok || includeAll {
					if i < len(uncleRewards) {
						nSeen++
						var tr ParityTrace
						rewardAction := &RewardTraceAction{}
						rewardAction.Author = uncle.Coinbase
						rewardAction.RewardType = "uncle" // nolint: goconst
						rewardAction.Value.ToInt().Set(uncleRewards[i].ToBig())
						tr.Action = rewardAction
						tr.BlockHash = &common.Hash{}
						copy(tr.BlockHash[:], lastBlockHash[:])
						tr.BlockNumber = new(uint64)
						*tr.BlockNumber = blockNum
						tr.Type = "reward" // nolint: goconst
						tr.TraceAddress = []int{}
						b, err := json.Marshal(tr)
						if err != nil {
							if first {
								first = false
							} else {
								stream.WriteMore()
							}
							stream.WriteObjectStart()
							rpc.HandleError(err, stream)
							stream.WriteObjectEnd()
							continue
						}
						if nSeen > after && nExported < count {
							if first {
								first = false
							} else {
								stream.WriteMore()
							}
							if _, err := stream.Write(b); err != nil {
								return err
							}
							nExported++
						}
					}
				}
			}
			continue
		}
		if txIndex == -1 { //is system tx
			continue
		}
		txIndexU64 := uint64(txIndex)
		//fmt.Printf("txNum=%d, blockNum=%d, txIndex=%d\n", txNum, blockNum, txIndex)
		txn, err := api._txnReader.TxnByIdxInBlock(ctx, dbtx, blockNum, txIndex)
		if err != nil {
			if first {
				first = false
			} else {
				stream.WriteMore()
			}
			stream.WriteObjectStart()
			rpc.HandleError(err, stream)
			stream.WriteObjectEnd()
			continue
		}
		if txn == nil {
			continue //guess block doesn't have transactions
		}
		txHash := txn.Hash()
		msg, err := txn.AsMessage(*lastSigner, lastHeader.BaseFee, lastRules)
		if err != nil {
			if first {
				first = false
			} else {
				stream.WriteMore()
			}
			stream.WriteObjectStart()
			rpc.HandleError(err, stream)
			stream.WriteObjectEnd()
			continue
		}

		stateReader.SetTxNum(txNum)
		stateCache := shards.NewStateCache(32, 0 /* no limit */) // this cache living only during current RPC call, but required to store state writes
		cachedReader := state.NewCachedReader(stateReader, stateCache)
		cachedWriter := state.NewCachedWriter(noop, stateCache)
		vmConfig.SkipAnalysis = core.SkipAnalysis(chainConfig, blockNum)
		traceResult := &TraceCallResult{Trace: []*ParityTrace{}}
		var ot OeTracer
		ot.config, err = parseOeTracerConfig(traceConfig)
		if err != nil {
			return err
		}
		ot.compat = api.compatibility
		ot.r = traceResult
		ot.idx = []string{fmt.Sprintf("%d-", txIndex)}
		ot.traceAddr = []int{}
		vmConfig.Debug = true
		vmConfig.Tracer = &ot
		ibs := state.New(cachedReader)

		blockCtx := transactions.NewEVMBlockContext(engine, lastHeader, true /* requireCanonical */, dbtx, api._blockReader)
		txCtx := core.NewEVMTxContext(msg)
		evm := vm.NewEVM(blockCtx, txCtx, ibs, chainConfig, vmConfig)

		gp := new(core.GasPool).AddGas(msg.Gas()).AddBlobGas(msg.BlobGas())
		ibs.SetTxContext(txHash, lastBlockHash, txIndex)
		var execResult *core.ExecutionResult
		execResult, err = core.ApplyMessage(evm, msg, gp, true /* refunds */, false /* gasBailout */)
		if err != nil {
			if first {
				first = false
			} else {
				stream.WriteMore()
			}
			stream.WriteObjectStart()
			rpc.HandleError(err, stream)
			stream.WriteObjectEnd()
			continue
		}
		traceResult.Output = common.Copy(execResult.ReturnData)
		if err = ibs.FinalizeTx(evm.ChainRules(), noop); err != nil {
			if first {
				first = false
			} else {
				stream.WriteMore()
			}
			stream.WriteObjectStart()
			rpc.HandleError(err, stream)
			stream.WriteObjectEnd()
			continue
		}
		if err = ibs.CommitBlock(evm.ChainRules(), cachedWriter); err != nil {
			if first {
				first = false
			} else {
				stream.WriteMore()
			}
			stream.WriteObjectStart()
			rpc.HandleError(err, stream)
			stream.WriteObjectEnd()
			continue
		}
		isIntersectionMode := req.Mode == TraceFilterModeIntersection
		for _, pt := range traceResult.Trace {
			if includeAll || filterTrace(pt, fromAddresses, toAddresses, isIntersectionMode) {
				nSeen++
				pt.BlockHash = &lastBlockHash
				pt.BlockNumber = &blockNum
				pt.TransactionHash = &txHash
				pt.TransactionPosition = &txIndexU64
				b, err := json.Marshal(pt)
				if err != nil {
					if first {
						first = false
					} else {
						stream.WriteMore()
					}
					stream.WriteObjectStart()
					rpc.HandleError(err, stream)
					stream.WriteObjectEnd()
					continue
				}
				if nSeen > after && nExported < count {
					if first {
						first = false
					} else {
						stream.WriteMore()
					}
					if _, err := stream.Write(b); err != nil {
						return err
					}
					nExported++
				}
			}
		}
	}
	stream.WriteArrayEnd()
	return stream.Flush()
}

func filterTrace(pt *ParityTrace, fromAddresses map[common.Address]struct{}, toAddresses map[common.Address]struct{}, isIntersectionMode bool) bool {
	f, t := false, false
	switch action := pt.Action.(type) {
	case *CallTraceAction:
		_, f = fromAddresses[action.From]
		_, t = toAddresses[action.To]
	case *CreateTraceAction:
		_, f = fromAddresses[action.From]

		if res, ok := pt.Result.(*CreateTraceResult); ok {
			if res.Address != nil {
				_, t = toAddresses[*res.Address]
			}
		}
	case *SuicideTraceAction:
		_, f = fromAddresses[action.Address]
		_, t = toAddresses[action.RefundAddress]
	}

	if isIntersectionMode {
		return f && t
	} else {
		return f || t
	}
}

func (api *TraceAPIImpl) callManyTransactions_deprecated(
	ctx context.Context,
	dbtx kv.Tx,
	block *types.Block,
	traceTypes []string,
	txIndex int,
	gasBailOut bool,
	signer *types.Signer,
	cfg *chain.Config,
	traceConfig *tracers.TraceConfig,
) ([]*TraceCallResult, consensus.SystemCall, error) {
	blockNumber := block.NumberU64()
	pNo := blockNumber
	if pNo > 0 {
		pNo -= 1
	}

	parentNo := rpc.BlockNumber(pNo)
	rules := cfg.Rules(blockNumber, block.Time())
	header := block.Header()
	txs := block.Transactions()
	var borStateSyncTxn types.Transaction
	var borStateSyncTxnHash common.Hash
	if cfg.Bor != nil {
		// check if this block has state sync txn
		blockHash := block.Hash()
		borStateSyncTxnHash = bortypes.ComputeBorTxHash(blockNumber, blockHash)
		_, ok, err := api._blockReader.EventLookup(ctx, dbtx, borStateSyncTxnHash)
		if err != nil {
			return nil, nil, err
		}
		if ok {
			borStateSyncTxn = bortypes.NewBorTransaction()
			txs = append(txs, borStateSyncTxn)
		}
	}

	callParams := make([]TraceCallParam, 0, len(txs))
	reader, err := rpchelper.CreateHistoryStateReader(dbtx, blockNumber, txIndex, api.historyV3(dbtx), cfg.ChainName)
	if err != nil {
		return nil, nil, err
	}

	initialState := state.New(reader)
	if err != nil {
		return nil, nil, err
	}

	engine := api.engine()
	consensusHeaderReader := stagedsync.NewChainReaderImpl(cfg, dbtx, nil, nil)
	logger := log.New("trace_filtering")
	err = core.InitializeBlockExecution(engine.(consensus.Engine), consensusHeaderReader, block.HeaderNoCopy(), cfg, initialState, logger)
	if err != nil {
		return nil, nil, err
	}

	msgs := make([]types.Message, len(txs))
	for i, tx := range txs {
		isBorStateSyncTxn := tx == borStateSyncTxn
		var txnHash common.Hash
		var msg types.Message
		var err error
		if isBorStateSyncTxn {
			txnHash = borStateSyncTxnHash
			// we use an empty message for bor state sync txn since it gets handled differently
		} else {
			txnHash = tx.Hash()
			msg, err = tx.AsMessage(*signer, header.BaseFee, rules)
			if err != nil {
				return nil, nil, fmt.Errorf("convert tx into msg: %w", err)
			}

			// now read back the effective gas price and set it for execution
			// effectiveGasPricePercentage, err := api.getEffectiveGasPricePercentage(dbtx, txnHash)
			// if err != nil {
			// 	return nil, nil, err
			// }
			// msg.SetEffectiveGasPricePercentage(effectiveGasPricePercentage)

			// gnosis might have a fee free account here
			if msg.FeeCap().IsZero() && engine != nil {
				syscall := func(contract common.Address, data []byte) ([]byte, error) {
					return core.SysCallContract(contract, data, cfg, initialState, header, engine, true /* constCall */)
				}
				msg.SetIsFree(engine.IsServiceTransaction(msg.From(), syscall))
			}
		}

		callParams = append(callParams, TraceCallParam{
			txHash:            &txnHash,
			traceTypes:        traceTypes,
			isBorStateSyncTxn: isBorStateSyncTxn,
		})

		msgs[i] = msg
	}

	parentHash := block.ParentHash()

	traces, lastState, cmErr := api.doCallMany(ctx, dbtx, msgs, callParams, &rpc.BlockNumberOrHash{
		BlockNumber:      &parentNo,
		BlockHash:        &parentHash,
		RequireCanonical: true,
	}, header, gasBailOut /* gasBailout */, txIndex, traceConfig)

	if cmErr != nil {
		return nil, nil, cmErr
	}

	syscall := func(contract common.Address, data []byte) ([]byte, error) {
		return core.SysCallContract(contract, data, cfg, lastState, header, engine, false /* constCall */)
	}

	return traces, syscall, nil
}

// TraceFilterRequest represents the arguments for trace_filter
type TraceFilterRequest struct {
	FromBlock   *hexutil.Uint64   `json:"fromBlock"`
	ToBlock     *hexutil.Uint64   `json:"toBlock"`
	FromAddress []*common.Address `json:"fromAddress"`
	ToAddress   []*common.Address `json:"toAddress"`
	Mode        TraceFilterMode   `json:"mode"`
	After       *uint64           `json:"after"`
	Count       *uint64           `json:"count"`
}

type TraceFilterMode string

const (
	// TraceFilterModeUnion is default mode for TraceFilter.
	// Unions results referred to addresses from FromAddress or ToAddress
	TraceFilterModeUnion = "union"
	// TraceFilterModeIntersection retrieves results referred to addresses provided both in FromAddress and ToAddress
	TraceFilterModeIntersection = "intersection"
)<|MERGE_RESOLUTION|>--- conflicted
+++ resolved
@@ -531,11 +531,7 @@
 	return stream.Flush()
 }
 
-<<<<<<< HEAD
-func (api *TraceAPIImpl) filterV3_deprecated(ctx context.Context, dbtx kv.TemporalTx, fromBlock, toBlock uint64, req TraceFilterRequest, stream *jsoniter.Stream) error {
-=======
-func (api *TraceAPIImpl) filterV3(ctx context.Context, dbtx kv.TemporalTx, fromBlock, toBlock uint64, req TraceFilterRequest, traceConfig *tracers.TraceConfig, stream *jsoniter.Stream) error {
->>>>>>> 1f73ed55
+func (api *TraceAPIImpl) filterV3_deprecated(ctx context.Context, dbtx kv.TemporalTx, fromBlock, toBlock uint64, req TraceFilterRequest, traceConfig *tracers.TraceConfig, stream *jsoniter.Stream) error {
 	var fromTxNum, toTxNum uint64
 	var err error
 	if fromBlock > 0 {
