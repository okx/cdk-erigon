--- conflicted
+++ resolved
@@ -11,7 +11,6 @@
 	"github.com/stretchr/testify/require"
 
 	"github.com/ledgerwatch/erigon/cmd/rpcdaemon/rpcdaemontest"
-	"github.com/ledgerwatch/erigon/eth/ethconfig"
 	"github.com/ledgerwatch/erigon/rpc"
 	"github.com/ledgerwatch/log/v3"
 )
@@ -22,11 +21,7 @@
 	require := require.New(t)
 	m, _, _ := rpcdaemontest.CreateTestSentry(t)
 	api := NewEthAPI(newBaseApiForTest(m),
-<<<<<<< HEAD
-		m.DB, nil, nil, nil, 5000000, 100_000, &ethconfig.Defaults, false, 100_000, log.New())
-=======
 		m.DB, nil, nil, nil, 5000000, 100_000, false, 100_000, 128, log.New())
->>>>>>> b29d1377
 	ctx := context.Background()
 
 	a, err := api.GetTransactionByBlockNumberAndIndex(ctx, 10_000, 1)
