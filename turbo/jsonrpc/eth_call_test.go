--- conflicted
+++ resolved
@@ -47,11 +47,7 @@
 	ctx, conn := rpcdaemontest.CreateTestGrpcConn(t, mock.Mock(t))
 	mining := txpool.NewMiningClient(conn)
 	ff := rpchelper.New(ctx, nil, nil, mining, func() {}, m.Log)
-<<<<<<< HEAD
-	api := NewEthAPI(NewBaseApi(ff, stateCache, m.BlockReader, agg, false, rpccfg.DefaultEvmCallTimeout, m.Engine, m.Dirs), m.DB, nil, nil, nil, 5000000, 100_000, false, 100_000, log.New())
-=======
 	api := NewEthAPI(NewBaseApi(ff, stateCache, m.BlockReader, agg, false, rpccfg.DefaultEvmCallTimeout, m.Engine, m.Dirs), m.DB, nil, nil, nil, 5000000, 1e18, 100_000, false, 100_000, 128, log.New())
->>>>>>> aa591fd0
 	var from = libcommon.HexToAddress("0x71562b71999873db5b286df957af199ec94617f7")
 	var to = libcommon.HexToAddress("0x0d3ab14bbad3d99f4203bd7a11acb94882050e7e")
 	if _, err := api.EstimateGas(context.Background(), &ethapi.CallArgs{
@@ -66,11 +62,7 @@
 	m, _, _ := rpcdaemontest.CreateTestSentry(t)
 	agg := m.HistoryV3Components()
 	stateCache := kvcache.New(kvcache.DefaultCoherentConfig)
-<<<<<<< HEAD
-	api := NewEthAPI(NewBaseApi(nil, stateCache, m.BlockReader, agg, false, rpccfg.DefaultEvmCallTimeout, m.Engine, m.Dirs), m.DB, nil, nil, nil, 5000000, 100_000, false, 100_000, log.New())
-=======
 	api := NewEthAPI(NewBaseApi(nil, stateCache, m.BlockReader, agg, false, rpccfg.DefaultEvmCallTimeout, m.Engine, m.Dirs), m.DB, nil, nil, nil, 5000000, 1e18, 100_000, false, 100_000, 128, log.New())
->>>>>>> aa591fd0
 	var from = libcommon.HexToAddress("0x71562b71999873db5b286df957af199ec94617f7")
 	var to = libcommon.HexToAddress("0x0d3ab14bbad3d99f4203bd7a11acb94882050e7e")
 	if _, err := api.Call(context.Background(), ethapi.CallArgs{
@@ -89,11 +81,7 @@
 
 	m, bankAddress, contractAddress := chainWithDeployedContract(t)
 	doPrune(t, m.DB, pruneTo)
-<<<<<<< HEAD
-	api := NewEthAPI(newBaseApiForTest(m), m.DB, nil, nil, nil, 5000000, 100_000, false, 100_000, log.New())
-=======
 	api := NewEthAPI(newBaseApiForTest(m), m.DB, nil, nil, nil, 5000000, 1e18, 100_000, false, 100_000, 128, log.New())
->>>>>>> aa591fd0
 
 	callData := hexutil.MustDecode("0x2e64cec1")
 	callDataBytes := hexutility.Bytes(callData)
@@ -114,11 +102,7 @@
 	if m.HistoryV3 {
 		t.Skip("not supported by Erigon3")
 	}
-<<<<<<< HEAD
-	api := NewEthAPI(newBaseApiForTest(m), m.DB, nil, nil, nil, 5000000, 100_000, false, maxGetProofRewindBlockCount, log.New())
-=======
 	api := NewEthAPI(newBaseApiForTest(m), m.DB, nil, nil, nil, 5000000, 1e18, 100_000, false, maxGetProofRewindBlockCount, 128, log.New())
->>>>>>> aa591fd0
 
 	key := func(b byte) libcommon.Hash {
 		result := libcommon.Hash{}
