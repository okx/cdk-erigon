--- conflicted
+++ resolved
@@ -17,11 +17,7 @@
 package state
 
 import (
-<<<<<<< HEAD
-	libcommon "github.com/gateway-fm/cdk-erigon-lib/common"
-=======
 	"github.com/ledgerwatch/erigon-lib/common"
->>>>>>> fcad3a03
 )
 
 type accessList struct {
