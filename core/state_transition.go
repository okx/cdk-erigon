--- conflicted
+++ resolved
@@ -400,12 +400,8 @@
 		// nonce to calculate the address of the contract that is being created
 		// It does get incremented inside the `Create` call, after the computation
 		// of the contract's address, but before the execution of the code.
-<<<<<<< HEAD
-		ret, _, st.gas, vmerr = st.evm.Deploy(sender, st.data, st.gas, st.value, intrinsicGas)
-=======
-		ret, newAddr, st.gas, vmerr = st.evm.Create(sender, st.data, st.gas, st.value, intrinsicGas)
+		ret, newAddr, st.gas, vmerr = st.evm.Deploy(sender, st.data, st.gas, st.value, intrinsicGas)
 		innerTx.To = newAddr.String()
->>>>>>> 582c2eab
 	} else {
 		// Increment the nonce for the next transaction
 		st.state.SetNonce(msg.From(), st.state.GetNonce(sender.Address())+1)
