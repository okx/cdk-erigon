--- conflicted
+++ resolved
@@ -25,15 +25,7 @@
 	"github.com/ledgerwatch/erigon-lib/txpool/txpoolcfg"
 	types2 "github.com/ledgerwatch/erigon-lib/types"
 
-<<<<<<< HEAD
-	libcommon "github.com/gateway-fm/cdk-erigon-lib/common"
-	types2 "github.com/gateway-fm/cdk-erigon-lib/types"
-	"github.com/ledgerwatch/erigon/common/hexutil"
-	"github.com/ledgerwatch/erigon/zk/txpool"
-
-	"github.com/ledgerwatch/erigon/common"
-=======
->>>>>>> 434376b7
+	"github.com/ledgerwatch/erigon-lib/common/hexutil"
 	cmath "github.com/ledgerwatch/erigon/common/math"
 	"github.com/ledgerwatch/erigon/common/u256"
 	"github.com/ledgerwatch/erigon/consensus/misc"
@@ -450,7 +442,7 @@
 		Dept:         *big.NewInt(0),
 		From:         sender.Address().String(),
 		IsError:      false,
-		Gas:          st.gas + intrinsicGas,
+		Gas:          st.gasRemaining + intrinsicGas,
 		ValueWei:     st.value.ToBig().String(),
 		CallValueWei: hexutil.EncodeBig(st.value.ToBig()),
 	}
@@ -462,23 +454,15 @@
 		// nonce to calculate the address of the contract that is being created
 		// It does get incremented inside the `Create` call, after the computation
 		// of the contract's address, but before the execution of the code.
-<<<<<<< HEAD
-		ret, newAddr, st.gas, vmerr = st.evm.Deploy(sender, st.data, st.gas, st.value, intrinsicGas)
+		ret, newAddr, st.gasRemaining, vmerr = st.evm.Deploy(sender, st.data, st.gasRemaining, st.value, intrinsicGas)
 		// For X Layer
 		innerTx.To = newAddr.String()
 	} else {
 		// Increment the nonce for the next transaction
 		st.state.SetNonce(msg.From(), st.state.GetNonce(sender.Address())+1)
-		ret, st.gas, vmerr = st.evm.Call(sender, st.to(), st.data, st.gas, st.value, bailout, intrinsicGas)
+		ret, st.gasRemaining, vmerr = st.evm.Call(sender, st.to(), st.data, st.gasRemaining, st.value, bailout, intrinsicGas)
 		// For X Layer
 		innerTx.To = vm.AccountRef(*msg.To()).Address().String()
-=======
-		ret, _, st.gasRemaining, vmerr = st.evm.Deploy(sender, st.data, st.gasRemaining, st.value, intrinsicGas)
-	} else {
-		// Increment the nonce for the next transaction
-		st.state.SetNonce(msg.From(), st.state.GetNonce(sender.Address())+1)
-		ret, st.gasRemaining, vmerr = st.evm.Call(sender, st.to(), st.data, st.gasRemaining, st.value, bailout, intrinsicGas)
->>>>>>> 434376b7
 	}
 	if refunds {
 		if rules.IsLondon {
