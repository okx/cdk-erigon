// Copyright 2014 The go-ethereum Authors
// This file is part of the go-ethereum library.
//
// The go-ethereum library is free software: you can redistribute it and/or modify
// it under the terms of the GNU Lesser General Public License as published by
// the Free Software Foundation, either version 3 of the License, or
// (at your option) any later version.
//
// The go-ethereum library is distributed in the hope that it will be useful,
// but WITHOUT ANY WARRANTY; without even the implied warranty of
// MERCHANTABILITY or FITNESS FOR A PARTICULAR PURPOSE. See the
// GNU Lesser General Public License for more details.
//
// You should have received a copy of the GNU Lesser General Public License
// along with the go-ethereum library. If not, see <http://www.gnu.org/licenses/>.

// Package core implements the Ethereum consensus protocol.
package core

import (
	"fmt"
	"math/big"
	"time"

	"github.com/gateway-fm/cdk-erigon-lib/common"
	"github.com/ledgerwatch/erigon/smt/pkg/blockinfo"

	"github.com/ledgerwatch/erigon/chain"

	"github.com/ledgerwatch/erigon/common/math"
	"github.com/ledgerwatch/erigon/consensus"
	"github.com/ledgerwatch/erigon/consensus/misc"
	"github.com/ledgerwatch/erigon/core/state"
	"github.com/ledgerwatch/erigon/core/types"
	"github.com/ledgerwatch/erigon/core/vm"
	"github.com/ledgerwatch/erigon/core/vm/evmtypes"
	"errors"
)

type EphemeralExecResultZk struct {
	*EphemeralExecResult
	BlockInfoTree *common.Hash `json:"blockInfoTree,omitempty"`
}

// ExecuteBlockEphemerally runs a block from provided stateReader and
// writes the result to the provided stateWriter
func ExecuteBlockEphemerallyZk(
	chainConfig *chain.Config,
	vmConfig *vm.Config,
	blockHashFunc func(n uint64) common.Hash,
	engine consensus.Engine,
	block *types.Block,
	stateReader state.StateReader,
	stateWriter state.WriterWithChangeSets,
	chainReader consensus.ChainHeaderReader,
	getTracer func(txIndex int, txHash common.Hash) (vm.EVMLogger, error),
	roHermezDb state.ReadOnlyHermezDb,
	prevBlockRoot *common.Hash,
) (*EphemeralExecResultZk, error) {

	defer BlockExecutionTimer.UpdateDuration(time.Now())
	block.Uncles()
	ibs := state.New(stateReader)
	header := block.Header()
	blockTransactions := block.Transactions()
	blockGasLimit := block.GasLimit()

	//[hack] - on forkid7 this gas limit was used for execution but rpc is now returning forkid8 gas limit
	if !chainConfig.IsForkID8Elderberry(block.NumberU64()) {
		blockGasLimit = 18446744073709551615
	}

	gp := new(GasPool).AddGas(blockGasLimit)

	var (
		rejectedTxs []*RejectedTx
		includedTxs types.Transactions
		receipts    types.Receipts

		blockInnerTxs [][]*vm.InnerTx
	)

	blockContext, excessDataGas, ger, l1Blockhash, err := PrepareBlockTxExecution(chainConfig, vmConfig, blockHashFunc, nil, engine, chainReader, block, ibs, roHermezDb, blockGasLimit)
	if err != nil {
		return nil, err
	}

	blockNum := block.NumberU64()
	usedGas := new(uint64)
	txInfos := []blockinfo.ExecutedTxInfo{}

	for txIndex, tx := range blockTransactions {
		writeTrace := false
		if vmConfig.Debug && vmConfig.Tracer == nil {
			tracer, err := getTracer(txIndex, tx.Hash())
			if err != nil {
				return nil, fmt.Errorf("could not obtain tracer: %w", err)
			}
			vmConfig.Tracer = tracer
			writeTrace = true
		}
		txHash := tx.Hash()
		evm, effectiveGasPricePercentage, err := PrepareForTxExecution(chainConfig, vmConfig, blockContext, roHermezDb, ibs, block, &txHash, txIndex)
		if err != nil {
			return nil, err
		}

<<<<<<< HEAD
		zkConfig := vm.NewZkConfig(*vmConfig, nil)
		receipt, execResult, innerTxs, err := ApplyTransaction_zkevm(chainConfig, blockHashFunc, engine, nil, gp, ibs, noop, header, tx, usedGas, zkConfig, excessDataGas, effectiveGasPricePercentage)
=======
		receipt, execResult, err := ApplyTransaction_zkevm(chainConfig, engine, evm, gp, ibs, state.NewNoopWriter(), header, tx, usedGas, effectiveGasPricePercentage)
>>>>>>> c4c23795
		if err != nil {
			return nil, err
		}
		if writeTrace {
			if ftracer, ok := vmConfig.Tracer.(vm.FlushableTracer); ok {
				ftracer.Flush(tx)
			}

			vmConfig.Tracer = nil
		}

		localReceipt := *receipt
		if !chainConfig.IsForkID8Elderberry(blockNum) && errors.Is(execResult.Err, vm.ErrUnsupportedPrecompile) {
			localReceipt.Status = 1
		}

		// forkid8 the poststate is empty
		// forkid8 also fixed the bugs with logs and cumulative gas used
		if !chainConfig.IsForkID8Elderberry(blockNum) {
			// the stateroot in the transactions that comes from the datastream
			// is the one after smart contract writes so it can't be used
			// but since pre forkid7 blocks have 1 tx only, we can use the block root
			if chainConfig.IsForkID7Etrog(blockNum) {
				// receipt root holds the intermediate stateroot after the tx
				intermediateState, err := roHermezDb.GetIntermediateTxStateRoot(blockNum, tx.Hash())
				if err != nil {
					return nil, err
				}
				receipt.PostState = intermediateState.Bytes()
			} else {
				receipt.PostState = header.Root.Bytes()
			}

			//[hack] log0 pre forkid8 are not included in the rpc logs
			// also pre forkid8 comulative gas used is same as gas used
			var fixedLogs types.Logs
			for _, l := range receipt.Logs {
				if len(l.Topics) == 0 && len(l.Data) == 0 {
					continue
				}
				fixedLogs = append(fixedLogs, l)
			}
			receipt.Logs = fixedLogs
			receipt.CumulativeGasUsed = receipt.GasUsed
		}

		if err != nil {
			if !vmConfig.StatelessExec {
				return nil, fmt.Errorf("could not apply tx %d from block %d [%v]: %w", txIndex, block.NumberU64(), tx.Hash().Hex(), err)
			}
			rejectedTxs = append(rejectedTxs, &RejectedTx{txIndex, err.Error()})
		} else {
			includedTxs = append(includedTxs, tx)
			if !vmConfig.NoReceipts {
				receipts = append(receipts, receipt)
			}
			if !vmConfig.NoInnerTxs {
				blockInnerTxs = append(blockInnerTxs, innerTxs)
			}
		}
		if !chainConfig.IsForkID7Etrog(block.NumberU64()) {
			if err := ibs.ScalableSetSmtRootHash(roHermezDb); err != nil {
				return nil, err
			}
		}

		txSender, ok := tx.GetSender()
		if !ok {
			signer := types.MakeSigner(chainConfig, blockNum)
			txSender, err = tx.Sender(*signer)
			if err != nil {
				return nil, err
			}
		}

		txInfos = append(txInfos, blockinfo.ExecutedTxInfo{
			Tx:                tx,
			Receipt:           &localReceipt,
			EffectiveGasPrice: effectiveGasPricePercentage,
			Signer:            &txSender,
		})

	}

	var l2InfoRoot *common.Hash
	if chainConfig.IsForkID7Etrog(blockNum) {
		l2InfoRoot, err = blockinfo.BuildBlockInfoTree(
			&header.Coinbase,
			header.Number.Uint64(),
			header.Time,
			blockGasLimit,
			*usedGas,
			*ger,
			*l1Blockhash,
			*prevBlockRoot,
			&txInfos,
		)
		if err != nil {
			return nil, err
		}
	}

	ibs.PostExecuteStateSet(chainConfig, block.NumberU64(), l2InfoRoot)

	receiptSha := types.DeriveSha(receipts)
	// [zkevm] todo
	//if !vmConfig.StatelessExec && chainConfig.IsByzantium(header.Number.Uint64()) && !vmConfig.NoReceipts && receiptSha != block.ReceiptHash() {
	//	return nil, fmt.Errorf("mismatched receipt headers for block %d (%s != %s)", block.NumberU64(), receiptSha.Hex(), block.ReceiptHash().Hex())
	//}

	// in zkEVM we don't have headers to check GasUsed against
	//if !vmConfig.StatelessExec && *usedGas != header.GasUsed && header.GasUsed > 0 {
	//	return nil, fmt.Errorf("gas used by execution: %d, in header: %d", *usedGas, header.GasUsed)
	//}

	var bloom types.Bloom
	if !vmConfig.NoReceipts {
		bloom = types.CreateBloom(receipts)
		// [zkevm] todo
		//if !vmConfig.StatelessExec && bloom != header.Bloom {
		//	return nil, fmt.Errorf("bloom computed by execution: %x, in header: %x", bloom, header.Bloom)
		//}
	}
	if !vmConfig.ReadOnly {
		txs := blockTransactions
		if _, _, _, err := FinalizeBlockExecution(engine, stateReader, block.Header(), txs, block.Uncles(), stateWriter, chainConfig, ibs, receipts, block.Withdrawals(), chainReader, false, excessDataGas); err != nil {
			return nil, err
		}
	}
	blockLogs := ibs.Logs()
<<<<<<< HEAD
	execRs := &EphemeralExecResult{
		TxRoot:      types.DeriveSha(includedTxs),
		ReceiptRoot: receiptSha,
		Bloom:       bloom,
		LogsHash:    rlpHash(blockLogs),
		Receipts:    receipts,
		Difficulty:  (*math.HexOrDecimal256)(header.Difficulty),
		GasUsed:     math.HexOrDecimal64(*usedGas),
		Rejected:    rejectedTxs,
		InnerTxs:    blockInnerTxs,
=======
	execRs := &EphemeralExecResultZk{
		EphemeralExecResult: &EphemeralExecResult{
			TxRoot:      types.DeriveSha(includedTxs),
			ReceiptRoot: receiptSha,
			Bloom:       bloom,
			LogsHash:    rlpHash(blockLogs),
			Receipts:    receipts,
			Difficulty:  (*math.HexOrDecimal256)(header.Difficulty),
			GasUsed:     math.HexOrDecimal64(*usedGas),
			Rejected:    rejectedTxs,
		},
		BlockInfoTree: l2InfoRoot,
>>>>>>> c4c23795
	}

	return execRs, nil
}

func PrepareBlockTxExecution(
	chainConfig *chain.Config,
	vmConfig *vm.Config,
	blockHashFunc func(n uint64) common.Hash,
	author *common.Address,
	engine consensus.Engine,
	chainReader consensus.ChainHeaderReader,
	block *types.Block,
	ibs *state.IntraBlockState,
	roHermezDb state.ReadOnlyHermezDb,
	blockGasLimit uint64,
) (blockContext *evmtypes.BlockContext, excessDataGas *big.Int, ger, l1BlockHash *common.Hash, err error) {
	var blockNum uint64
	if block != nil {
		blockNum = block.NumberU64()
	}

	prevBlockheader := chainReader.GetHeaderByNumber(blockNum - 1)
	// TODO(eip-4844): understand why chainReader is sometimes nil (e.g. certain test cases)
	if prevBlockheader != nil {
		excessDataGas = prevBlockheader.ExcessDataGas
	}

	if !vmConfig.ReadOnly {
		if err := InitializeBlockExecution(engine, chainReader, block.Header(), block.Transactions(), block.Uncles(), chainConfig, ibs, excessDataGas); err != nil {
			return nil, nil, nil, nil, err
		}
	}

	if chainConfig.DAOForkBlock != nil && chainConfig.DAOForkBlock.Cmp(block.Number()) == 0 {
		misc.ApplyDAOHardFork(ibs)
	}

	///////////////////////////////////////////
	// [zkevm] set preexecution state 		 //
	///////////////////////////////////////////
	//[zkevm] - get the last batch number so we can check for empty batches in between it and the new one
	lastBatchInserted, err := roHermezDb.GetBatchNoByL2Block(blockNum - 1)
	if err != nil {
		return nil, nil, nil, nil, fmt.Errorf("failed to get last batch inserted: %v", err)
	}

	// write batches between last block and this if they exist
	currentBatch, err := roHermezDb.GetBatchNoByL2Block(blockNum)
	if err != nil {
		return nil, nil, nil, nil, err
	}

	//[zkevm] get batches between last block and this one
	// plus this blocks ger
	gersInBetween, err := roHermezDb.GetBatchGlobalExitRoots(lastBatchInserted, currentBatch)
	if err != nil {
		return nil, nil, nil, nil, err
	}

	blockGer, err := roHermezDb.GetBlockGlobalExitRoot(blockNum)
	if err != nil {
		return nil, nil, nil, nil, err
	}
	blockL1BlockHash, err := roHermezDb.GetBlockL1BlockHash(blockNum)
	if err != nil {
		return nil, nil, nil, nil, err
	}

	blockTime := block.Time()
	prevBlockRoot := prevBlockheader.Root
	l1InfoTreeIndexReused, err := roHermezDb.GetReusedL1InfoTreeIndex(blockNum)
	if err != nil {
		return nil, nil, nil, nil, err
	}
	ibs.SyncerPreExecuteStateSet(chainConfig, blockNum, blockTime, &prevBlockRoot, &blockGer, &blockL1BlockHash, gersInBetween, l1InfoTreeIndexReused)
	///////////////////////////////////////////
	// [zkevm] finish set preexecution state //
	///////////////////////////////////////////

	blockContextImpl := NewEVMBlockContext(block.Header(), blockHashFunc, engine, author, excessDataGas)

	return &blockContextImpl, excessDataGas, &blockGer, &blockL1BlockHash, nil
}

func FinalizeBlockExecutionWithHistoryWrite(
	engine consensus.Engine, stateReader state.StateReader,
	header *types.Header, txs types.Transactions, uncles []*types.Header,
	stateWriter state.WriterWithChangeSets, cc *chain.Config,
	ibs *state.IntraBlockState, receipts types.Receipts,
	withdrawals []*types.Withdrawal, headerReader consensus.ChainHeaderReader,
	isMining bool, excessDataGas *big.Int,
) (newBlock *types.Block, newTxs types.Transactions, newReceipt types.Receipts, err error) {
	newBlock, newTxs, newReceipt, err = FinalizeBlockExecution(
		engine,
		stateReader,
		header,
		txs,
		uncles,
		stateWriter,
		cc,
		ibs,
		receipts,
		withdrawals,
		headerReader,
		isMining,
		excessDataGas,
	)

	if err := stateWriter.WriteHistory(); err != nil {
		return nil, nil, nil, fmt.Errorf("writing history for block %d failed: %w", header.Number.Uint64(), err)
	}

	return newBlock, newTxs, newReceipt, nil
}<|MERGE_RESOLUTION|>--- conflicted
+++ resolved
@@ -27,6 +27,7 @@
 
 	"github.com/ledgerwatch/erigon/chain"
 
+	"errors"
 	"github.com/ledgerwatch/erigon/common/math"
 	"github.com/ledgerwatch/erigon/consensus"
 	"github.com/ledgerwatch/erigon/consensus/misc"
@@ -34,7 +35,6 @@
 	"github.com/ledgerwatch/erigon/core/types"
 	"github.com/ledgerwatch/erigon/core/vm"
 	"github.com/ledgerwatch/erigon/core/vm/evmtypes"
-	"errors"
 )
 
 type EphemeralExecResultZk struct {
@@ -105,12 +105,7 @@
 			return nil, err
 		}
 
-<<<<<<< HEAD
-		zkConfig := vm.NewZkConfig(*vmConfig, nil)
-		receipt, execResult, innerTxs, err := ApplyTransaction_zkevm(chainConfig, blockHashFunc, engine, nil, gp, ibs, noop, header, tx, usedGas, zkConfig, excessDataGas, effectiveGasPricePercentage)
-=======
-		receipt, execResult, err := ApplyTransaction_zkevm(chainConfig, engine, evm, gp, ibs, state.NewNoopWriter(), header, tx, usedGas, effectiveGasPricePercentage)
->>>>>>> c4c23795
+		receipt, execResult, innerTxs, err := ApplyTransaction_zkevm(chainConfig, engine, evm, gp, ibs, state.NewNoopWriter(), header, tx, usedGas, effectiveGasPricePercentage)
 		if err != nil {
 			return nil, err
 		}
@@ -241,18 +236,7 @@
 		}
 	}
 	blockLogs := ibs.Logs()
-<<<<<<< HEAD
-	execRs := &EphemeralExecResult{
-		TxRoot:      types.DeriveSha(includedTxs),
-		ReceiptRoot: receiptSha,
-		Bloom:       bloom,
-		LogsHash:    rlpHash(blockLogs),
-		Receipts:    receipts,
-		Difficulty:  (*math.HexOrDecimal256)(header.Difficulty),
-		GasUsed:     math.HexOrDecimal64(*usedGas),
-		Rejected:    rejectedTxs,
-		InnerTxs:    blockInnerTxs,
-=======
+
 	execRs := &EphemeralExecResultZk{
 		EphemeralExecResult: &EphemeralExecResult{
 			TxRoot:      types.DeriveSha(includedTxs),
@@ -263,9 +247,9 @@
 			Difficulty:  (*math.HexOrDecimal256)(header.Difficulty),
 			GasUsed:     math.HexOrDecimal64(*usedGas),
 			Rejected:    rejectedTxs,
+			InnerTxs:    blockInnerTxs,
 		},
 		BlockInfoTree: l2InfoRoot,
->>>>>>> c4c23795
 	}
 
 	return execRs, nil
