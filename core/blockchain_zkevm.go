--- conflicted
+++ resolved
@@ -239,7 +239,6 @@
 		}
 	}
 	blockLogs := ibs.Logs()
-<<<<<<< HEAD
 	execRs := &EphemeralExecResultZk{
 		EphemeralExecResult: &EphemeralExecResult{
 			TxRoot:      types.DeriveSha(includedTxs),
@@ -250,20 +249,9 @@
 			Difficulty:  (*math.HexOrDecimal256)(header.Difficulty),
 			GasUsed:     math.HexOrDecimal64(*usedGas),
 			Rejected:    rejectedTxs,
+			InnerTxs:    blockInnerTxs,
 		},
 		BlockInfoTree: l2InfoRoot,
-=======
-	execRs := &EphemeralExecResult{
-		TxRoot:      types.DeriveSha(includedTxs),
-		ReceiptRoot: receiptSha,
-		Bloom:       bloom,
-		LogsHash:    rlpHash(blockLogs),
-		Receipts:    receipts,
-		Difficulty:  (*math.HexOrDecimal256)(header.Difficulty),
-		GasUsed:     math.HexOrDecimal64(*usedGas),
-		Rejected:    rejectedTxs,
-		InnerTxs:    blockInnerTxs,
->>>>>>> 582c2eab
 	}
 
 	return execRs, nil
