--- conflicted
+++ resolved
@@ -107,11 +107,7 @@
 			return nil, err
 		}
 
-<<<<<<< HEAD
-		receipt, execResult, innerTxs, err := ApplyTransaction_zkevm(chainConfig, engine, evm, gp, ibs, state.NewNoopWriter(), header, tx, usedGas, effectiveGasPricePercentage)
-=======
-		receipt, execResult, err := ApplyTransaction_zkevm(chainConfig, engine, evm, gp, ibs, state.NewNoopWriter(), header, tx, usedGas, effectiveGasPricePercentage, true)
->>>>>>> b13885db
+		receipt, execResult, innerTxs, err := ApplyTransaction_zkevm(chainConfig, engine, evm, gp, ibs, state.NewNoopWriter(), header, tx, usedGas, effectiveGasPricePercentage, true)
 		if err != nil {
 			return nil, err
 		}
