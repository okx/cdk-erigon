// Copyright 2014 The go-ethereum Authors
// This file is part of the go-ethereum library.
//
// The go-ethereum library is free software: you can redistribute it and/or modify
// it under the terms of the GNU Lesser General Public License as published by
// the Free Software Foundation, either version 3 of the License, or
// (at your option) any later version.
//
// The go-ethereum library is distributed in the hope that it will be useful,
// but WITHOUT ANY WARRANTY; without even the implied warranty of
// MERCHANTABILITY or FITNESS FOR A PARTICULAR PURPOSE. See the
// GNU Lesser General Public License for more details.
//
// You should have received a copy of the GNU Lesser General Public License
// along with the go-ethereum library. If not, see <http://www.gnu.org/licenses/>.

// Package core implements the Ethereum consensus protocol.
package core

import (
	"errors"
	"fmt"
	"time"

	"github.com/ledgerwatch/erigon-lib/common"
	libcommon "github.com/ledgerwatch/erigon-lib/common"
	"github.com/ledgerwatch/erigon/smt/pkg/blockinfo"
	"github.com/ledgerwatch/log/v3"

	"github.com/ledgerwatch/erigon-lib/chain"

	"github.com/ledgerwatch/erigon/common/math"
	"github.com/ledgerwatch/erigon/consensus"
	"github.com/ledgerwatch/erigon/consensus/misc"
	"github.com/ledgerwatch/erigon/core/state"
	"github.com/ledgerwatch/erigon/core/types"
	"github.com/ledgerwatch/erigon/core/vm"
	"github.com/ledgerwatch/erigon/core/vm/evmtypes"
	"github.com/ledgerwatch/erigon/zk/hermez_db"
	"github.com/ledgerwatch/erigon/zk/utils"

	zktypes "github.com/ledgerwatch/erigon/zk/types"
)

type EphemeralExecResultZk struct {
	*EphemeralExecResult
	BlockInfoTree *common.Hash `json:"blockInfoTree,omitempty"`
}

// ExecuteBlockEphemerally runs a block from provided stateReader and
// writes the result to the provided stateWriter
func ExecuteBlockEphemerallyZk(
	chainConfig *chain.Config,
	vmConfig *vm.Config,
	blockHashFunc func(n uint64) libcommon.Hash,
	engine consensus.Engine,
	block *types.Block,
	stateReader state.StateReader,
	stateWriter state.WriterWithChangeSets,
	chainReader consensus.ChainReader,
	getTracer func(txIndex int, txHash libcommon.Hash) (vm.EVMLogger, error),
	roHermezDb state.ReadOnlyHermezDb,
	prevBlockRoot *common.Hash,
) (*EphemeralExecResultZk, error) {

	defer blockExecutionTimer.ObserveDuration(time.Now())
	block.Uncles()
	ibs := state.New(stateReader)
	header := block.Header()
	blockTransactions := block.Transactions()
	blockGasLimit := block.GasLimit()

	if !chainConfig.IsForkID8Elderberry(block.NumberU64()) {
		blockGasLimit = utils.ForkId7BlockGasLimit
	}

	gp := new(GasPool).AddGas(blockGasLimit)

	var (
		rejectedTxs []*RejectedTx
		includedTxs types.Transactions
		receipts    types.Receipts

		// For X Layer
		blockInnerTxs [][]*zktypes.InnerTx
	)

	blockContext, _, ger, l1Blockhash, err := PrepareBlockTxExecution(chainConfig, vmConfig, blockHashFunc, nil, engine, chainReader, block, ibs, roHermezDb, blockGasLimit)
	if err != nil {
		return nil, fmt.Errorf("PrepareBlockTxExecution: %w", err)
	}

	blockNum := block.NumberU64()
	usedGas := new(uint64)
	txInfos := []blockinfo.ExecutedTxInfo{}

	for txIndex, tx := range blockTransactions {
		ibs.SetTxContext(tx.Hash(), block.Hash(), txIndex)
		writeTrace := false
		if vmConfig.Debug && vmConfig.Tracer == nil {
			if vmConfig.Tracer, err = getTracer(txIndex, tx.Hash()); err != nil {
				return nil, fmt.Errorf("getTracer: %w", err)
			}
			writeTrace = true
		}
		txHash := tx.Hash()
		evm, effectiveGasPricePercentage, err := PrepareForTxExecution(chainConfig, vmConfig, blockContext, roHermezDb, ibs, block, &txHash, txIndex)
		if err != nil {
			return nil, fmt.Errorf("PrepareForTxExecution: %w", err)
		}

		receipt, execResult, innerTxs, err := ApplyTransaction_zkevm(chainConfig, engine, evm, gp, ibs, state.NewNoopWriter(), header, tx, usedGas, effectiveGasPricePercentage, true)
		if err != nil {
			if !vmConfig.StatelessExec {
				return nil, fmt.Errorf("ApplyTransaction_zkevm tx %d from block %d [%v]: %w", txIndex, block.NumberU64(), tx.Hash().Hex(), err)
			}
			rejectedTxs = append(rejectedTxs, &RejectedTx{txIndex, err.Error()})
		} else {
			includedTxs = append(includedTxs, tx)
			if !vmConfig.NoReceipts {
				receipts = append(receipts, receipt)
			}
		}
		if writeTrace {
			if ftracer, ok := vmConfig.Tracer.(vm.FlushableTracer); ok {
				ftracer.Flush(tx)
			}

			vmConfig.Tracer = nil
		}

		localReceipt := CreateReceiptForBlockInfoTree(receipt, chainConfig, blockNum, execResult)
		if err = ProcessReceiptForBlockExecution(receipt, roHermezDb, chainConfig, blockNum, header, tx); err != nil {
			return nil, fmt.Errorf("ProcessReceiptForBlockExecution: %w", err)
		}

<<<<<<< HEAD
		if err != nil {
			if !vmConfig.StatelessExec {
				return nil, fmt.Errorf("could not apply tx %d from block %d [%v]: %w", txIndex, block.NumberU64(), tx.Hash().Hex(), err)
			}
			rejectedTxs = append(rejectedTxs, &RejectedTx{txIndex, err.Error()})
		} else {
			includedTxs = append(includedTxs, tx)
			if !vmConfig.NoReceipts {
				receipts = append(receipts, receipt)
			}
			// For X Layer
			if !vmConfig.NoInnerTxs {
				blockInnerTxs = append(blockInnerTxs, innerTxs)
			}
=======
		// For X Layer
		if !vmConfig.NoInnerTxs {
			blockInnerTxs = append(blockInnerTxs, innerTxs)
>>>>>>> cb522900
		}

		if !chainConfig.IsForkID7Etrog(block.NumberU64()) && !chainConfig.IsNormalcy(block.NumberU64()) {
			if err := ibs.ScalableSetSmtRootHash(roHermezDb); err != nil {
				return nil, fmt.Errorf("ScalableSetSmtRootHash: %w", err)
			}
		}

		txSender, ok := tx.GetSender()
		if !ok {
			signer := types.MakeSigner(chainConfig, blockNum, block.Time())
			if txSender, err = tx.Sender(*signer); err != nil {
				return nil, fmt.Errorf("tx.Sender: %w", err)
			}
		}

		txInfos = append(txInfos, blockinfo.ExecutedTxInfo{
			Tx:                tx,
			Receipt:           localReceipt,
			EffectiveGasPrice: effectiveGasPricePercentage,
			Signer:            &txSender,
		})
	}

	var l2InfoRoot *libcommon.Hash
	if chainConfig.IsForkID7Etrog(blockNum) {
		if l2InfoRoot, err = blockinfo.BuildBlockInfoTree(
			&header.Coinbase,
			header.Number.Uint64(),
			header.Time,
			blockGasLimit,
			*usedGas,
			*ger,
			*l1Blockhash,
			*prevBlockRoot,
			&txInfos,
		); err != nil {
			return nil, fmt.Errorf("BuildBlockInfoTree: %w", err)
		}
	}

	ibs.PostExecuteStateSet(chainConfig, block.NumberU64(), l2InfoRoot)

	receiptSha := types.DeriveSha(receipts)
	// [zkevm] todo
	//if !vmConfig.StatelessExec && chainConfig.IsByzantium(header.Number.Uint64()) && !vmConfig.NoReceipts && receiptSha != block.ReceiptHash() {
	//	return nil, fmt.Errorf("mismatched receipt headers for block %d (%s != %s)", block.NumberU64(), receiptSha.Hex(), block.ReceiptHash().Hex())
	//}

	// in zkEVM we don't have headers to check GasUsed against
	//if !vmConfig.StatelessExec && *usedGas != header.GasUsed && header.GasUsed > 0 {
	//	return nil, fmt.Errorf("gas used by execution: %d, in header: %d", *usedGas, header.GasUsed)
	//}

	var bloom types.Bloom
	if !vmConfig.NoReceipts {
		bloom = types.CreateBloom(receipts)
		// [zkevm] todo
		//if !vmConfig.StatelessExec && bloom != header.Bloom {
		//	return nil, fmt.Errorf("bloom computed by execution: %x, in header: %x", bloom, header.Bloom)
		//}
	}
	if !vmConfig.ReadOnly {
		txs := blockTransactions
		if _, _, _, err := FinalizeBlockExecution(engine, stateReader, block.Header(), txs, block.Uncles(), stateWriter, chainConfig, ibs, receipts, block.Withdrawals(), chainReader, false, log.New()); err != nil {
			return nil, fmt.Errorf("FinalizeBlockExecution: %w", err)
		}
	}
	blockLogs := ibs.Logs()
	execRs := &EphemeralExecResultZk{
		EphemeralExecResult: &EphemeralExecResult{
			TxRoot:      types.DeriveSha(includedTxs),
			ReceiptRoot: receiptSha,
			Bloom:       bloom,
			LogsHash:    rlpHash(blockLogs),
			Receipts:    receipts,
			Difficulty:  (*math.HexOrDecimal256)(header.Difficulty),
			GasUsed:     math.HexOrDecimal64(*usedGas),
			Rejected:    rejectedTxs,
			// For X Layer
			InnerTxs: blockInnerTxs,
		},
		BlockInfoTree: l2InfoRoot,
	}

	return execRs, nil
}

func PrepareBlockTxExecution(
	chainConfig *chain.Config,
	vmConfig *vm.Config,
	blockHashFunc func(n uint64) common.Hash,
	author *common.Address,
	engine consensus.Engine,
	chainReader consensus.ChainHeaderReader,
	block *types.Block,
	ibs *state.IntraBlockState,
	roHermezDb state.ReadOnlyHermezDb,
	blockGasLimit uint64,
) (blockContext *evmtypes.BlockContext, excessDataGas *uint64, ger, l1BlockHash *common.Hash, err error) {
	var blockNum uint64
	if block != nil {
		blockNum = block.NumberU64()
	}

	prevBlockheader := chainReader.GetHeaderByNumber(blockNum - 1)
	// TODO(eip-4844): understand why chainReader is sometimes nil (e.g. certain test cases)
	if prevBlockheader != nil {
		excessDataGas = prevBlockheader.ExcessBlobGas
	}

	if !vmConfig.ReadOnly {
		if err := InitializeBlockExecution(engine, chainReader, block.Header(), chainConfig, ibs, log.Root()); err != nil {
			return nil, nil, nil, nil, fmt.Errorf("InitializeBlockExecution: %w", err)
		}
	}

	if chainConfig.DAOForkBlock != nil && chainConfig.DAOForkBlock.Cmp(block.Number()) == 0 {
		misc.ApplyDAOHardFork(ibs)
	}

	///////////////////////////////////////////
	// [zkevm] set preexecution state 		 //
	///////////////////////////////////////////
	//[zkevm] - get the last batch number so we can check for empty batches in between it and the new one
	lastBatchInserted, err := roHermezDb.GetBatchNoByL2Block(blockNum - 1)
	if err != nil && !errors.Is(err, hermez_db.ErrorNotStored) {
		return nil, nil, nil, nil, fmt.Errorf("GetBatchNoByL2Block: %w", err)
	}

	// write batches between last block and this if they exist
	currentBatch, err := roHermezDb.GetBatchNoByL2Block(blockNum)
	if err != nil && !errors.Is(err, hermez_db.ErrorNotStored) {
		return nil, nil, nil, nil, fmt.Errorf("GetBatchNoByL2Block: %w", err)
	}

	//[zkevm] get batches between last block and this one
	// plus this blocks ger
	gersInBetween, err := roHermezDb.GetBatchGlobalExitRoots(lastBatchInserted, currentBatch)
	if err != nil {
		return nil, nil, nil, nil, fmt.Errorf("GetBatchGlobalExitRoots: %w", err)
	}

	blockGer, err := roHermezDb.GetBlockGlobalExitRoot(blockNum)
	if err != nil {
		return nil, nil, nil, nil, fmt.Errorf("GetBlockGlobalExitRoot: %w", err)
	}
	blockL1BlockHash, err := roHermezDb.GetBlockL1BlockHash(blockNum)
	if err != nil {
		return nil, nil, nil, nil, fmt.Errorf("GetBlockL1BlockHash: %w", err)
	}

	blockTime := block.Time()
	prevBlockRoot := prevBlockheader.Root
	l1InfoTreeIndexReused, err := roHermezDb.GetReusedL1InfoTreeIndex(blockNum)
	if err != nil {
		return nil, nil, nil, nil, fmt.Errorf("GetReusedL1InfoTreeIndex: %w", err)
	}
	ibs.SyncerPreExecuteStateSet(chainConfig, blockNum, blockTime, &prevBlockRoot, &blockGer, &blockL1BlockHash, gersInBetween, l1InfoTreeIndexReused)
	///////////////////////////////////////////
	// [zkevm] finish set preexecution state //
	///////////////////////////////////////////

	blockContextImpl := NewEVMBlockContext(block.Header(), blockHashFunc, engine, author)

	return &blockContextImpl, excessDataGas, &blockGer, &blockL1BlockHash, nil
}

func CreateReceiptForBlockInfoTree(receipt *types.Receipt, chainConfig *chain.Config, blockNum uint64, execResult *ExecutionResult) *types.Receipt {
	// [hack]TODO: remove this after bug is fixed
	localReceipt := receipt.Clone()
	if !chainConfig.IsForkID8Elderberry(blockNum) && errors.Is(execResult.Err, vm.ErrUnsupportedPrecompile) {
		localReceipt.Status = 1
	}

	return localReceipt
}

func ProcessReceiptForBlockExecution(receipt *types.Receipt, roHermezDb state.ReadOnlyHermezDb, chainConfig *chain.Config, blockNum uint64, header *types.Header, tx types.Transaction) error {
	// forkid8 the poststate is empty
	// forkid8 also fixed the bugs with logs and cumulative gas used
	if !chainConfig.IsForkID8Elderberry(blockNum) {
		// the stateroot in the transactions that comes from the datastream
		// is the one after smart contract writes so it can't be used
		// but since pre forkid7 blocks have 1 tx only, we can use the block root
		if chainConfig.IsForkID7Etrog(blockNum) {
			// receipt root holds the intermediate stateroot after the tx
			intermediateState, err := roHermezDb.GetIntermediateTxStateRoot(blockNum, tx.Hash())
			if err != nil {
				return fmt.Errorf("GetIntermediateTxStateRoot: %w", err)
			}
			receipt.PostState = intermediateState.Bytes()
		} else {
			receipt.PostState = header.Root.Bytes()
		}

		//[hack] log0 pre forkid8 are not included in the rpc logs
		// also pre forkid8 comulative gas used is same as gas used
		var fixedLogs types.Logs
		for _, l := range receipt.Logs {
			if len(l.Topics) == 0 && len(l.Data) == 0 {
				continue
			}
			fixedLogs = append(fixedLogs, l)
		}
		receipt.Logs = fixedLogs
		receipt.CumulativeGasUsed = receipt.GasUsed
	}

	if !chainConfig.IsNormalcy(blockNum) {
		for _, l := range receipt.Logs {
			l.ApplyPaddingToLogsData(chainConfig.IsForkID8Elderberry(blockNum), chainConfig.IsForkID12Banana(blockNum))
		}
	}

	return nil
}<|MERGE_RESOLUTION|>--- conflicted
+++ resolved
@@ -134,26 +134,9 @@
 			return nil, fmt.Errorf("ProcessReceiptForBlockExecution: %w", err)
 		}
 
-<<<<<<< HEAD
-		if err != nil {
-			if !vmConfig.StatelessExec {
-				return nil, fmt.Errorf("could not apply tx %d from block %d [%v]: %w", txIndex, block.NumberU64(), tx.Hash().Hex(), err)
-			}
-			rejectedTxs = append(rejectedTxs, &RejectedTx{txIndex, err.Error()})
-		} else {
-			includedTxs = append(includedTxs, tx)
-			if !vmConfig.NoReceipts {
-				receipts = append(receipts, receipt)
-			}
-			// For X Layer
-			if !vmConfig.NoInnerTxs {
-				blockInnerTxs = append(blockInnerTxs, innerTxs)
-			}
-=======
 		// For X Layer
 		if !vmConfig.NoInnerTxs {
 			blockInnerTxs = append(blockInnerTxs, innerTxs)
->>>>>>> cb522900
 		}
 
 		if !chainConfig.IsForkID7Etrog(block.NumberU64()) && !chainConfig.IsNormalcy(block.NumberU64()) {
