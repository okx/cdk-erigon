--- conflicted
+++ resolved
@@ -4,16 +4,6 @@
 	"bytes"
 	"encoding/binary"
 	"fmt"
-<<<<<<< HEAD
-
-	libcommon "github.com/gateway-fm/cdk-erigon-lib/common"
-	"github.com/gateway-fm/cdk-erigon-lib/common/dbg"
-	"github.com/gateway-fm/cdk-erigon-lib/common/hexutility"
-	"github.com/gateway-fm/cdk-erigon-lib/kv"
-	"github.com/gateway-fm/cdk-erigon-lib/kv/kvcfg"
-	"github.com/ledgerwatch/erigon/common"
-	"github.com/ledgerwatch/erigon/common/dbutils"
-=======
 	"math"
 
 	libcommon "github.com/ledgerwatch/erigon-lib/common"
@@ -22,7 +12,6 @@
 	"github.com/ledgerwatch/erigon-lib/kv"
 	"github.com/ledgerwatch/erigon-lib/kv/dbutils"
 	"github.com/ledgerwatch/erigon-lib/kv/kvcfg"
->>>>>>> 434376b7
 	"github.com/ledgerwatch/erigon/core/types"
 	"github.com/ledgerwatch/erigon/rlp"
 	"github.com/ledgerwatch/erigon/zk/hermez_db"
@@ -121,19 +110,11 @@
 		// If next Append returns KeyExists error - it means you need to open transaction in App code before calling this func. Batch is also fine.
 		if blockHash != nil {
 			key := append(txIdKey, blockHash.Bytes()...)
-<<<<<<< HEAD
-			if err := db.Put(kv.EthTxV3, key, common.CopyBytes(buf.Bytes())); err != nil {
-				return err
-			}
-		} else {
-			if err := db.Put(kv.EthTx, txIdKey, common.CopyBytes(buf.Bytes())); err != nil {
-=======
 			if err := db.Put(kv.EthTxV3, key, libcommon.CopyBytes(buf.Bytes())); err != nil {
 				return err
 			}
 		} else {
 			if err := db.Put(kv.EthTx, txIdKey, libcommon.CopyBytes(buf.Bytes())); err != nil {
->>>>>>> 434376b7
 				return err
 			}
 		}
