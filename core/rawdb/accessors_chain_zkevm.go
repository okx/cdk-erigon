--- conflicted
+++ resolved
@@ -4,20 +4,11 @@
 	"encoding/binary"
 	"fmt"
 
-<<<<<<< HEAD
 	libcommon "github.com/ledgerwatch/erigon-lib/common"
 	"github.com/ledgerwatch/erigon-lib/common/dbg"
 	"github.com/ledgerwatch/erigon-lib/common/hexutility"
 	"github.com/ledgerwatch/erigon-lib/kv"
 	"github.com/ledgerwatch/erigon-lib/kv/dbutils"
-=======
-	libcommon "github.com/gateway-fm/cdk-erigon-lib/common"
-	"github.com/gateway-fm/cdk-erigon-lib/common/dbg"
-	"github.com/gateway-fm/cdk-erigon-lib/common/hexutility"
-	"github.com/gateway-fm/cdk-erigon-lib/kv"
-	"github.com/gateway-fm/cdk-erigon-lib/kv/kvcfg"
-	"github.com/ledgerwatch/erigon/common/dbutils"
->>>>>>> bd75618e
 	"github.com/ledgerwatch/erigon/core/types"
 	ethTypes "github.com/ledgerwatch/erigon/core/types"
 	"github.com/ledgerwatch/erigon/rlp"
@@ -68,19 +59,13 @@
 		return fmt.Errorf("failed to decode body: %w", err)
 	}
 
-<<<<<<< HEAD
-		blockhash := libcommon.BytesToHash(k[8:])
-		// delete body for storage
-		DeleteBody(tx, blockhash, blockNum)
-=======
 	txs, err := CanonicalTransactions(tx, body.BaseTxId, body.TxAmount)
 	if err != nil {
 		return fmt.Errorf("failed to read txs: %w", err)
 	}
->>>>>>> bd75618e
 
 	// delete body for storage
-	deleteBody(tx, blockHash, blockNum)
+	DeleteBody(tx, blockHash, blockNum)
 
 	// delete transactions
 	if err := DeleteTransactions(tx, uint64(len(txs)), body.BaseTxId+1, nil); err != nil {
@@ -95,12 +80,7 @@
 	if err = WriteBodyForStorage(db, hash, number, data); err != nil {
 		return fmt.Errorf("failed to write body: %w", err)
 	}
-	transactionV3, _ := kvcfg.TransactionsV3.Enabled(db.(kv.Tx))
-	if transactionV3 {
-		err = WriteTransactions(db, txs, data.BaseTxId+1, &hash)
-	} else {
-		err = WriteTransactions(db, txs, data.BaseTxId+1, nil)
-	}
+	err = WriteTransactions(db, txs, data.BaseTxId+1)
 	if err != nil {
 		return fmt.Errorf("failed to WriteTransactions: %w", err)
 	}
