--- conflicted
+++ resolved
@@ -8,19 +8,12 @@
 
 	gokzg4844 "github.com/crate-crypto/go-kzg-4844"
 	"github.com/holiman/uint256"
-<<<<<<< HEAD
-	libcommon "github.com/gateway-fm/cdk-erigon-lib/common"
-	"github.com/gateway-fm/cdk-erigon-lib/common/hexutility"
-	types2 "github.com/gateway-fm/cdk-erigon-lib/types"
-	"github.com/ledgerwatch/erigon/chain"
-=======
 
 	"github.com/ledgerwatch/erigon-lib/chain"
 	libcommon "github.com/ledgerwatch/erigon-lib/common"
 	"github.com/ledgerwatch/erigon-lib/common/fixedgas"
 	libkzg "github.com/ledgerwatch/erigon-lib/crypto/kzg"
 	types2 "github.com/ledgerwatch/erigon-lib/types"
->>>>>>> fcad3a03
 
 	"github.com/ledgerwatch/erigon/rlp"
 )
@@ -216,20 +209,12 @@
 
 	kzgCtx := libkzg.Ctx()
 	for i, blob := range blobs {
-<<<<<<< HEAD
-		commitment, err := cryptoCtx.BlobToKZGCommitment(gokzg4844.Blob(blob), 1)
-=======
 		commitment, err := kzgCtx.BlobToKZGCommitment(gokzg4844.Blob(blob), 1 /*numGoRoutines*/)
->>>>>>> fcad3a03
 		if err != nil {
 			return nil, nil, nil, fmt.Errorf("could not convert blob to commitment: %v", err)
 		}
 
-<<<<<<< HEAD
-		proof, err := cryptoCtx.ComputeBlobKZGProof(gokzg4844.Blob(blob), commitment, 1)
-=======
 		proof, err := kzgCtx.ComputeBlobKZGProof(gokzg4844.Blob(blob), commitment, 1 /*numGoRoutnes*/)
->>>>>>> fcad3a03
 		if err != nil {
 			return nil, nil, nil, fmt.Errorf("could not compute proof for blob: %v", err)
 		}
