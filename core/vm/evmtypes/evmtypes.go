--- conflicted
+++ resolved
@@ -4,15 +4,10 @@
 	"math/big"
 
 	"github.com/holiman/uint256"
-<<<<<<< HEAD
-	libcommon "github.com/gateway-fm/cdk-erigon-lib/common"
-	types2 "github.com/gateway-fm/cdk-erigon-lib/types"
-=======
 
 	"github.com/ledgerwatch/erigon-lib/chain"
 	"github.com/ledgerwatch/erigon-lib/common"
 	types2 "github.com/ledgerwatch/erigon-lib/types"
->>>>>>> fcad3a03
 
 	"github.com/ledgerwatch/erigon/core/types"
 )
@@ -44,20 +39,13 @@
 // All fields can change between transactions.
 type TxContext struct {
 	// Message information
-<<<<<<< HEAD
-	TxHash            libcommon.Hash
-	Origin            libcommon.Address // Provides information for ORIGIN
-	GasPrice          *uint256.Int      // Provides information for GASPRICE
-	DataHashes        []libcommon.Hash  // Provides versioned data hashes for DATAHASH
+	TxHash            common.Hash
+	Origin            common.Address // Provides information for ORIGIN
+	GasPrice          *uint256.Int   // Provides information for GASPRICE
+	BlobHashes        []common.Hash  // Provides versioned blob hashes for BLOBHASH
 	Txn               types.Transaction
 	CumulativeGasUsed *uint64
 	BlockNum          uint64
-=======
-	TxHash     common.Hash
-	Origin     common.Address // Provides information for ORIGIN
-	GasPrice   *uint256.Int   // Provides information for GASPRICE
-	BlobHashes []common.Hash  // Provides versioned blob hashes for BLOBHASH
->>>>>>> fcad3a03
 }
 
 type (
@@ -73,6 +61,7 @@
 // IntraBlockState is an EVM database for full state querying.
 type IntraBlockState interface {
 	CreateAccount(common.Address, bool)
+	GetTxCount() (uint64, error)
 
 	SubBalance(common.Address, *uint256.Int)
 	AddBalance(common.Address, *uint256.Int)
@@ -90,20 +79,14 @@
 	SubRefund(uint64)
 	GetRefund() uint64
 
-<<<<<<< HEAD
-	GetCommittedState(libcommon.Address, *libcommon.Hash, *uint256.Int)
-	GetState(address libcommon.Address, slot *libcommon.Hash, outValue *uint256.Int)
-	SetState(libcommon.Address, *libcommon.Hash, uint256.Int)
-	HasLiveAccount(addr libcommon.Address) bool
-	HasLiveState(addr libcommon.Address, key *libcommon.Hash) bool
-=======
 	GetCommittedState(common.Address, *common.Hash, *uint256.Int)
 	GetState(address common.Address, slot *common.Hash, outValue *uint256.Int)
 	SetState(common.Address, *common.Hash, uint256.Int)
+	HasLiveAccount(addr common.Address) bool
+	HasLiveState(addr common.Address, key *common.Hash) bool
 
 	GetTransientState(addr common.Address, key common.Hash) uint256.Int
 	SetTransientState(addr common.Address, key common.Hash, value uint256.Int)
->>>>>>> fcad3a03
 
 	Selfdestruct(common.Address) bool
 	HasSelfdestructed(common.Address) bool
@@ -132,5 +115,5 @@
 
 	AddLog(*types.Log)
 	AddLog_zkEvm(*types.Log)
-	GetLogs(hash libcommon.Hash) []*types.Log
+	GetLogs(hash common.Hash) []*types.Log
 }