// Copyright 2014 The go-ethereum Authors
// This file is part of the go-ethereum library.
//
// The go-ethereum library is free software: you can redistribute it and/or modify
// it under the terms of the GNU Lesser General Public License as published by
// the Free Software Foundation, either version 3 of the License, or
// (at your option) any later version.
//
// The go-ethereum library is distributed in the hope that it will be useful,
// but WITHOUT ANY WARRANTY; without even the implied warranty of
// MERCHANTABILITY or FITNESS FOR A PARTICULAR PURPOSE. See the
// GNU Lesser General Public License for more details.
//
// You should have received a copy of the GNU Lesser General Public License
// along with the go-ethereum library. If not, see <http://www.gnu.org/licenses/>.

package vm

import (
	"sync/atomic"

	"github.com/holiman/uint256"

	libcommon "github.com/gateway-fm/cdk-erigon-lib/common"
	"github.com/ledgerwatch/erigon/chain"

	"github.com/ledgerwatch/erigon/common/u256"
	"github.com/ledgerwatch/erigon/core/vm/evmtypes"
	"github.com/ledgerwatch/erigon/crypto"
	"github.com/ledgerwatch/erigon/params"
	zktypes "github.com/ledgerwatch/erigon/zk/types"
)

// emptyCodeHash is used by create to ensure deployment is disallowed to already
// deployed contract addresses (relevant after the account abstraction).
var emptyCodeHash = crypto.Keccak256Hash(nil)

func (evm *EVM) precompile_disabled(addr libcommon.Address) (PrecompiledContract, bool) {
	var precompiles map[libcommon.Address]PrecompiledContract
	switch {
	case evm.chainRules.IsBerlin:
		precompiles = PrecompiledContractsBerlin
	case evm.chainRules.IsIstanbul:
		precompiles = PrecompiledContractsIstanbul
	case evm.chainRules.IsByzantium:
		precompiles = PrecompiledContractsByzantium
	default:
		precompiles = PrecompiledContractsHomestead
	}
	p, ok := precompiles[addr]
	return p, ok
}

// run runs the given contract and takes care of running precompiles with a fallback to the byte code interpreter.
func run(evm *EVM, contract *Contract, input []byte, readOnly bool) ([]byte, error) {
	return evm.interpreter.Run(contract, input, readOnly)
}

// EVM is the Ethereum Virtual Machine base object and provides
// the necessary tools to run a contract on the given state with
// the provided context. It should be noted that any error
// generated through any of the calls should be considered a
// revert-state-and-consume-all-gas operation, no checks on
// specific errors should ever be performed. The interpreter makes
// sure that any errors generated are to be considered faulty code.
//
// The EVM should never be reused and is not thread safe.
type EVM struct {
	// Context provides auxiliary blockchain related information
	context   evmtypes.BlockContext
	txContext evmtypes.TxContext
	// IntraBlockState gives access to the underlying state
	intraBlockState evmtypes.IntraBlockState

	// chainConfig contains information about the current chain
	chainConfig *chain.Config
	// chain rules contains the chain rules for the current epoch
	chainRules *chain.Rules
	// virtual machine configuration options used to initialise the
	// evm.
	config Config
	// global (to this context) ethereum virtual machine
	// used throughout the execution of the tx.
	interpreter Interpreter
	// abort is used to abort the EVM calling operations
	// NOTE: must be set atomically
	abort int32
	// callGasTemp holds the gas available for the current call. This is needed because the
	// available gas is calculated in gasCall* according to the 63/64 rule and later
	// applied in opCall*.
	callGasTemp uint64

<<<<<<< HEAD
	zkConfig *ZkConfig
=======
	innerTxMeta *InnerTxMeta
>>>>>>> 582c2eab
}

// NewEVM returns a new EVM. The returned EVM is not thread safe and should
// only ever be used *once*.
func NewEVM(blockCtx evmtypes.BlockContext, txCtx evmtypes.TxContext, state evmtypes.IntraBlockState, chainConfig *chain.Config, vmConfig Config) *EVM {
	evm := &EVM{
		context:         blockCtx,
		txContext:       txCtx,
		intraBlockState: state,
		config:          vmConfig,
		chainConfig:     chainConfig,
		chainRules:      chainConfig.Rules(blockCtx.BlockNumber, blockCtx.Time),
		innerTxMeta: &InnerTxMeta{
			index:     0,
			lastDepth: 0,
			indexMap:  map[int]int{0: 0},
			InnerTxs:  make([]*zktypes.InnerTx, 0),
		},
	}

	// [zkevm] change
	evm.interpreter = NewZKEVMInterpreter(evm, NewZkConfig(vmConfig, nil))

	return evm
}

// Reset resets the EVM with a new transaction context.Reset
// This is not threadsafe and should only be done very cautiously.
func (evm *EVM) Reset(txCtx evmtypes.TxContext, ibs evmtypes.IntraBlockState) {
	evm.txContext = txCtx
	evm.intraBlockState = ibs
	evm.innerTxMeta = &InnerTxMeta{
		index:     0,
		lastDepth: 0,
		indexMap:  map[int]int{0: 0},
		InnerTxs:  make([]*zktypes.InnerTx, 0),
	}

	// ensure the evm is reset to be used again
	atomic.StoreInt32(&evm.abort, 0)
}

func (evm *EVM) ResetBetweenBlocks(blockCtx evmtypes.BlockContext, txCtx evmtypes.TxContext, ibs evmtypes.IntraBlockState, vmConfig Config, chainRules *chain.Rules) {
	evm.context = blockCtx
	evm.txContext = txCtx
	evm.intraBlockState = ibs
	evm.config = vmConfig
	evm.chainRules = chainRules

	// [zkevm] change
	evm.interpreter = NewZKEVMInterpreter(evm, NewZkConfig(vmConfig, nil))

	// ensure the evm is reset to be used again
	atomic.StoreInt32(&evm.abort, 0)
}

// Cancel cancels any running EVM operation. This may be called concurrently and
// it's safe to be called multiple times.
func (evm *EVM) Cancel() {
	atomic.StoreInt32(&evm.abort, 1)
}

// Cancelled returns true if Cancel has been called
func (evm *EVM) Cancelled() bool {
	return atomic.LoadInt32(&evm.abort) == 1
}

// CallGasTemp returns the callGasTemp for the EVM
func (evm *EVM) CallGasTemp() uint64 {
	return evm.callGasTemp
}

// SetCallGasTemp sets the callGasTemp for the EVM
func (evm *EVM) SetCallGasTemp(gas uint64) {
	evm.callGasTemp = gas
}

// Interpreter returns the current interpreter
func (evm *EVM) Interpreter() Interpreter {
	return evm.interpreter
}

func (evm *EVM) call(typ OpCode, caller ContractRef, addr libcommon.Address, input []byte, gas uint64, value *uint256.Int, bailout bool, intrinsicGas uint64) (ret []byte, leftOverGas uint64, err error) {
	depth := evm.interpreter.Depth()

	if evm.config.NoRecursion && depth > 0 {
		return nil, gas, nil
	}
	// Fail if we're trying to execute above the call depth limit
	if depth > int(params.CallCreateDepth) {
		return nil, gas, ErrDepth
	}
	if typ == CALL || typ == CALLCODE {
		// Fail if we're trying to transfer more than the available balance
		if !value.IsZero() && !evm.context.CanTransfer(evm.intraBlockState, caller.Address(), value) {
			if !bailout {
				return nil, gas, ErrInsufficientBalance
			}
		}
	}
	p, isPrecompile := evm.precompile(addr, 0)
	var code []byte
	if !isPrecompile {
		code = evm.intraBlockState.GetCode(addr)
	}

	snapshot := evm.intraBlockState.Snapshot()

	if typ == CALL {
		if !evm.intraBlockState.Exist(addr) {
			if !isPrecompile && evm.chainRules.IsSpuriousDragon && value.IsZero() {
				if evm.config.Debug {
					v := value
					if typ == STATICCALL {
						v = nil
					}
					// Calling a non existing account, don't do anything, but ping the tracer
					if depth == 0 {
						evm.config.Tracer.CaptureStart(evm, caller.Address(), addr, isPrecompile, false /* create */, input, gas+intrinsicGas, v, code)
						evm.config.Tracer.CaptureEnd(ret, 0, nil)
					} else {
						evm.config.Tracer.CaptureEnter(typ, caller.Address(), addr, isPrecompile, false /* create */, input, gas, v, code)
						evm.config.Tracer.CaptureExit(ret, 0, nil)
					}
				}
				return nil, gas, nil
			}
			evm.intraBlockState.CreateAccount(addr, false)
		}
		evm.context.Transfer(evm.intraBlockState, caller.Address(), addr, value, bailout)
	} else if typ == STATICCALL {
		// We do an AddBalance of zero here, just in order to trigger a touch.
		// This doesn't matter on Mainnet, where all empties are gone at the time of Byzantium,
		// but is the correct thing to do and matters on other networks, in tests, and potential
		// future scenarios
		evm.intraBlockState.AddBalance(addr, u256.Num0)
	}
	if evm.config.Debug {
		v := value
		if typ == STATICCALL {
			v = nil
		}
		if depth == 0 {
			evm.config.Tracer.CaptureStart(evm, caller.Address(), addr, isPrecompile, false /* create */, input, gas+intrinsicGas, v, code)
			defer func(startGas uint64) { // Lazy evaluation of the parameters
				evm.config.Tracer.CaptureEnd(ret, startGas-gas, err)
			}(gas)
		} else {
			evm.config.Tracer.CaptureEnter(typ, caller.Address(), addr, isPrecompile, false /* create */, input, gas, v, code)
			defer func(startGas uint64) { // Lazy evaluation of the parameters
				evm.config.Tracer.CaptureExit(ret, startGas-gas, err)
			}(gas)
		}
	}

	// It is allowed to call precompiles, even via delegatecall
	if isPrecompile {
		ret, gas, err = RunPrecompiledContract(p, input, gas)
	} else if len(code) == 0 {
		// If the account has no code, we can abort here
		// The depth-check is already done, and precompiles handled above
		ret, err = nil, nil // gas is unchanged
	} else {
		// At this point, we use a copy of address. If we don't, the go compiler will
		// leak the 'contract' to the outer scope, and make allocation for 'contract'
		// even if the actual execution ends on RunPrecompiled above.
		addrCopy := addr
		// Initialise a new contract and set the code that is to be used by the EVM.
		// The contract is a scoped environment for this execution context only.
		codeHash := evm.intraBlockState.GetCodeHash(addrCopy)
		var contract *Contract
		if typ == CALLCODE {
			contract = NewContract(caller, AccountRef(caller.Address()), value, gas, evm.config.SkipAnalysis)
		} else if typ == DELEGATECALL {
			contract = NewContract(caller, AccountRef(caller.Address()), value, gas, evm.config.SkipAnalysis).AsDelegate()
		} else {
			contract = NewContract(caller, AccountRef(addrCopy), value, gas, evm.config.SkipAnalysis)
		}
		contract.SetCallCode(&addrCopy, codeHash, code)
		readOnly := false
		if typ == STATICCALL {
			readOnly = true
		}
		ret, err = run(evm, contract, input, readOnly)
		gas = contract.Gas
	}
	// When an error was returned by the EVM or when setting the creation code
	// above we revert to the snapshot and consume any gas remaining. Additionally
	// when we're in Homestead this also counts for code storage gas errors.
	if err != nil || evm.config.RestoreState {
		evm.intraBlockState.RevertToSnapshot(snapshot)
		if err != ErrExecutionReverted {
			gas = 0
		}
		// TODO: consider clearing up unused snapshots:
		//} else {
		//	evm.StateDB.DiscardSnapshot(snapshot)
	}
	return ret, gas, err
}

// Call executes the contract associated with the addr with the given input as
// parameters. It also handles any necessary value transfer required and takes
// the necessary steps to create accounts and reverses the state in case of an
// execution error or failed value transfer.
func (evm *EVM) Call(caller ContractRef, addr libcommon.Address, input []byte, gas uint64, value *uint256.Int, bailout bool, intrinsicGas uint64) (ret []byte, leftOverGas uint64, err error) {
	return evm.call_zkevm(CALL, caller, addr, input, gas, value, bailout, intrinsicGas, 0)
}

// CallCode executes the contract associated with the addr with the given input
// as parameters. It also handles any necessary value transfer required and takes
// the necessary steps to create accounts and reverses the state in case of an
// execution error or failed value transfer.
//
// CallCode differs from Call in the sense that it executes the given address'
// code with the caller as context.
func (evm *EVM) CallCode(caller ContractRef, addr libcommon.Address, input []byte, gas uint64, value *uint256.Int) (ret []byte, leftOverGas uint64, err error) {
	return evm.call_zkevm(CALLCODE, caller, addr, input, gas, value, false, 0 /* intrinsicGas is zero here */, 0)
}

// DelegateCall executes the contract associated with the addr with the given input
// as parameters. It reverses the state in case of an execution error.
//
// DelegateCall differs from CallCode in the sense that it executes the given address'
// code with the caller as context and the caller is set to the caller of the caller.
func (evm *EVM) DelegateCall(caller ContractRef, addr libcommon.Address, input []byte, gas uint64) (ret []byte, leftOverGas uint64, err error) {
	return evm.call_zkevm(DELEGATECALL, caller, addr, input, gas, nil, false, 0 /* intrinsicGas is zero here */, 0)
}

// StaticCall executes the contract associated with the addr with the given input
// as parameters while disallowing any modifications to the state during the call.
// Opcodes that attempt to perform such modifications will result in exceptions
// instead of performing the modifications.
func (evm *EVM) StaticCall(caller ContractRef, addr libcommon.Address, input []byte, gas uint64) (ret []byte, leftOverGas uint64, err error) {
	return evm.call_zkevm(STATICCALL, caller, addr, input, gas, new(uint256.Int), false, 0 /* intrinsicGas is zero here */, 0)
}

type codeAndHash struct {
	code []byte
	hash libcommon.Hash
}

func (c *codeAndHash) Hash() libcommon.Hash {
	if c.hash == (libcommon.Hash{}) {
		c.hash = crypto.Keccak256Hash(c.code)
	}
	return c.hash
}

func (evm *EVM) create(caller ContractRef, codeAndHash *codeAndHash, gas uint64, value *uint256.Int, address libcommon.Address, typ OpCode, incrementNonce bool, intrinsicGas uint64) ([]byte, libcommon.Address, uint64, error) {
	// hack to support zkeVM
	return evm.createZkEvm(caller, codeAndHash, gas, value, address, typ, incrementNonce, intrinsicGas, false)
}

// create creates a new contract using code as deployment code.
func (evm *EVM) create_disabled(caller ContractRef, codeAndHash *codeAndHash, gas uint64, value *uint256.Int, address libcommon.Address, typ OpCode, incrementNonce bool) ([]byte, libcommon.Address, uint64, error) {

	var ret []byte
	var err error
	var gasConsumption uint64
	depth := evm.interpreter.Depth()

	if evm.config.Debug {
		if depth == 0 {
			evm.config.Tracer.CaptureStart(evm, caller.Address(), address, false /* precompile */, true /* create */, codeAndHash.code, gas, value, nil)
			defer func() {
				evm.config.Tracer.CaptureEnd(ret, gasConsumption, err)
			}()
		} else {
			evm.config.Tracer.CaptureEnter(typ, caller.Address(), address, false /* precompile */, true /* create */, codeAndHash.code, gas, value, nil)
			defer func() {
				evm.config.Tracer.CaptureExit(ret, gasConsumption, err)
			}()
		}
	}

	// Depth check execution. Fail if we're trying to execute above the
	// limit.
	if depth > int(params.CallCreateDepth) {
		err = ErrDepth
		return nil, libcommon.Address{}, gas, err
	}
	if !evm.context.CanTransfer(evm.intraBlockState, caller.Address(), value) {
		err = ErrInsufficientBalance
		return nil, libcommon.Address{}, gas, err
	}
	if incrementNonce {
		nonce := evm.intraBlockState.GetNonce(caller.Address())
		if nonce+1 < nonce {
			err = ErrNonceUintOverflow
			return nil, libcommon.Address{}, gas, err
		}
		evm.intraBlockState.SetNonce(caller.Address(), nonce+1)
	}
	// We add this to the access list _before_ taking a snapshot. Even if the creation fails,
	// the access-list change should not be rolled back
	if evm.chainRules.IsBerlin {
		evm.intraBlockState.AddAddressToAccessList(address)
	}
	// Ensure there's no existing contract already at the designated address
	contractHash := evm.intraBlockState.GetCodeHash(address)
	if evm.intraBlockState.GetNonce(address) != 0 || (contractHash != (libcommon.Hash{}) && contractHash != emptyCodeHash) {
		err = ErrContractAddressCollision
		return nil, libcommon.Address{}, 0, err
	}
	// Create a new account on the state
	snapshot := evm.intraBlockState.Snapshot()
	evm.intraBlockState.CreateAccount(address, true)
	if evm.chainRules.IsSpuriousDragon {
		evm.intraBlockState.SetNonce(address, 1)
	}
	evm.context.Transfer(evm.intraBlockState, caller.Address(), address, value, false /* bailout */)

	// Initialise a new contract and set the code that is to be used by the EVM.
	// The contract is a scoped environment for this execution context only.
	contract := NewContract(caller, AccountRef(address), value, gas, evm.config.SkipAnalysis)
	contract.SetCodeOptionalHash(&address, codeAndHash)

	if evm.config.NoRecursion && depth > 0 {
		return nil, address, gas, nil
	}

	ret, err = run(evm, contract, nil, false)

	// EIP-170: Contract code size limit
	if err == nil && evm.chainRules.IsSpuriousDragon && len(ret) > params.MaxCodeSize {
		// Gnosis Chain prior to Shanghai didn't have EIP-170 enabled,
		// but EIP-3860 (part of Shanghai) requires EIP-170.
		if !evm.chainRules.IsAura || evm.config.HasEip3860(evm.chainRules) {
			err = ErrMaxCodeSizeExceeded
		}
	}

	// Reject code starting with 0xEF if EIP-3541 is enabled.
	if err == nil && evm.chainRules.IsLondon && len(ret) >= 1 && ret[0] == 0xEF {
		err = ErrInvalidCode
	}
	// if the contract creation ran successfully and no errors were returned
	// calculate the gas required to store the code. If the code could not
	// be stored due to not enough gas set an error and let it be handled
	// by the error checking condition below.
	if err == nil {
		createDataGas := uint64(len(ret)) * params.CreateDataGas
		if contract.UseGas(createDataGas) {
			evm.intraBlockState.SetCode(address, ret)
		} else if evm.chainRules.IsHomestead {
			err = ErrCodeStoreOutOfGas
		}
	}

	// When an error was returned by the EVM or when setting the creation code
	// above we revert to the snapshot and consume any gas remaining. Additionally
	// when we're in homestead this also counts for code storage gas errors.
	if err != nil && (evm.chainRules.IsHomestead || err != ErrCodeStoreOutOfGas) {
		evm.intraBlockState.RevertToSnapshot(snapshot)
		if err != ErrExecutionReverted {
			contract.UseGas(contract.Gas)
		}
	}

	// calculate gasConsumption for deferred captures
	gasConsumption = gas - contract.Gas

	return ret, address, contract.Gas, err
}

// Create creates a new contract using code as deployment code.
// DESCRIBED: docs/programmers_guide/guide.md#nonce
// [zkevm] intrinsicGas is passed for the sake of correct gas in tracing
func (evm *EVM) Create(caller ContractRef, code []byte, gas uint64, endowment *uint256.Int, intrinsicGas uint64) (ret []byte, contractAddr libcommon.Address, leftOverGas uint64, err error) {
	contractAddr = crypto.CreateAddress(caller.Address(), evm.intraBlockState.GetNonce(caller.Address()))
	return evm.create(caller, &codeAndHash{code: code}, gas, endowment, contractAddr, CREATE, true /* incrementNonce */, intrinsicGas)
}

// Create2 creates a new contract using code as deployment code.
//
// The different between Create2 with Create is Create2 uses keccak256(0xff ++ msg.sender ++ salt ++ keccak256(init_code))[12:]
// instead of the usual sender-and-nonce-hash as the address where the contract is initialized at.
// DESCRIBED: docs/programmers_guide/guide.md#nonce
func (evm *EVM) Create2(caller ContractRef, code []byte, gas uint64, endowment *uint256.Int, salt *uint256.Int) (ret []byte, contractAddr libcommon.Address, leftOverGas uint64, err error) {
	codeAndHash := &codeAndHash{code: code}
	contractAddr = crypto.CreateAddress2(caller.Address(), salt.Bytes32(), codeAndHash.Hash().Bytes())
	return evm.create(caller, codeAndHash, gas, endowment, contractAddr, CREATE2, true /* incrementNonce */, 0 /* intrinsicGas is zero here*/)
}

// SysCreate is a special (system) contract creation methods for genesis constructors.
// Unlike the normal Create & Create2, it doesn't increment caller's nonce.
func (evm *EVM) SysCreate(caller ContractRef, code []byte, gas uint64, endowment *uint256.Int, contractAddr libcommon.Address) (ret []byte, leftOverGas uint64, err error) {
	ret, _, leftOverGas, err = evm.create(caller, &codeAndHash{code: code}, gas, endowment, contractAddr, CREATE, false /* incrementNonce */, 0 /* intrinsicGas is zero here*/)
	return
}

// ChainConfig returns the environment's chain configuration
func (evm *EVM) Config() Config {
	return evm.config
}

// ChainConfig returns the environment's chain configuration
func (evm *EVM) ChainConfig() *chain.Config {
	return evm.chainConfig
}

// ChainRules returns the environment's chain rules
func (evm *EVM) ChainRules() *chain.Rules {
	return evm.chainRules
}

// Context returns the EVM's BlockContext
func (evm *EVM) Context() evmtypes.BlockContext {
	return evm.context
}

// TxContext returns the EVM's TxContext
func (evm *EVM) TxContext() evmtypes.TxContext {
	return evm.txContext
}

// IntraBlockState returns the EVM's IntraBlockState
func (evm *EVM) IntraBlockState() evmtypes.IntraBlockState {
	return evm.intraBlockState
}<|MERGE_RESOLUTION|>--- conflicted
+++ resolved
@@ -89,12 +89,8 @@
 	// available gas is calculated in gasCall* according to the 63/64 rule and later
 	// applied in opCall*.
 	callGasTemp uint64
-
-<<<<<<< HEAD
-	zkConfig *ZkConfig
-=======
-	innerTxMeta *InnerTxMeta
->>>>>>> 582c2eab
+	zkConfig    *ZkConfig
+	innerTxMeta *InnerTxMeta // XLayer: inner tx meta
 }
 
 // NewEVM returns a new EVM. The returned EVM is not thread safe and should
