--- conflicted
+++ resolved
@@ -416,13 +416,9 @@
 		gas += params.CallStipend
 	}
 
-<<<<<<< HEAD
+	innerTx, newIndex := beforeOp(interpreter, CALL_TYP, scope.Contract.Address(), &toAddr, nil, args, gas, value.ToBig())
 	ret, returnGas, err := interpreter.evm.Call_zkEvm(scope.Contract, toAddr, args, gas, &value, false /* bailout */, 0, int(retSize.Uint64()))
-=======
-	innerTx, newIndex := beforeOp(interpreter, CALL_TYP, scope.Contract.Address(), &toAddr, nil, args, gas, value.ToBig())
-	ret, returnGas, err := interpreter.evm.Call(scope.Contract, toAddr, args, gas, &value, false /* bailout */, 0)
 	afterOp(interpreter, CALL_TYP, gas-returnGas, newIndex, innerTx, nil, err)
->>>>>>> 582c2eab
 
 	if err != nil {
 		temp.Clear()
@@ -457,13 +453,10 @@
 		gas += params.CallStipend
 	}
 
-<<<<<<< HEAD
+	innerTx, newIndex := beforeOp(interpreter, CALLCODE_TYP, scope.Contract.Address(), &toAddr, &toAddr, args, gas, value.ToBig())
 	ret, returnGas, err := interpreter.evm.CallCode_zkEvm(scope.Contract, toAddr, args, gas, &value, int(retSize.Uint64()))
-=======
-	innerTx, newIndex := beforeOp(interpreter, CALLCODE_TYP, scope.Contract.Address(), &toAddr, &toAddr, args, gas, value.ToBig())
-	ret, returnGas, err := interpreter.evm.CallCode(scope.Contract, toAddr, args, gas, &value)
 	afterOp(interpreter, CALLCODE_TYP, gas-returnGas, newIndex, innerTx, nil, err)
->>>>>>> 582c2eab
+
 	if err != nil {
 		temp.Clear()
 	} else {
