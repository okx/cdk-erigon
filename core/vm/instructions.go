// Copyright 2015 The go-ethereum Authors
// This file is part of the go-ethereum library.
//
// The go-ethereum library is free software: you can redistribute it and/or modify
// it under the terms of the GNU Lesser General Public License as published by
// the Free Software Foundation, either version 3 of the License, or
// (at your option) any later version.
//
// The go-ethereum library is distributed in the hope that it will be useful,
// but WITHOUT ANY WARRANTY; without even the implied warranty of
// MERCHANTABILITY or FITNESS FOR A PARTICULAR PURPOSE. See the
// GNU Lesser General Public License for more details.
//
// You should have received a copy of the GNU Lesser General Public License
// along with the go-ethereum library. If not, see <http://www.gnu.org/licenses/>.

package vm

import (
	"fmt"
<<<<<<< HEAD
	"math/big"
=======
	"math"
>>>>>>> 434376b7

	"github.com/holiman/uint256"
	libcommon "github.com/ledgerwatch/erigon-lib/common"
	"golang.org/x/crypto/sha3"

	"github.com/ledgerwatch/log/v3"

	"github.com/ledgerwatch/erigon/common"
	"github.com/ledgerwatch/erigon/common/hexutil"
	"github.com/ledgerwatch/erigon/core/types"
	"github.com/ledgerwatch/erigon/params"
)

func opAdd(pc *uint64, interpreter *EVMInterpreter, scope *ScopeContext) ([]byte, error) {
	x, y := scope.Stack.Pop(), scope.Stack.Peek()
	y.Add(&x, y)
	return nil, nil
}

func opSub(pc *uint64, interpreter *EVMInterpreter, scope *ScopeContext) ([]byte, error) {
	x, y := scope.Stack.Pop(), scope.Stack.Peek()
	y.Sub(&x, y)
	return nil, nil
}

func opMul(pc *uint64, interpreter *EVMInterpreter, scope *ScopeContext) ([]byte, error) {
	x, y := scope.Stack.Pop(), scope.Stack.Peek()
	y.Mul(&x, y)
	return nil, nil
}

func opDiv(pc *uint64, interpreter *EVMInterpreter, scope *ScopeContext) ([]byte, error) {
	x, y := scope.Stack.Pop(), scope.Stack.Peek()
	y.Div(&x, y)
	return nil, nil
}

func opSdiv(pc *uint64, interpreter *EVMInterpreter, scope *ScopeContext) ([]byte, error) {
	x, y := scope.Stack.Pop(), scope.Stack.Peek()
	y.SDiv(&x, y)
	return nil, nil
}

func opMod(pc *uint64, interpreter *EVMInterpreter, scope *ScopeContext) ([]byte, error) {
	x, y := scope.Stack.Pop(), scope.Stack.Peek()
	y.Mod(&x, y)
	return nil, nil
}

func opSmod(pc *uint64, interpreter *EVMInterpreter, scope *ScopeContext) ([]byte, error) {
	x, y := scope.Stack.Pop(), scope.Stack.Peek()
	y.SMod(&x, y)
	return nil, nil
}

func opExp(pc *uint64, interpreter *EVMInterpreter, scope *ScopeContext) ([]byte, error) {
	base, exponent := scope.Stack.Pop(), scope.Stack.Peek()
	switch {
	case exponent.IsZero():
		// x ^ 0 == 1
		exponent.SetOne()
	case base.IsZero():
		// 0 ^ y, if y != 0, == 0
		exponent.Clear()
	case exponent.LtUint64(2): // exponent == 1
		// x ^ 1 == x
		exponent.Set(&base)
	case base.LtUint64(2): // base == 1
		// 1 ^ y == 1
		exponent.SetOne()
	case base.LtUint64(3): // base == 2
		if exponent.LtUint64(256) {
			n := uint(exponent.Uint64())
			exponent.SetOne()
			exponent.Lsh(exponent, n)
		} else {
			exponent.Clear()
		}
	default:
		exponent.Exp(&base, exponent)
	}
	return nil, nil
}

func opSignExtend(pc *uint64, interpreter *EVMInterpreter, scope *ScopeContext) ([]byte, error) {
	back, num := scope.Stack.Pop(), scope.Stack.Peek()
	num.ExtendSign(num, &back)
	return nil, nil
}

func opNot(pc *uint64, interpreter *EVMInterpreter, scope *ScopeContext) ([]byte, error) {
	x := scope.Stack.Peek()
	x.Not(x)
	return nil, nil
}

func opLt(pc *uint64, interpreter *EVMInterpreter, scope *ScopeContext) ([]byte, error) {
	x, y := scope.Stack.Pop(), scope.Stack.Peek()
	if x.Lt(y) {
		y.SetOne()
	} else {
		y.Clear()
	}
	return nil, nil
}

func opGt(pc *uint64, interpreter *EVMInterpreter, scope *ScopeContext) ([]byte, error) {
	x, y := scope.Stack.Pop(), scope.Stack.Peek()
	if x.Gt(y) {
		y.SetOne()
	} else {
		y.Clear()
	}
	return nil, nil
}

func opSlt(pc *uint64, interpreter *EVMInterpreter, scope *ScopeContext) ([]byte, error) {
	x, y := scope.Stack.Pop(), scope.Stack.Peek()
	if x.Slt(y) {
		y.SetOne()
	} else {
		y.Clear()
	}
	return nil, nil
}

func opSgt(pc *uint64, interpreter *EVMInterpreter, scope *ScopeContext) ([]byte, error) {
	x, y := scope.Stack.Pop(), scope.Stack.Peek()
	if x.Sgt(y) {
		y.SetOne()
	} else {
		y.Clear()
	}
	return nil, nil
}

func opEq(pc *uint64, interpreter *EVMInterpreter, scope *ScopeContext) ([]byte, error) {
	x, y := scope.Stack.Pop(), scope.Stack.Peek()
	if x.Eq(y) {
		y.SetOne()
	} else {
		y.Clear()
	}
	return nil, nil
}

func opIszero(pc *uint64, interpreter *EVMInterpreter, scope *ScopeContext) ([]byte, error) {
	x := scope.Stack.Peek()
	if x.IsZero() {
		x.SetOne()
	} else {
		x.Clear()
	}
	return nil, nil
}

func opAnd(pc *uint64, interpreter *EVMInterpreter, scope *ScopeContext) ([]byte, error) {
	x, y := scope.Stack.Pop(), scope.Stack.Peek()
	y.And(&x, y)
	return nil, nil
}

func opOr(pc *uint64, interpreter *EVMInterpreter, scope *ScopeContext) ([]byte, error) {
	x, y := scope.Stack.Pop(), scope.Stack.Peek()
	y.Or(&x, y)
	return nil, nil
}

func opXor(pc *uint64, interpreter *EVMInterpreter, scope *ScopeContext) ([]byte, error) {
	x, y := scope.Stack.Pop(), scope.Stack.Peek()
	y.Xor(&x, y)
	return nil, nil
}

func opByte(pc *uint64, interpreter *EVMInterpreter, scope *ScopeContext) ([]byte, error) {
	th, val := scope.Stack.Pop(), scope.Stack.Peek()
	val.Byte(&th)
	return nil, nil
}

func opAddmod(pc *uint64, interpreter *EVMInterpreter, scope *ScopeContext) ([]byte, error) {
	x, y, z := scope.Stack.Pop(), scope.Stack.Pop(), scope.Stack.Peek()
	if z.IsZero() {
		z.Clear()
	} else {
		z.AddMod(&x, &y, z)
	}
	return nil, nil
}

func opMulmod(pc *uint64, interpreter *EVMInterpreter, scope *ScopeContext) ([]byte, error) {
	x, y, z := scope.Stack.Pop(), scope.Stack.Pop(), scope.Stack.Peek()
	if z.IsZero() {
		z.Clear()
	} else {
		z.MulMod(&x, &y, z)
	}
	return nil, nil
}

// opSHL implements Shift Left
// The SHL instruction (shift left) pops 2 values from the stack, first arg1 and then arg2,
// and pushes on the stack arg2 shifted to the left by arg1 number of bits.
func opSHL(pc *uint64, interpreter *EVMInterpreter, scope *ScopeContext) ([]byte, error) {
	// Note, second operand is left in the stack; accumulate result into it, and no need to push it afterwards
	shift, value := scope.Stack.Pop(), scope.Stack.Peek()
	if shift.LtUint64(256) {
		value.Lsh(value, uint(shift.Uint64()))
	} else {
		value.Clear()
	}
	return nil, nil
}

// opSHR implements Logical Shift Right
// The SHR instruction (logical shift right) pops 2 values from the stack, first arg1 and then arg2,
// and pushes on the stack arg2 shifted to the right by arg1 number of bits with zero fill.
func opSHR(pc *uint64, interpreter *EVMInterpreter, scope *ScopeContext) ([]byte, error) {
	// Note, second operand is left in the stack; accumulate result into it, and no need to push it afterwards
	shift, value := scope.Stack.Pop(), scope.Stack.Peek()
	if shift.LtUint64(256) {
		value.Rsh(value, uint(shift.Uint64()))
	} else {
		value.Clear()
	}
	return nil, nil
}

// opSAR implements Arithmetic Shift Right
// The SAR instruction (arithmetic shift right) pops 2 values from the stack, first arg1 and then arg2,
// and pushes on the stack arg2 shifted to the right by arg1 number of bits with sign extension.
func opSAR(pc *uint64, interpreter *EVMInterpreter, scope *ScopeContext) ([]byte, error) {
	shift, value := scope.Stack.Pop(), scope.Stack.Peek()
	if shift.GtUint64(255) {
		if value.Sign() >= 0 {
			value.Clear()
		} else {
			// Max negative shift: all bits set
			value.SetAllOne()
		}
		return nil, nil
	}
	n := uint(shift.Uint64())
	value.SRsh(value, n)
	return nil, nil
}

func opKeccak256(pc *uint64, interpreter *EVMInterpreter, scope *ScopeContext) ([]byte, error) {
	offset, size := scope.Stack.Pop(), scope.Stack.Peek()
	data := scope.Memory.GetPtr(int64(offset.Uint64()), int64(size.Uint64()))

	if interpreter.hasher == nil {
		interpreter.hasher = sha3.NewLegacyKeccak256().(keccakState)
	} else {
		interpreter.hasher.Reset()
	}
	interpreter.hasher.Write(data)
	if _, err := interpreter.hasher.Read(interpreter.hasherBuf[:]); err != nil {
		panic(err)
	}

	size.SetBytes(interpreter.hasherBuf[:])
	return nil, nil
}
func opAddress(pc *uint64, interpreter *EVMInterpreter, scope *ScopeContext) ([]byte, error) {
	scope.Stack.Push(new(uint256.Int).SetBytes(scope.Contract.Address().Bytes()))
	return nil, nil
}

func opBalance(pc *uint64, interpreter *EVMInterpreter, scope *ScopeContext) ([]byte, error) {
	slot := scope.Stack.Peek()
	address := libcommon.Address(slot.Bytes20())
	slot.Set(interpreter.evm.IntraBlockState().GetBalance(address))
	return nil, nil
}

func opOrigin(pc *uint64, interpreter *EVMInterpreter, scope *ScopeContext) ([]byte, error) {
	scope.Stack.Push(new(uint256.Int).SetBytes(interpreter.evm.Origin.Bytes()))
	return nil, nil
}
func opCaller(pc *uint64, interpreter *EVMInterpreter, scope *ScopeContext) ([]byte, error) {
	scope.Stack.Push(new(uint256.Int).SetBytes(scope.Contract.Caller().Bytes()))
	return nil, nil
}

func opCallValue(pc *uint64, interpreter *EVMInterpreter, scope *ScopeContext) ([]byte, error) {
	scope.Stack.Push(scope.Contract.value)
	return nil, nil
}

func opCallDataLoad(pc *uint64, interpreter *EVMInterpreter, scope *ScopeContext) ([]byte, error) {
	x := scope.Stack.Peek()
	if offset, overflow := x.Uint64WithOverflow(); !overflow {
		data := getData(scope.Contract.Input, offset, 32)
		x.SetBytes(data)
	} else {
		x.Clear()
	}
	return nil, nil
}

func opCallDataSize(pc *uint64, interpreter *EVMInterpreter, scope *ScopeContext) ([]byte, error) {
	scope.Stack.Push(new(uint256.Int).SetUint64(uint64(len(scope.Contract.Input))))
	return nil, nil
}

func opCallDataCopy(pc *uint64, interpreter *EVMInterpreter, scope *ScopeContext) ([]byte, error) {
	var (
		memOffset  = scope.Stack.Pop()
		dataOffset = scope.Stack.Pop()
		length     = scope.Stack.Pop()
	)
	dataOffset64, overflow := dataOffset.Uint64WithOverflow()
	if overflow {
		dataOffset64 = math.MaxUint64
	}
	// These values are checked for overflow during gas cost calculation
	memOffset64 := memOffset.Uint64()
	length64 := length.Uint64()
	scope.Memory.Set(memOffset64, length64, getData(scope.Contract.Input, dataOffset64, length64))
	return nil, nil
}

func opReturnDataSize(pc *uint64, interpreter *EVMInterpreter, scope *ScopeContext) ([]byte, error) {
	scope.Stack.Push(new(uint256.Int).SetUint64(uint64(len(interpreter.returnData))))
	return nil, nil
}

func opReturnDataCopy(pc *uint64, interpreter *EVMInterpreter, scope *ScopeContext) ([]byte, error) {
	var (
		memOffset  = scope.Stack.Pop()
		dataOffset = scope.Stack.Pop()
		length     = scope.Stack.Pop()
	)

	offset64, overflow := dataOffset.Uint64WithOverflow()
	if overflow {
		return nil, ErrReturnDataOutOfBounds
	}
	// we can reuse dataOffset now (aliasing it for clarity)
	end := dataOffset
	_, overflow = end.AddOverflow(&dataOffset, &length)
	if overflow {
		return nil, ErrReturnDataOutOfBounds
	}

	end64, overflow := end.Uint64WithOverflow()
	if overflow || uint64(len(interpreter.returnData)) < end64 {
		return nil, ErrReturnDataOutOfBounds
	}
	scope.Memory.Set(memOffset.Uint64(), length.Uint64(), interpreter.returnData[offset64:end64])
	return nil, nil
}

func opExtCodeSize(pc *uint64, interpreter *EVMInterpreter, scope *ScopeContext) ([]byte, error) {
	slot := scope.Stack.Peek()
	slot.SetUint64(uint64(interpreter.evm.IntraBlockState().GetCodeSize(slot.Bytes20())))
	return nil, nil
}

func opCodeSize(pc *uint64, interpreter *EVMInterpreter, scope *ScopeContext) ([]byte, error) {
	l := new(uint256.Int)
	l.SetUint64(uint64(len(scope.Contract.Code)))
	scope.Stack.Push(l)
	return nil, nil
}

func opCodeCopy(pc *uint64, interpreter *EVMInterpreter, scope *ScopeContext) ([]byte, error) {
	var (
		memOffset  = scope.Stack.Pop()
		codeOffset = scope.Stack.Pop()
		length     = scope.Stack.Pop()
	)
	uint64CodeOffset, overflow := codeOffset.Uint64WithOverflow()
	if overflow {
		uint64CodeOffset = math.MaxUint64
	}
	codeCopy := getData(scope.Contract.Code, uint64CodeOffset, length.Uint64())
	scope.Memory.Set(memOffset.Uint64(), length.Uint64(), codeCopy)
	return nil, nil
}

func opExtCodeCopy(pc *uint64, interpreter *EVMInterpreter, scope *ScopeContext) ([]byte, error) {
	var (
		stack      = scope.Stack
		a          = stack.Pop()
		memOffset  = stack.Pop()
		codeOffset = stack.Pop()
		length     = stack.Pop()
	)
	addr := libcommon.Address(a.Bytes20())
	len64 := length.Uint64()
	codeCopy := getDataBig(interpreter.evm.IntraBlockState().GetCode(addr), &codeOffset, len64)
	scope.Memory.Set(memOffset.Uint64(), len64, codeCopy)
	return nil, nil
}

// opExtCodeHash returns the code hash of a specified account.
// There are several cases when the function is called, while we can relay everything
// to `state.GetCodeHash` function to ensure the correctness.
//
//	(1) Caller tries to get the code hash of a normal contract account, state
//
// should return the relative code hash and set it as the result.
//
//	(2) Caller tries to get the code hash of a non-existent account, state should
//
// return libcommon.Hash{} and zero will be set as the result.
//
//	(3) Caller tries to get the code hash for an account without contract code,
//
// state should return emptyCodeHash(0xc5d246...) as the result.
//
//	(4) Caller tries to get the code hash of a precompiled account, the result
//
// should be zero or emptyCodeHash.
//
// It is worth noting that in order to avoid unnecessary create and clean,
// all precompile accounts on mainnet have been transferred 1 wei, so the return
// here should be emptyCodeHash.
// If the precompile account is not transferred any amount on a private or
// customized chain, the return value will be zero.
//
//	(5) Caller tries to get the code hash for an account which is marked as suicided
//
// in the current transaction, the code hash of this account should be returned.
//
//	(6) Caller tries to get the code hash for an account which is marked as deleted,
//
// this account should be regarded as a non-existent account and zero should be returned.
func opExtCodeHash(pc *uint64, interpreter *EVMInterpreter, scope *ScopeContext) ([]byte, error) {
	slot := scope.Stack.Peek()
	address := libcommon.Address(slot.Bytes20())
	if interpreter.evm.IntraBlockState().Empty(address) {
		slot.Clear()
	} else {
		slot.SetBytes(interpreter.evm.IntraBlockState().GetCodeHash(address).Bytes())
	}
	return nil, nil
}

func opGasprice(pc *uint64, interpreter *EVMInterpreter, scope *ScopeContext) ([]byte, error) {
	scope.Stack.Push(interpreter.evm.GasPrice)
	return nil, nil
}

func opBlockhash(pc *uint64, interpreter *EVMInterpreter, scope *ScopeContext) ([]byte, error) {
	num := scope.Stack.Peek()
	num64, overflow := num.Uint64WithOverflow()
	if overflow {
		num.Clear()
		return nil, nil
	}
	var upper, lower uint64
	upper = interpreter.evm.Context.BlockNumber
	if upper < 257 {
		lower = 0
	} else {
		lower = upper - 256
	}
	if num64 >= lower && num64 < upper {
		num.SetBytes(interpreter.evm.Context.GetHash(num64).Bytes())
	} else {
		num.Clear()
	}
	return nil, nil
}

func opCoinbase(pc *uint64, interpreter *EVMInterpreter, scope *ScopeContext) ([]byte, error) {
	scope.Stack.Push(new(uint256.Int).SetBytes(interpreter.evm.Context.Coinbase.Bytes()))
	return nil, nil
}

func opTimestamp(pc *uint64, interpreter *EVMInterpreter, scope *ScopeContext) ([]byte, error) {
	v := new(uint256.Int).SetUint64(interpreter.evm.Context.Time)
	scope.Stack.Push(v)
	return nil, nil
}

func opNumber(pc *uint64, interpreter *EVMInterpreter, scope *ScopeContext) ([]byte, error) {
	v := new(uint256.Int).SetUint64(interpreter.evm.Context.BlockNumber)
	scope.Stack.Push(v)
	return nil, nil
}

func opDifficulty(pc *uint64, interpreter *EVMInterpreter, scope *ScopeContext) ([]byte, error) {
	var v *uint256.Int
	if interpreter.evm.Context.PrevRanDao != nil {
		// EIP-4399: Supplant DIFFICULTY opcode with PREVRANDAO
		v = new(uint256.Int).SetBytes(interpreter.evm.Context.PrevRanDao.Bytes())
	} else {
		var overflow bool
		v, overflow = uint256.FromBig(interpreter.evm.Context.Difficulty)
		if overflow {
			return nil, fmt.Errorf("interpreter.evm.Context.Difficulty higher than 2^256-1")
		}
	}
	scope.Stack.Push(v)
	return nil, nil
}

func opGasLimit(pc *uint64, interpreter *EVMInterpreter, scope *ScopeContext) ([]byte, error) {
	if interpreter.evm.Context.MaxGasLimit {
		scope.Stack.Push(new(uint256.Int).SetAllOne())
	} else {
		scope.Stack.Push(new(uint256.Int).SetUint64(interpreter.evm.Context.GasLimit))
	}
	return nil, nil
}

func opPop(pc *uint64, interpreter *EVMInterpreter, scope *ScopeContext) ([]byte, error) {
	scope.Stack.Pop()
	return nil, nil
}

func opMload(pc *uint64, interpreter *EVMInterpreter, scope *ScopeContext) ([]byte, error) {
	v := scope.Stack.Peek()
	offset := v.Uint64()
	v.SetBytes(scope.Memory.GetPtr(int64(offset), 32))
	return nil, nil
}

func opMstore(pc *uint64, interpreter *EVMInterpreter, scope *ScopeContext) ([]byte, error) {
	mStart, val := scope.Stack.Pop(), scope.Stack.Pop()
	scope.Memory.Set32(mStart.Uint64(), &val)
	return nil, nil
}

func opMstore8(pc *uint64, interpreter *EVMInterpreter, scope *ScopeContext) ([]byte, error) {
	off, val := scope.Stack.Pop(), scope.Stack.Pop()
	scope.Memory.store[off.Uint64()] = byte(val.Uint64())
	return nil, nil
}

func opSload(pc *uint64, interpreter *EVMInterpreter, scope *ScopeContext) ([]byte, error) {
	loc := scope.Stack.Peek()
	interpreter.hasherBuf = loc.Bytes32()
	interpreter.evm.IntraBlockState().GetState(scope.Contract.Address(), &interpreter.hasherBuf, loc)
	return nil, nil
}

func opSstore(pc *uint64, interpreter *EVMInterpreter, scope *ScopeContext) ([]byte, error) {
	if interpreter.readOnly {
		return nil, ErrWriteProtection
	}
	loc := scope.Stack.Pop()
	val := scope.Stack.Pop()
	interpreter.hasherBuf = loc.Bytes32()
	interpreter.evm.IntraBlockState().SetState(scope.Contract.Address(), &interpreter.hasherBuf, val)
	return nil, nil
}

func opJump(pc *uint64, interpreter *EVMInterpreter, scope *ScopeContext) ([]byte, error) {
	pos := scope.Stack.Pop()
	if valid, usedBitmap := scope.Contract.validJumpdest(&pos); !valid {
		if usedBitmap {
			if interpreter.cfg.TraceJumpDest {
				log.Warn("Code Bitmap used for detecting invalid jump",
					"tx", fmt.Sprintf("0x%x", interpreter.evm.TxHash),
					"block_num", interpreter.evm.Context.BlockNumber,
				)
			} else {
				// This is "cheaper" version because it does not require calculation of txHash for each transaction
				log.Warn("Code Bitmap used for detecting invalid jump",
					"block_num", interpreter.evm.Context.BlockNumber,
				)
			}
		}
		return nil, ErrInvalidJump
	}
	*pc = pos.Uint64() - 1 // pc will be increased by the interpreter loop
	return nil, nil
}

func opJumpi(pc *uint64, interpreter *EVMInterpreter, scope *ScopeContext) ([]byte, error) {
	pos, cond := scope.Stack.Pop(), scope.Stack.Pop()
	if !cond.IsZero() {
		if valid, usedBitmap := scope.Contract.validJumpdest(&pos); !valid {
			if usedBitmap {
				if interpreter.cfg.TraceJumpDest {
					log.Warn("Code Bitmap used for detecting invalid jump",
						"tx", fmt.Sprintf("0x%x", interpreter.evm.TxHash),
						"block_num", interpreter.evm.Context.BlockNumber,
					)
				} else {
					// This is "cheaper" version because it does not require calculation of txHash for each transaction
					log.Warn("Code Bitmap used for detecting invalid jump",
						"block_num", interpreter.evm.Context.BlockNumber,
					)
				}
			}
			return nil, ErrInvalidJump
		}
		*pc = pos.Uint64() - 1 // pc will be increased by the interpreter loop
	}
	return nil, nil
}

func opJumpdest(pc *uint64, interpreter *EVMInterpreter, scope *ScopeContext) ([]byte, error) {
	return nil, nil
}

func opPc(pc *uint64, interpreter *EVMInterpreter, scope *ScopeContext) ([]byte, error) {
	scope.Stack.Push(new(uint256.Int).SetUint64(*pc))
	return nil, nil
}

func opMsize(pc *uint64, interpreter *EVMInterpreter, scope *ScopeContext) ([]byte, error) {
	scope.Stack.Push(new(uint256.Int).SetUint64(uint64(scope.Memory.Len())))
	return nil, nil
}

func opGas(pc *uint64, interpreter *EVMInterpreter, scope *ScopeContext) ([]byte, error) {
	scope.Stack.Push(new(uint256.Int).SetUint64(scope.Contract.Gas))
	return nil, nil
}

func opCreate(pc *uint64, interpreter *EVMInterpreter, scope *ScopeContext) ([]byte, error) {
	if interpreter.readOnly {
		return nil, ErrWriteProtection
	}
	var (
		value  = scope.Stack.Pop()
		offset = scope.Stack.Pop()
		size   = scope.Stack.Peek()
		input  = scope.Memory.GetCopy(int64(offset.Uint64()), int64(size.Uint64()))
		gas    = scope.Contract.Gas
	)
	if interpreter.evm.ChainRules().IsTangerineWhistle {
		gas -= gas / 64
	}
	// reuse size int for stackvalue
	stackvalue := size

	scope.Contract.UseGas(gas)

	innerTx, newIndex := beforeOp(interpreter, CREATE_TYP, scope.Contract.Address(), nil, nil, input, gas, value.ToBig())
	res, addr, returnGas, suberr := interpreter.evm.Create(scope.Contract, input, gas, &value, 0)
	afterOp(interpreter, CREATE_TYP, gas-returnGas, newIndex, innerTx, &addr, suberr)

	// Push item on the stack based on the returned error. If the ruleset is
	// homestead we must check for CodeStoreOutOfGasError (homestead only
	// rule) and treat as an error, if the ruleset is frontier we must
	// ignore this error and pretend the operation was successful.
	if interpreter.evm.ChainRules().IsHomestead && suberr == ErrCodeStoreOutOfGas {
		stackvalue.Clear()
	} else if suberr != nil && suberr != ErrCodeStoreOutOfGas {
		stackvalue.Clear()
	} else {
		stackvalue.SetBytes(addr.Bytes())
	}
	scope.Contract.Gas += returnGas

	if suberr == ErrExecutionReverted {
		interpreter.returnData = res // set REVERT data to return data buffer
		return res, nil
	}
	interpreter.returnData = nil // clear dirty return data buffer
	return nil, nil
}

func opCreate2(pc *uint64, interpreter *EVMInterpreter, scope *ScopeContext) ([]byte, error) {
	if interpreter.readOnly {
		return nil, ErrWriteProtection
	}
	var (
		endowment    = scope.Stack.Pop()
		offset, size = scope.Stack.Pop(), scope.Stack.Pop()
		salt         = scope.Stack.Pop()
		input        = scope.Memory.GetCopy(int64(offset.Uint64()), int64(size.Uint64()))
		gas          = scope.Contract.Gas
	)

	// Apply EIP150
	gas -= gas / 64
	scope.Contract.UseGas(gas)
	// reuse size int for stackvalue
	stackValue := size
<<<<<<< HEAD
	innerTx, newIndex := beforeOp(interpreter, CREATE2_TYP, scope.Contract.Address(), nil, nil, input, gas, endowment.ToBig())
	res, addr, returnGas, suberr := interpreter.evm.Create2(scope.Contract, input, gas, &endowment, &salt)
	afterOp(interpreter, CREATE2_TYP, gas-returnGas, newIndex, innerTx, &addr, suberr)
=======
	res, addr, returnGas, suberr := interpreter.evm.Create2(scope.Contract, input, gas, &endowment, &salt, gas)
>>>>>>> 434376b7

	// Push item on the stack based on the returned error.
	if suberr != nil {
		stackValue.Clear()
	} else {
		stackValue.SetBytes(addr.Bytes())
	}

	scope.Stack.Push(&stackValue)
	scope.Contract.Gas += returnGas

	if suberr == ErrExecutionReverted {
		interpreter.returnData = res // set REVERT data to return data buffer
		return res, nil
	}
	interpreter.returnData = nil // clear dirty return data buffer
	return nil, nil
}

func opCall(pc *uint64, interpreter *EVMInterpreter, scope *ScopeContext) ([]byte, error) {
	stack := scope.Stack
	// Pop gas. The actual gas in interpreter.evm.callGasTemp.
	// We can use this as a temporary value
	temp := stack.Pop()
	gas := interpreter.evm.CallGasTemp()
	// Pop other call parameters.
	addr, value, inOffset, inSize, retOffset, retSize := stack.Pop(), stack.Pop(), stack.Pop(), stack.Pop(), stack.Pop(), stack.Pop()
	toAddr := libcommon.Address(addr.Bytes20())
	// Get the arguments from the memory.
	args := scope.Memory.GetPtr(int64(inOffset.Uint64()), int64(inSize.Uint64()))

	if !value.IsZero() {
		if interpreter.readOnly {
			return nil, ErrWriteProtection
		}
		gas += params.CallStipend
	}

	innerTx, newIndex := beforeOp(interpreter, CALL_TYP, scope.Contract.Address(), &toAddr, nil, args, gas, value.ToBig())
	ret, returnGas, err := interpreter.evm.Call(scope.Contract, toAddr, args, gas, &value, false /* bailout */, 0)
	afterOp(interpreter, CALL_TYP, gas-returnGas, newIndex, innerTx, nil, err)

	if err != nil {
		temp.Clear()
	} else {
		temp.SetOne()
	}
	stack.Push(&temp)
	if err == nil || err == ErrExecutionReverted {
		ret = libcommon.CopyBytes(ret)
		scope.Memory.Set(retOffset.Uint64(), retSize.Uint64(), ret)
	}

	scope.Contract.Gas += returnGas

	interpreter.returnData = ret
	return ret, nil
}

func opCallCode(pc *uint64, interpreter *EVMInterpreter, scope *ScopeContext) ([]byte, error) {
	// Pop gas. The actual gas is in interpreter.evm.callGasTemp.
	stack := scope.Stack
	// We use it as a temporary value
	temp := stack.Pop()
	gas := interpreter.evm.CallGasTemp()
	// Pop other call parameters.
	addr, value, inOffset, inSize, retOffset, retSize := stack.Pop(), stack.Pop(), stack.Pop(), stack.Pop(), stack.Pop(), stack.Pop()
	toAddr := libcommon.Address(addr.Bytes20())
	// Get arguments from the memory.
	args := scope.Memory.GetPtr(int64(inOffset.Uint64()), int64(inSize.Uint64()))

	if !value.IsZero() {
		gas += params.CallStipend
	}

	innerTx, newIndex := beforeOp(interpreter, CALLCODE_TYP, scope.Contract.Address(), &toAddr, &toAddr, args, gas, value.ToBig())
	ret, returnGas, err := interpreter.evm.CallCode_zkEvm(scope.Contract, toAddr, args, gas, &value, int(retSize.Uint64()))
	afterOp(interpreter, CALLCODE_TYP, gas-returnGas, newIndex, innerTx, nil, err)

	if err != nil {
		temp.Clear()
	} else {
		temp.SetOne()
	}
	stack.Push(&temp)
	if err == nil || err == ErrExecutionReverted {
		ret = libcommon.CopyBytes(ret)
		scope.Memory.Set(retOffset.Uint64(), retSize.Uint64(), ret)
	}

	scope.Contract.Gas += returnGas

	interpreter.returnData = ret
	return ret, nil
}

func opDelegateCall(pc *uint64, interpreter *EVMInterpreter, scope *ScopeContext) ([]byte, error) {
	stack := scope.Stack
	// Pop gas. The actual gas is in interpreter.evm.callGasTemp.
	// We use it as a temporary value
	temp := stack.Pop()
	gas := interpreter.evm.CallGasTemp()
	// Pop other call parameters.
	addr, inOffset, inSize, retOffset, retSize := stack.Pop(), stack.Pop(), stack.Pop(), stack.Pop(), stack.Pop()
	toAddr := libcommon.Address(addr.Bytes20())
	// Get arguments from the memory.
	args := scope.Memory.GetPtr(int64(inOffset.Uint64()), int64(inSize.Uint64()))

	innerTx, newIndex := beforeOp(interpreter, DELEGATECALL_TYP, scope.Contract.Address(), &toAddr, nil, args, gas, big.NewInt(0))
	ret, returnGas, err := interpreter.evm.DelegateCall_zkEvm(scope.Contract, toAddr, args, gas, int(retSize.Uint64()))
	innerTx.TraceAddress = scope.Contract.CallerAddress.String()
	innerTx.ValueWei = scope.Contract.value.ToBig().String()
	innerTx.CallValueWei = hexutil.EncodeBig(scope.Contract.value.ToBig())
	afterOp(interpreter, DELEGATECALL_TYP, gas-returnGas, newIndex, innerTx, nil, err)
	if err != nil {
		temp.Clear()
	} else {
		temp.SetOne()
	}
	stack.Push(&temp)
	if err == nil || err == ErrExecutionReverted {
		ret = libcommon.CopyBytes(ret)
		scope.Memory.Set(retOffset.Uint64(), retSize.Uint64(), ret)
	}

	scope.Contract.Gas += returnGas

	interpreter.returnData = ret
	return ret, nil
}

func opStaticCall(pc *uint64, interpreter *EVMInterpreter, scope *ScopeContext) ([]byte, error) {
	// Pop gas. The actual gas is in interpreter.evm.callGasTemp.
	stack := scope.Stack
	// We use it as a temporary value
	temp := stack.Pop()
	gas := interpreter.evm.CallGasTemp()
	// Pop other call parameters.
	addr, inOffset, inSize, retOffset, retSize := stack.Pop(), stack.Pop(), stack.Pop(), stack.Pop(), stack.Pop()
	toAddr := libcommon.Address(addr.Bytes20())
	// Get arguments from the memory.
	args := scope.Memory.GetPtr(int64(inOffset.Uint64()), int64(inSize.Uint64()))

	innerTx, newIndex := beforeOp(interpreter, STATICCAL_TYP, scope.Contract.Address(), &toAddr, nil, args, gas, big.NewInt(0))
	ret, returnGas, err := interpreter.evm.StaticCall_zkEvm(scope.Contract, toAddr, args, gas, int(retSize.Uint64()))
	afterOp(interpreter, STATICCAL_TYP, gas-returnGas, newIndex, innerTx, nil, err)

	if err != nil {
		temp.Clear()
	} else {
		temp.SetOne()
	}
	stack.Push(&temp)
	if err == nil || err == ErrExecutionReverted {
		ret = libcommon.CopyBytes(ret)
		scope.Memory.Set(retOffset.Uint64(), retSize.Uint64(), ret)
	}

	scope.Contract.Gas += returnGas

	interpreter.returnData = ret
	return ret, nil
}

func opReturn(pc *uint64, interpreter *EVMInterpreter, scope *ScopeContext) ([]byte, error) {
	offset, size := scope.Stack.Pop(), scope.Stack.Pop()
	ret := scope.Memory.GetPtr(int64(offset.Uint64()), int64(size.Uint64()))
	return ret, errStopToken
}

func opRevert(pc *uint64, interpreter *EVMInterpreter, scope *ScopeContext) ([]byte, error) {
	offset, size := scope.Stack.Pop(), scope.Stack.Pop()
	ret := scope.Memory.GetPtr(int64(offset.Uint64()), int64(size.Uint64()))
	interpreter.returnData = ret
	return ret, ErrExecutionReverted
}

func opUndefined(pc *uint64, interpreter *EVMInterpreter, scope *ScopeContext) ([]byte, error) {
	return nil, &ErrInvalidOpCode{opcode: OpCode(scope.Contract.Code[*pc])}
}

func opStop(pc *uint64, interpreter *EVMInterpreter, scope *ScopeContext) ([]byte, error) {
	return nil, errStopToken
}

func opSelfdestruct(pc *uint64, interpreter *EVMInterpreter, scope *ScopeContext) ([]byte, error) {
	if interpreter.readOnly {
		return nil, ErrWriteProtection
	}
	beneficiary := scope.Stack.Pop()
	callerAddr := scope.Contract.Address()
	beneficiaryAddr := libcommon.Address(beneficiary.Bytes20())
	balance := interpreter.evm.IntraBlockState().GetBalance(callerAddr)
	if interpreter.evm.Config().Debug {
		if interpreter.cfg.Debug {
			interpreter.cfg.Tracer.CaptureEnter(SELFDESTRUCT, callerAddr, beneficiaryAddr, false /* precompile */, false /* create */, []byte{}, 0, balance, nil /* code */)
			interpreter.cfg.Tracer.CaptureExit([]byte{}, 0, nil)
		}
	}
	innerTx, newIndex := beforeOp(interpreter, SUICIDE_TYP, scope.Contract.Address(), &beneficiaryAddr, nil, nil, 0, balance.ToBig())
	interpreter.evm.IntraBlockState().AddBalance(beneficiaryAddr, balance)
	interpreter.evm.IntraBlockState().Selfdestruct(callerAddr)
	afterOp(interpreter, SUICIDE_TYP, 0, newIndex, innerTx, nil, nil)
	return nil, errStopToken
}

func opSelfdestruct6780(pc *uint64, interpreter *EVMInterpreter, scope *ScopeContext) ([]byte, error) {
	if interpreter.readOnly {
		return nil, ErrWriteProtection
	}
	beneficiary := scope.Stack.Pop()
	callerAddr := scope.Contract.Address()
	beneficiaryAddr := libcommon.Address(beneficiary.Bytes20())
	balance := *interpreter.evm.IntraBlockState().GetBalance(callerAddr)
	if interpreter.evm.Config().Debug {
		if interpreter.cfg.Debug {
			interpreter.cfg.Tracer.CaptureEnter(SELFDESTRUCT, callerAddr, beneficiaryAddr, false /* precompile */, false /* create */, []byte{}, 0, &balance, nil /* code */)
			interpreter.cfg.Tracer.CaptureExit([]byte{}, 0, nil)
		}
	}
	interpreter.evm.IntraBlockState().SubBalance(callerAddr, &balance)
	interpreter.evm.IntraBlockState().AddBalance(beneficiaryAddr, &balance)
	interpreter.evm.IntraBlockState().Selfdestruct6780(callerAddr)
	return nil, errStopToken
}

// following functions are used by the instruction jump  table

// make log instruction function
func makeLog(size int) executionFunc {
	return func(pc *uint64, interpreter *EVMInterpreter, scope *ScopeContext) ([]byte, error) {
		if interpreter.readOnly {
			return nil, ErrWriteProtection
		}
		topics := make([]libcommon.Hash, size)
		stack := scope.Stack
		mStart, mSize := stack.Pop(), stack.Pop()
		for i := 0; i < size; i++ {
			addr := stack.Pop()
			topics[i] = addr.Bytes32()
		}

		d := scope.Memory.GetCopy(int64(mStart.Uint64()), int64(mSize.Uint64()))
		interpreter.evm.IntraBlockState().AddLog_zkEvm(&types.Log{
			Address: scope.Contract.Address(),
			Topics:  topics,
			Data:    d,
			// This is a non-consensus field, but assigned here because
			// core/state doesn't know the current block number.
			BlockNumber: interpreter.evm.Context.BlockNumber,
		})

		return nil, nil
	}
}

// opPush1 is a specialized version of pushN
func opPush1(pc *uint64, interpreter *EVMInterpreter, scope *ScopeContext) ([]byte, error) {
	var (
		codeLen = uint64(len(scope.Contract.Code))
		integer = new(uint256.Int)
	)
	*pc++
	if *pc < codeLen {
		scope.Stack.Push(integer.SetUint64(uint64(scope.Contract.Code[*pc])))
	} else {
		scope.Stack.Push(integer.Clear())
	}
	return nil, nil
}

// make push instruction function
func makePush(size uint64, pushByteSize int) executionFunc {
	return func(pc *uint64, interpreter *EVMInterpreter, scope *ScopeContext) ([]byte, error) {
		codeLen := len(scope.Contract.Code)

		startMin := int(*pc + 1)
		if startMin >= codeLen {
			startMin = codeLen
		}
		endMin := startMin + pushByteSize
		if startMin+pushByteSize >= codeLen {
			endMin = codeLen
		}

		integer := new(uint256.Int)
		scope.Stack.Push(integer.SetBytes(common.RightPadBytes(
			// So it doesn't matter what we push onto the stack.
			scope.Contract.Code[startMin:endMin], pushByteSize)))

		*pc += size
		return nil, nil
	}
}

// make dup instruction function
func makeDup(size int64) executionFunc {
	return func(pc *uint64, interpreter *EVMInterpreter, scope *ScopeContext) ([]byte, error) {
		scope.Stack.Dup(int(size))
		return nil, nil
	}
}

// make swap instruction function
func makeSwap(size int64) executionFunc {
	// switch n + 1 otherwise n would be swapped with n
	size++
	return func(pc *uint64, interpreter *EVMInterpreter, scope *ScopeContext) ([]byte, error) {
		scope.Stack.Swap(int(size))
		return nil, nil
	}
}<|MERGE_RESOLUTION|>--- conflicted
+++ resolved
@@ -18,11 +18,8 @@
 
 import (
 	"fmt"
-<<<<<<< HEAD
+	"math"
 	"math/big"
-=======
-	"math"
->>>>>>> 434376b7
 
 	"github.com/holiman/uint256"
 	libcommon "github.com/ledgerwatch/erigon-lib/common"
@@ -30,8 +27,8 @@
 
 	"github.com/ledgerwatch/log/v3"
 
+	"github.com/ledgerwatch/erigon-lib/common/hexutil"
 	"github.com/ledgerwatch/erigon/common"
-	"github.com/ledgerwatch/erigon/common/hexutil"
 	"github.com/ledgerwatch/erigon/core/types"
 	"github.com/ledgerwatch/erigon/params"
 )
@@ -701,13 +698,9 @@
 	scope.Contract.UseGas(gas)
 	// reuse size int for stackvalue
 	stackValue := size
-<<<<<<< HEAD
 	innerTx, newIndex := beforeOp(interpreter, CREATE2_TYP, scope.Contract.Address(), nil, nil, input, gas, endowment.ToBig())
-	res, addr, returnGas, suberr := interpreter.evm.Create2(scope.Contract, input, gas, &endowment, &salt)
+	res, addr, returnGas, suberr := interpreter.evm.Create2(scope.Contract, input, gas, &endowment, &salt, gas)
 	afterOp(interpreter, CREATE2_TYP, gas-returnGas, newIndex, innerTx, &addr, suberr)
-=======
-	res, addr, returnGas, suberr := interpreter.evm.Create2(scope.Contract, input, gas, &endowment, &salt, gas)
->>>>>>> 434376b7
 
 	// Push item on the stack based on the returned error.
 	if suberr != nil {
