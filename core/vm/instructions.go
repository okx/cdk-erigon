// Copyright 2015 The go-ethereum Authors
// This file is part of the go-ethereum library.
//
// The go-ethereum library is free software: you can redistribute it and/or modify
// it under the terms of the GNU Lesser General Public License as published by
// the Free Software Foundation, either version 3 of the License, or
// (at your option) any later version.
//
// The go-ethereum library is distributed in the hope that it will be useful,
// but WITHOUT ANY WARRANTY; without even the implied warranty of
// MERCHANTABILITY or FITNESS FOR A PARTICULAR PURPOSE. See the
// GNU Lesser General Public License for more details.
//
// You should have received a copy of the GNU Lesser General Public License
// along with the go-ethereum library. If not, see <http://www.gnu.org/licenses/>.

package vm

import (
	"fmt"
	"math/big"

	libcommon "github.com/gateway-fm/cdk-erigon-lib/common"
	"github.com/holiman/uint256"
	"golang.org/x/crypto/sha3"

	"github.com/ledgerwatch/log/v3"

	"github.com/ledgerwatch/erigon/common"
	"github.com/ledgerwatch/erigon/core/types"
	"github.com/ledgerwatch/erigon/params"
)

func opAdd(pc *uint64, interpreter *EVMInterpreter, scope *ScopeContext) ([]byte, error) {
	x, y := scope.Stack.Pop(), scope.Stack.Peek()
	y.Add(&x, y)
	return nil, nil
}

func opSub(pc *uint64, interpreter *EVMInterpreter, scope *ScopeContext) ([]byte, error) {
	x, y := scope.Stack.Pop(), scope.Stack.Peek()
	y.Sub(&x, y)
	return nil, nil
}

func opMul(pc *uint64, interpreter *EVMInterpreter, scope *ScopeContext) ([]byte, error) {
	x, y := scope.Stack.Pop(), scope.Stack.Peek()
	y.Mul(&x, y)
	return nil, nil
}

func opDiv(pc *uint64, interpreter *EVMInterpreter, scope *ScopeContext) ([]byte, error) {
	x, y := scope.Stack.Pop(), scope.Stack.Peek()
	y.Div(&x, y)
	return nil, nil
}

func opSdiv(pc *uint64, interpreter *EVMInterpreter, scope *ScopeContext) ([]byte, error) {
	x, y := scope.Stack.Pop(), scope.Stack.Peek()
	y.SDiv(&x, y)
	return nil, nil
}

func opMod(pc *uint64, interpreter *EVMInterpreter, scope *ScopeContext) ([]byte, error) {
	x, y := scope.Stack.Pop(), scope.Stack.Peek()
	y.Mod(&x, y)
	return nil, nil
}

func opSmod(pc *uint64, interpreter *EVMInterpreter, scope *ScopeContext) ([]byte, error) {
	x, y := scope.Stack.Pop(), scope.Stack.Peek()
	y.SMod(&x, y)
	return nil, nil
}

func opExp(pc *uint64, interpreter *EVMInterpreter, scope *ScopeContext) ([]byte, error) {
	base, exponent := scope.Stack.Pop(), scope.Stack.Peek()
	switch {
	case exponent.IsZero():
		// x ^ 0 == 1
		exponent.SetOne()
	case base.IsZero():
		// 0 ^ y, if y != 0, == 0
		exponent.Clear()
	case exponent.LtUint64(2): // exponent == 1
		// x ^ 1 == x
		exponent.Set(&base)
	case base.LtUint64(2): // base == 1
		// 1 ^ y == 1
		exponent.SetOne()
	case base.LtUint64(3): // base == 2
		if exponent.LtUint64(256) {
			n := uint(exponent.Uint64())
			exponent.SetOne()
			exponent.Lsh(exponent, n)
		} else {
			exponent.Clear()
		}
	default:
		exponent.Exp(&base, exponent)
	}
	return nil, nil
}

func opSignExtend(pc *uint64, interpreter *EVMInterpreter, scope *ScopeContext) ([]byte, error) {
	back, num := scope.Stack.Pop(), scope.Stack.Peek()
	num.ExtendSign(num, &back)
	return nil, nil
}

func opNot(pc *uint64, interpreter *EVMInterpreter, scope *ScopeContext) ([]byte, error) {
	x := scope.Stack.Peek()
	x.Not(x)
	return nil, nil
}

func opLt(pc *uint64, interpreter *EVMInterpreter, scope *ScopeContext) ([]byte, error) {
	x, y := scope.Stack.Pop(), scope.Stack.Peek()
	if x.Lt(y) {
		y.SetOne()
	} else {
		y.Clear()
	}
	return nil, nil
}

func opGt(pc *uint64, interpreter *EVMInterpreter, scope *ScopeContext) ([]byte, error) {
	x, y := scope.Stack.Pop(), scope.Stack.Peek()
	if x.Gt(y) {
		y.SetOne()
	} else {
		y.Clear()
	}
	return nil, nil
}

func opSlt(pc *uint64, interpreter *EVMInterpreter, scope *ScopeContext) ([]byte, error) {
	x, y := scope.Stack.Pop(), scope.Stack.Peek()
	if x.Slt(y) {
		y.SetOne()
	} else {
		y.Clear()
	}
	return nil, nil
}

func opSgt(pc *uint64, interpreter *EVMInterpreter, scope *ScopeContext) ([]byte, error) {
	x, y := scope.Stack.Pop(), scope.Stack.Peek()
	if x.Sgt(y) {
		y.SetOne()
	} else {
		y.Clear()
	}
	return nil, nil
}

func opEq(pc *uint64, interpreter *EVMInterpreter, scope *ScopeContext) ([]byte, error) {
	x, y := scope.Stack.Pop(), scope.Stack.Peek()
	if x.Eq(y) {
		y.SetOne()
	} else {
		y.Clear()
	}
	return nil, nil
}

func opIszero(pc *uint64, interpreter *EVMInterpreter, scope *ScopeContext) ([]byte, error) {
	x := scope.Stack.Peek()
	if x.IsZero() {
		x.SetOne()
	} else {
		x.Clear()
	}
	return nil, nil
}

func opAnd(pc *uint64, interpreter *EVMInterpreter, scope *ScopeContext) ([]byte, error) {
	x, y := scope.Stack.Pop(), scope.Stack.Peek()
	y.And(&x, y)
	return nil, nil
}

func opOr(pc *uint64, interpreter *EVMInterpreter, scope *ScopeContext) ([]byte, error) {
	x, y := scope.Stack.Pop(), scope.Stack.Peek()
	y.Or(&x, y)
	return nil, nil
}

func opXor(pc *uint64, interpreter *EVMInterpreter, scope *ScopeContext) ([]byte, error) {
	x, y := scope.Stack.Pop(), scope.Stack.Peek()
	y.Xor(&x, y)
	return nil, nil
}

func opByte(pc *uint64, interpreter *EVMInterpreter, scope *ScopeContext) ([]byte, error) {
	th, val := scope.Stack.Pop(), scope.Stack.Peek()
	val.Byte(&th)
	return nil, nil
}

func opAddmod(pc *uint64, interpreter *EVMInterpreter, scope *ScopeContext) ([]byte, error) {
	x, y, z := scope.Stack.Pop(), scope.Stack.Pop(), scope.Stack.Peek()
	if z.IsZero() {
		z.Clear()
	} else {
		z.AddMod(&x, &y, z)
	}
	return nil, nil
}

func opMulmod(pc *uint64, interpreter *EVMInterpreter, scope *ScopeContext) ([]byte, error) {
	x, y, z := scope.Stack.Pop(), scope.Stack.Pop(), scope.Stack.Peek()
	if z.IsZero() {
		z.Clear()
	} else {
		z.MulMod(&x, &y, z)
	}
	return nil, nil
}

// opSHL implements Shift Left
// The SHL instruction (shift left) pops 2 values from the stack, first arg1 and then arg2,
// and pushes on the stack arg2 shifted to the left by arg1 number of bits.
func opSHL(pc *uint64, interpreter *EVMInterpreter, scope *ScopeContext) ([]byte, error) {
	// Note, second operand is left in the stack; accumulate result into it, and no need to push it afterwards
	shift, value := scope.Stack.Pop(), scope.Stack.Peek()
	if shift.LtUint64(256) {
		value.Lsh(value, uint(shift.Uint64()))
	} else {
		value.Clear()
	}
	return nil, nil
}

// opSHR implements Logical Shift Right
// The SHR instruction (logical shift right) pops 2 values from the stack, first arg1 and then arg2,
// and pushes on the stack arg2 shifted to the right by arg1 number of bits with zero fill.
func opSHR(pc *uint64, interpreter *EVMInterpreter, scope *ScopeContext) ([]byte, error) {
	// Note, second operand is left in the stack; accumulate result into it, and no need to push it afterwards
	shift, value := scope.Stack.Pop(), scope.Stack.Peek()
	if shift.LtUint64(256) {
		value.Rsh(value, uint(shift.Uint64()))
	} else {
		value.Clear()
	}
	return nil, nil
}

// opSAR implements Arithmetic Shift Right
// The SAR instruction (arithmetic shift right) pops 2 values from the stack, first arg1 and then arg2,
// and pushes on the stack arg2 shifted to the right by arg1 number of bits with sign extension.
func opSAR(pc *uint64, interpreter *EVMInterpreter, scope *ScopeContext) ([]byte, error) {
	shift, value := scope.Stack.Pop(), scope.Stack.Peek()
	if shift.GtUint64(255) {
		if value.Sign() >= 0 {
			value.Clear()
		} else {
			// Max negative shift: all bits set
			value.SetAllOne()
		}
		return nil, nil
	}
	n := uint(shift.Uint64())
	value.SRsh(value, n)
	return nil, nil
}

func opKeccak256(pc *uint64, interpreter *EVMInterpreter, scope *ScopeContext) ([]byte, error) {
	offset, size := scope.Stack.Pop(), scope.Stack.Peek()
	data := scope.Memory.GetPtr(int64(offset.Uint64()), int64(size.Uint64()))

	if interpreter.hasher == nil {
		interpreter.hasher = sha3.NewLegacyKeccak256().(keccakState)
	} else {
		interpreter.hasher.Reset()
	}
	interpreter.hasher.Write(data)
	if _, err := interpreter.hasher.Read(interpreter.hasherBuf[:]); err != nil {
		panic(err)
	}

	size.SetBytes(interpreter.hasherBuf[:])
	return nil, nil
}
func opAddress(pc *uint64, interpreter *EVMInterpreter, scope *ScopeContext) ([]byte, error) {
	scope.Stack.Push(new(uint256.Int).SetBytes(scope.Contract.Address().Bytes()))
	return nil, nil
}

func opBalance(pc *uint64, interpreter *EVMInterpreter, scope *ScopeContext) ([]byte, error) {
	slot := scope.Stack.Peek()
	address := libcommon.Address(slot.Bytes20())
	slot.Set(interpreter.evm.IntraBlockState().GetBalance(address))
	return nil, nil
}

func opOrigin(pc *uint64, interpreter *EVMInterpreter, scope *ScopeContext) ([]byte, error) {
	scope.Stack.Push(new(uint256.Int).SetBytes(interpreter.evm.TxContext().Origin.Bytes()))
	return nil, nil
}
func opCaller(pc *uint64, interpreter *EVMInterpreter, scope *ScopeContext) ([]byte, error) {
	scope.Stack.Push(new(uint256.Int).SetBytes(scope.Contract.Caller().Bytes()))
	return nil, nil
}

func opCallValue(pc *uint64, interpreter *EVMInterpreter, scope *ScopeContext) ([]byte, error) {
	scope.Stack.Push(scope.Contract.value)
	return nil, nil
}

func opCallDataLoad(pc *uint64, interpreter *EVMInterpreter, scope *ScopeContext) ([]byte, error) {
	x := scope.Stack.Peek()
	if offset, overflow := x.Uint64WithOverflow(); !overflow {
		data := getData(scope.Contract.Input, offset, 32)
		x.SetBytes(data)
	} else {
		x.Clear()
	}
	return nil, nil
}

func opCallDataSize(pc *uint64, interpreter *EVMInterpreter, scope *ScopeContext) ([]byte, error) {
	scope.Stack.Push(new(uint256.Int).SetUint64(uint64(len(scope.Contract.Input))))
	return nil, nil
}

func opCallDataCopy(pc *uint64, interpreter *EVMInterpreter, scope *ScopeContext) ([]byte, error) {
	var (
		memOffset  = scope.Stack.Pop()
		dataOffset = scope.Stack.Pop()
		length     = scope.Stack.Pop()
	)
	dataOffset64, overflow := dataOffset.Uint64WithOverflow()
	if overflow {
		dataOffset64 = 0xffffffffffffffff
	}
	// These values are checked for overflow during gas cost calculation
	memOffset64 := memOffset.Uint64()
	length64 := length.Uint64()
	scope.Memory.Set(memOffset64, length64, getData(scope.Contract.Input, dataOffset64, length64))
	return nil, nil
}

func opReturnDataSize(pc *uint64, interpreter *EVMInterpreter, scope *ScopeContext) ([]byte, error) {
	scope.Stack.Push(new(uint256.Int).SetUint64(uint64(len(interpreter.returnData))))
	return nil, nil
}

func opReturnDataCopy(pc *uint64, interpreter *EVMInterpreter, scope *ScopeContext) ([]byte, error) {
	var (
		memOffset  = scope.Stack.Pop()
		dataOffset = scope.Stack.Pop()
		length     = scope.Stack.Pop()
	)

	offset64, overflow := dataOffset.Uint64WithOverflow()
	if overflow {
		return nil, ErrReturnDataOutOfBounds
	}
	// we can reuse dataOffset now (aliasing it for clarity)
	end := dataOffset
	_, overflow = end.AddOverflow(&dataOffset, &length)
	if overflow {
		return nil, ErrReturnDataOutOfBounds
	}

	end64, overflow := end.Uint64WithOverflow()
	if overflow || uint64(len(interpreter.returnData)) < end64 {
		return nil, ErrReturnDataOutOfBounds
	}
	scope.Memory.Set(memOffset.Uint64(), length.Uint64(), interpreter.returnData[offset64:end64])
	return nil, nil
}

func opExtCodeSize(pc *uint64, interpreter *EVMInterpreter, scope *ScopeContext) ([]byte, error) {
	slot := scope.Stack.Peek()
	slot.SetUint64(uint64(interpreter.evm.IntraBlockState().GetCodeSize(slot.Bytes20())))
	return nil, nil
}

func opCodeSize(pc *uint64, interpreter *EVMInterpreter, scope *ScopeContext) ([]byte, error) {
	l := new(uint256.Int)
	l.SetUint64(uint64(len(scope.Contract.Code)))
	scope.Stack.Push(l)
	return nil, nil
}

func opCodeCopy(pc *uint64, interpreter *EVMInterpreter, scope *ScopeContext) ([]byte, error) {
	var (
		memOffset  = scope.Stack.Pop()
		codeOffset = scope.Stack.Pop()
		length     = scope.Stack.Pop()
	)
	uint64CodeOffset, overflow := codeOffset.Uint64WithOverflow()
	if overflow {
		uint64CodeOffset = 0xffffffffffffffff
	}
	codeCopy := getData(scope.Contract.Code, uint64CodeOffset, length.Uint64())
	scope.Memory.Set(memOffset.Uint64(), length.Uint64(), codeCopy)
	return nil, nil
}

func opExtCodeCopy(pc *uint64, interpreter *EVMInterpreter, scope *ScopeContext) ([]byte, error) {
	var (
		stack      = scope.Stack
		a          = stack.Pop()
		memOffset  = stack.Pop()
		codeOffset = stack.Pop()
		length     = stack.Pop()
	)
	addr := libcommon.Address(a.Bytes20())
	len64 := length.Uint64()
	codeCopy := getDataBig(interpreter.evm.IntraBlockState().GetCode(addr), &codeOffset, len64)
	scope.Memory.Set(memOffset.Uint64(), len64, codeCopy)
	return nil, nil
}

// opExtCodeHash returns the code hash of a specified account.
// There are several cases when the function is called, while we can relay everything
// to `state.GetCodeHash` function to ensure the correctness.
//
//	(1) Caller tries to get the code hash of a normal contract account, state
//
// should return the relative code hash and set it as the result.
//
//	(2) Caller tries to get the code hash of a non-existent account, state should
//
// return libcommon.Hash{} and zero will be set as the result.
//
//	(3) Caller tries to get the code hash for an account without contract code,
//
// state should return emptyCodeHash(0xc5d246...) as the result.
//
//	(4) Caller tries to get the code hash of a precompiled account, the result
//
// should be zero or emptyCodeHash.
//
// It is worth noting that in order to avoid unnecessary create and clean,
// all precompile accounts on mainnet have been transferred 1 wei, so the return
// here should be emptyCodeHash.
// If the precompile account is not transferred any amount on a private or
// customized chain, the return value will be zero.
//
//	(5) Caller tries to get the code hash for an account which is marked as suicided
//
// in the current transaction, the code hash of this account should be returned.
//
//	(6) Caller tries to get the code hash for an account which is marked as deleted,
//
// this account should be regarded as a non-existent account and zero should be returned.
func opExtCodeHash(pc *uint64, interpreter *EVMInterpreter, scope *ScopeContext) ([]byte, error) {
	slot := scope.Stack.Peek()
	address := libcommon.Address(slot.Bytes20())
	if interpreter.evm.IntraBlockState().Empty(address) {
		slot.Clear()
	} else {
		slot.SetBytes(interpreter.evm.IntraBlockState().GetCodeHash(address).Bytes())
	}
	return nil, nil
}

func opGasprice(pc *uint64, interpreter *EVMInterpreter, scope *ScopeContext) ([]byte, error) {
	scope.Stack.Push(interpreter.evm.TxContext().GasPrice)
	return nil, nil
}

func opBlockhash(pc *uint64, interpreter *EVMInterpreter, scope *ScopeContext) ([]byte, error) {
	num := scope.Stack.Peek()
	num64, overflow := num.Uint64WithOverflow()
	if overflow {
		num.Clear()
		return nil, nil
	}
	var upper, lower uint64
	upper = interpreter.evm.Context().BlockNumber
	if upper < 257 {
		lower = 0
	} else {
		lower = upper - 256
	}
	if num64 >= lower && num64 < upper {
		num.SetBytes(interpreter.evm.Context().GetHash(num64).Bytes())
	} else {
		num.Clear()
	}
	return nil, nil
}

func opCoinbase(pc *uint64, interpreter *EVMInterpreter, scope *ScopeContext) ([]byte, error) {
	scope.Stack.Push(new(uint256.Int).SetBytes(interpreter.evm.Context().Coinbase.Bytes()))
	return nil, nil
}

func opTimestamp(pc *uint64, interpreter *EVMInterpreter, scope *ScopeContext) ([]byte, error) {
	v := new(uint256.Int).SetUint64(interpreter.evm.Context().Time)
	scope.Stack.Push(v)
	return nil, nil
}

func opNumber(pc *uint64, interpreter *EVMInterpreter, scope *ScopeContext) ([]byte, error) {
	v := new(uint256.Int).SetUint64(interpreter.evm.Context().BlockNumber)
	scope.Stack.Push(v)
	return nil, nil
}

func opDifficulty(pc *uint64, interpreter *EVMInterpreter, scope *ScopeContext) ([]byte, error) {
	var v *uint256.Int
	if interpreter.evm.Context().PrevRanDao != nil {
		// EIP-4399: Supplant DIFFICULTY opcode with PREVRANDAO
		v = new(uint256.Int).SetBytes(interpreter.evm.Context().PrevRanDao.Bytes())
	} else {
		var overflow bool
		v, overflow = uint256.FromBig(interpreter.evm.Context().Difficulty)
		if overflow {
			return nil, fmt.Errorf("interpreter.evm.Context.Difficulty higher than 2^256-1")
		}
	}
	scope.Stack.Push(v)
	return nil, nil
}

func opGasLimit(pc *uint64, interpreter *EVMInterpreter, scope *ScopeContext) ([]byte, error) {
	if interpreter.evm.Context().MaxGasLimit {
		scope.Stack.Push(new(uint256.Int).SetAllOne())
	} else {
		scope.Stack.Push(new(uint256.Int).SetUint64(interpreter.evm.Context().GasLimit))
	}
	return nil, nil
}

func opPop(pc *uint64, interpreter *EVMInterpreter, scope *ScopeContext) ([]byte, error) {
	scope.Stack.Pop()
	return nil, nil
}

func opMload(pc *uint64, interpreter *EVMInterpreter, scope *ScopeContext) ([]byte, error) {
	v := scope.Stack.Peek()
	offset := v.Uint64()
	v.SetBytes(scope.Memory.GetPtr(int64(offset), 32))
	return nil, nil
}

func opMstore(pc *uint64, interpreter *EVMInterpreter, scope *ScopeContext) ([]byte, error) {
	mStart, val := scope.Stack.Pop(), scope.Stack.Pop()
	scope.Memory.Set32(mStart.Uint64(), &val)
	return nil, nil
}

func opMstore8(pc *uint64, interpreter *EVMInterpreter, scope *ScopeContext) ([]byte, error) {
	off, val := scope.Stack.Pop(), scope.Stack.Pop()
	scope.Memory.store[off.Uint64()] = byte(val.Uint64())
	return nil, nil
}

func opSload(pc *uint64, interpreter *EVMInterpreter, scope *ScopeContext) ([]byte, error) {
	loc := scope.Stack.Peek()
	interpreter.hasherBuf = loc.Bytes32()
	interpreter.evm.IntraBlockState().GetState(scope.Contract.Address(), &interpreter.hasherBuf, loc)
	return nil, nil
}

func opSstore(pc *uint64, interpreter *EVMInterpreter, scope *ScopeContext) ([]byte, error) {
	if interpreter.readOnly {
		return nil, ErrWriteProtection
	}
	loc := scope.Stack.Pop()
	val := scope.Stack.Pop()
	interpreter.hasherBuf = loc.Bytes32()
	interpreter.evm.IntraBlockState().SetState(scope.Contract.Address(), &interpreter.hasherBuf, val)
	return nil, nil
}

func opJump(pc *uint64, interpreter *EVMInterpreter, scope *ScopeContext) ([]byte, error) {
	pos := scope.Stack.Pop()
	if valid, usedBitmap := scope.Contract.validJumpdest(&pos); !valid {
		if usedBitmap {
			if interpreter.cfg.TraceJumpDest {
				log.Warn("Code Bitmap used for detecting invalid jump",
					"tx", fmt.Sprintf("0x%x", interpreter.evm.TxContext().TxHash),
					"block_num", interpreter.evm.Context().BlockNumber,
				)
			} else {
				// This is "cheaper" version because it does not require calculation of txHash for each transaction
				log.Warn("Code Bitmap used for detecting invalid jump",
					"block_num", interpreter.evm.Context().BlockNumber,
				)
			}
		}
		return nil, ErrInvalidJump
	}
	*pc = pos.Uint64() - 1 // pc will be increased by the interpreter loop
	return nil, nil
}

func opJumpi(pc *uint64, interpreter *EVMInterpreter, scope *ScopeContext) ([]byte, error) {
	pos, cond := scope.Stack.Pop(), scope.Stack.Pop()
	if !cond.IsZero() {
		if valid, usedBitmap := scope.Contract.validJumpdest(&pos); !valid {
			if usedBitmap {
				if interpreter.cfg.TraceJumpDest {
					log.Warn("Code Bitmap used for detecting invalid jump",
						"tx", fmt.Sprintf("0x%x", interpreter.evm.TxContext().TxHash),
						"block_num", interpreter.evm.Context().BlockNumber,
					)
				} else {
					// This is "cheaper" version because it does not require calculation of txHash for each transaction
					log.Warn("Code Bitmap used for detecting invalid jump",
						"block_num", interpreter.evm.Context().BlockNumber,
					)
				}
			}
			return nil, ErrInvalidJump
		}
		*pc = pos.Uint64() - 1 // pc will be increased by the interpreter loop
	}
	return nil, nil
}

func opJumpdest(pc *uint64, interpreter *EVMInterpreter, scope *ScopeContext) ([]byte, error) {
	return nil, nil
}

func opPc(pc *uint64, interpreter *EVMInterpreter, scope *ScopeContext) ([]byte, error) {
	scope.Stack.Push(new(uint256.Int).SetUint64(*pc))
	return nil, nil
}

func opMsize(pc *uint64, interpreter *EVMInterpreter, scope *ScopeContext) ([]byte, error) {
	scope.Stack.Push(new(uint256.Int).SetUint64(uint64(scope.Memory.Len())))
	return nil, nil
}

func opGas(pc *uint64, interpreter *EVMInterpreter, scope *ScopeContext) ([]byte, error) {
	scope.Stack.Push(new(uint256.Int).SetUint64(scope.Contract.Gas))
	return nil, nil
}

func opCreate(pc *uint64, interpreter *EVMInterpreter, scope *ScopeContext) ([]byte, error) {
	if interpreter.readOnly {
		return nil, ErrWriteProtection
	}
	var (
		value  = scope.Stack.Pop()
		offset = scope.Stack.Pop()
		size   = scope.Stack.Peek()
		input  = scope.Memory.GetCopy(int64(offset.Uint64()), int64(size.Uint64()))
		gas    = scope.Contract.Gas
	)
	if interpreter.evm.ChainRules().IsTangerineWhistle {
		gas -= gas / 64
	}
	// reuse size int for stackvalue
	stackvalue := size

	scope.Contract.UseGas(gas)

	innerTx, newIndex := beforeOp(interpreter, CREATE_TYP, scope.Contract.Address(), nil, nil, input, gas, value.ToBig())
	res, addr, returnGas, suberr := interpreter.evm.Create(scope.Contract, input, gas, &value, 0)
	afterOp(interpreter, CREATE_TYP, gas-returnGas, newIndex, innerTx, &addr, suberr)

	// Push item on the stack based on the returned error. If the ruleset is
	// homestead we must check for CodeStoreOutOfGasError (homestead only
	// rule) and treat as an error, if the ruleset is frontier we must
	// ignore this error and pretend the operation was successful.
	if interpreter.evm.ChainRules().IsHomestead && suberr == ErrCodeStoreOutOfGas {
		stackvalue.Clear()
	} else if suberr != nil && suberr != ErrCodeStoreOutOfGas {
		stackvalue.Clear()
	} else {
		stackvalue.SetBytes(addr.Bytes())
	}
	scope.Contract.Gas += returnGas

	if suberr == ErrExecutionReverted {
		interpreter.returnData = res // set REVERT data to return data buffer
		return res, nil
	}
	interpreter.returnData = nil // clear dirty return data buffer
	return nil, nil
}

func opCreate2(pc *uint64, interpreter *EVMInterpreter, scope *ScopeContext) ([]byte, error) {
	if interpreter.readOnly {
		return nil, ErrWriteProtection
	}
	var (
		endowment    = scope.Stack.Pop()
		offset, size = scope.Stack.Pop(), scope.Stack.Pop()
		salt         = scope.Stack.Pop()
		input        = scope.Memory.GetCopy(int64(offset.Uint64()), int64(size.Uint64()))
		gas          = scope.Contract.Gas
	)

	// Apply EIP150
	gas -= gas / 64
	scope.Contract.UseGas(gas)
	// reuse size int for stackvalue
	stackValue := size
	innerTx, newIndex := beforeOp(interpreter, CREATE2_TYP, scope.Contract.Address(), nil, nil, input, gas, endowment.ToBig())
	res, addr, returnGas, suberr := interpreter.evm.Create2(scope.Contract, input, gas, &endowment, &salt)
	afterOp(interpreter, CREATE2_TYP, gas-returnGas, newIndex, innerTx, &addr, suberr)

	// Push item on the stack based on the returned error.
	if suberr != nil {
		stackValue.Clear()
	} else {
		stackValue.SetBytes(addr.Bytes())
	}

	scope.Stack.Push(&stackValue)
	scope.Contract.Gas += returnGas

	if suberr == ErrExecutionReverted {
		interpreter.returnData = res // set REVERT data to return data buffer
		return res, nil
	}
	interpreter.returnData = nil // clear dirty return data buffer
	return nil, nil
}

func opCall(pc *uint64, interpreter *EVMInterpreter, scope *ScopeContext) ([]byte, error) {
	stack := scope.Stack
	// Pop gas. The actual gas in interpreter.evm.callGasTemp.
	// We can use this as a temporary value
	temp := stack.Pop()
	gas := interpreter.evm.CallGasTemp()
	// Pop other call parameters.
	addr, value, inOffset, inSize, retOffset, retSize := stack.Pop(), stack.Pop(), stack.Pop(), stack.Pop(), stack.Pop(), stack.Pop()
	toAddr := libcommon.Address(addr.Bytes20())
	// Get the arguments from the memory.
	args := scope.Memory.GetPtr(int64(inOffset.Uint64()), int64(inSize.Uint64()))

	if !value.IsZero() {
		if interpreter.readOnly {
			return nil, ErrWriteProtection
		}
		gas += params.CallStipend
	}

	innerTx, newIndex := beforeOp(interpreter, CALL_TYP, scope.Contract.Address(), &toAddr, nil, args, gas, value.ToBig())
	ret, returnGas, err := interpreter.evm.Call(scope.Contract, toAddr, args, gas, &value, false /* bailout */, 0)
	afterOp(interpreter, CALL_TYP, gas-returnGas, newIndex, innerTx, nil, err)

	if err != nil {
		temp.Clear()
	} else {
		temp.SetOne()
	}
	stack.Push(&temp)
	if err == nil || err == ErrExecutionReverted {
		ret = common.CopyBytes(ret)
		scope.Memory.Set(retOffset.Uint64(), retSize.Uint64(), ret)
	}

	scope.Contract.Gas += returnGas

	interpreter.returnData = ret
	return ret, nil
}

func opCallCode(pc *uint64, interpreter *EVMInterpreter, scope *ScopeContext) ([]byte, error) {
	// Pop gas. The actual gas is in interpreter.evm.callGasTemp.
	stack := scope.Stack
	// We use it as a temporary value
	temp := stack.Pop()
	gas := interpreter.evm.CallGasTemp()
	// Pop other call parameters.
	addr, value, inOffset, inSize, retOffset, retSize := stack.Pop(), stack.Pop(), stack.Pop(), stack.Pop(), stack.Pop(), stack.Pop()
	toAddr := libcommon.Address(addr.Bytes20())
	// Get arguments from the memory.
	args := scope.Memory.GetPtr(int64(inOffset.Uint64()), int64(inSize.Uint64()))

	if !value.IsZero() {
		gas += params.CallStipend
	}

<<<<<<< HEAD
	ret, returnGas, err := interpreter.evm.CallCode_zkEvm(scope.Contract, toAddr, args, gas, &value, int(retSize.Uint64()))
=======
	innerTx, newIndex := beforeOp(interpreter, CALLCODE_TYP, scope.Contract.Address(), &toAddr, &toAddr, args, gas, value.ToBig())
	ret, returnGas, err := interpreter.evm.CallCode(scope.Contract, toAddr, args, gas, &value)
	afterOp(interpreter, CALLCODE_TYP, gas-returnGas, newIndex, innerTx, nil, err)
>>>>>>> 582c2eab
	if err != nil {
		temp.Clear()
	} else {
		temp.SetOne()
	}
	stack.Push(&temp)
	if err == nil || err == ErrExecutionReverted {
		ret = common.CopyBytes(ret)
		scope.Memory.Set(retOffset.Uint64(), retSize.Uint64(), ret)
	}

	scope.Contract.Gas += returnGas

	interpreter.returnData = ret
	return ret, nil
}

func opDelegateCall(pc *uint64, interpreter *EVMInterpreter, scope *ScopeContext) ([]byte, error) {
	stack := scope.Stack
	// Pop gas. The actual gas is in interpreter.evm.callGasTemp.
	// We use it as a temporary value
	temp := stack.Pop()
	gas := interpreter.evm.CallGasTemp()
	// Pop other call parameters.
	addr, inOffset, inSize, retOffset, retSize := stack.Pop(), stack.Pop(), stack.Pop(), stack.Pop(), stack.Pop()
	toAddr := libcommon.Address(addr.Bytes20())
	// Get arguments from the memory.
	args := scope.Memory.GetPtr(int64(inOffset.Uint64()), int64(inSize.Uint64()))

<<<<<<< HEAD
	ret, returnGas, err := interpreter.evm.DelegateCall_zkEvm(scope.Contract, toAddr, args, gas, int(retSize.Uint64()))
=======
	innerTx, newIndex := beforeOp(interpreter, DELEGATECALL_TYP, scope.Contract.Address(), &toAddr, nil, args, gas, big.NewInt(0))
	ret, returnGas, err := interpreter.evm.DelegateCall(scope.Contract, toAddr, args, gas)
	innerTx.TraceAddress = scope.Contract.CallerAddress.String()
	innerTx.ValueWei = scope.Contract.value.String()
	afterOp(interpreter, DELEGATECALL_TYP, gas-returnGas, newIndex, innerTx, nil, err)
>>>>>>> 582c2eab
	if err != nil {
		temp.Clear()
	} else {
		temp.SetOne()
	}
	stack.Push(&temp)
	if err == nil || err == ErrExecutionReverted {
		ret = common.CopyBytes(ret)
		scope.Memory.Set(retOffset.Uint64(), retSize.Uint64(), ret)
	}

	scope.Contract.Gas += returnGas

	interpreter.returnData = ret
	return ret, nil
}

func opStaticCall(pc *uint64, interpreter *EVMInterpreter, scope *ScopeContext) ([]byte, error) {
	// Pop gas. The actual gas is in interpreter.evm.callGasTemp.
	stack := scope.Stack
	// We use it as a temporary value
	temp := stack.Pop()
	gas := interpreter.evm.CallGasTemp()
	// Pop other call parameters.
	addr, inOffset, inSize, retOffset, retSize := stack.Pop(), stack.Pop(), stack.Pop(), stack.Pop(), stack.Pop()
	toAddr := libcommon.Address(addr.Bytes20())
	// Get arguments from the memory.
	args := scope.Memory.GetPtr(int64(inOffset.Uint64()), int64(inSize.Uint64()))

<<<<<<< HEAD
	ret, returnGas, err := interpreter.evm.StaticCall_zkEvm(scope.Contract, toAddr, args, gas, int(retSize.Uint64()))
=======
	innerTx, newIndex := beforeOp(interpreter, STATICCAL_TYP, scope.Contract.Address(), &toAddr, nil, args, gas, big.NewInt(0))
	ret, returnGas, err := interpreter.evm.StaticCall(scope.Contract, toAddr, args, gas)
	afterOp(interpreter, STATICCAL_TYP, gas-returnGas, newIndex, innerTx, nil, err)
>>>>>>> 582c2eab
	if err != nil {
		temp.Clear()
	} else {
		temp.SetOne()
	}
	stack.Push(&temp)
	if err == nil || err == ErrExecutionReverted {
		ret = common.CopyBytes(ret)
		scope.Memory.Set(retOffset.Uint64(), retSize.Uint64(), ret)
	}

	scope.Contract.Gas += returnGas

	interpreter.returnData = ret
	return ret, nil
}

func opReturn(pc *uint64, interpreter *EVMInterpreter, scope *ScopeContext) ([]byte, error) {
	offset, size := scope.Stack.Pop(), scope.Stack.Pop()
	ret := scope.Memory.GetPtr(int64(offset.Uint64()), int64(size.Uint64()))
	return ret, errStopToken
}

func opRevert(pc *uint64, interpreter *EVMInterpreter, scope *ScopeContext) ([]byte, error) {
	offset, size := scope.Stack.Pop(), scope.Stack.Pop()
	ret := scope.Memory.GetPtr(int64(offset.Uint64()), int64(size.Uint64()))
	interpreter.returnData = ret
	return ret, ErrExecutionReverted
}

func opUndefined(pc *uint64, interpreter *EVMInterpreter, scope *ScopeContext) ([]byte, error) {
	return nil, &ErrInvalidOpCode{opcode: OpCode(scope.Contract.Code[*pc])}
}

func opStop(pc *uint64, interpreter *EVMInterpreter, scope *ScopeContext) ([]byte, error) {
	return nil, errStopToken
}

func opSelfdestruct(pc *uint64, interpreter *EVMInterpreter, scope *ScopeContext) ([]byte, error) {
	if interpreter.readOnly {
		return nil, ErrWriteProtection
	}
	beneficiary := scope.Stack.Pop()
	callerAddr := scope.Contract.Address()
	beneficiaryAddr := libcommon.Address(beneficiary.Bytes20())
	balance := interpreter.evm.IntraBlockState().GetBalance(callerAddr)
	if interpreter.evm.Config().Debug {
		if interpreter.cfg.Debug {
			interpreter.cfg.Tracer.CaptureEnter(SELFDESTRUCT, callerAddr, beneficiaryAddr, false /* precompile */, false /* create */, []byte{}, 0, balance, nil /* code */)
			interpreter.cfg.Tracer.CaptureExit([]byte{}, 0, nil)
		}
	}
	innerTx, newIndex := beforeOp(interpreter, SUICIDE_TYP, scope.Contract.Address(), &beneficiaryAddr, nil, nil, 0, balance.ToBig())
	interpreter.evm.IntraBlockState().AddBalance(beneficiaryAddr, balance)
	interpreter.evm.IntraBlockState().Selfdestruct(callerAddr)
	afterOp(interpreter, SUICIDE_TYP, 0, newIndex, innerTx, nil, nil)
	return nil, errStopToken
}

// following functions are used by the instruction jump  table

// make log instruction function
func makeLog(size int) executionFunc {
	return func(pc *uint64, interpreter *EVMInterpreter, scope *ScopeContext) ([]byte, error) {
		if interpreter.readOnly {
			return nil, ErrWriteProtection
		}
		topics := make([]libcommon.Hash, size)
		stack := scope.Stack
		mStart, mSize := stack.Pop(), stack.Pop()
		for i := 0; i < size; i++ {
			addr := stack.Pop()
			topics[i] = addr.Bytes32()
		}

		d := scope.Memory.GetCopy(int64(mStart.Uint64()), int64(mSize.Uint64()))
		interpreter.evm.IntraBlockState().AddLog_zkEvm(&types.Log{
			Address: scope.Contract.Address(),
			Topics:  topics,
			Data:    d,
			// This is a non-consensus field, but assigned here because
			// core/state doesn't know the current block number.
			BlockNumber: interpreter.evm.Context().BlockNumber,
		})

		return nil, nil
	}
}

// opPush1 is a specialized version of pushN
func opPush1(pc *uint64, interpreter *EVMInterpreter, scope *ScopeContext) ([]byte, error) {
	var (
		codeLen = uint64(len(scope.Contract.Code))
		integer = new(uint256.Int)
	)
	*pc++
	if *pc < codeLen {
		scope.Stack.Push(integer.SetUint64(uint64(scope.Contract.Code[*pc])))
	} else {
		scope.Stack.Push(integer.Clear())
	}
	return nil, nil
}

// make push instruction function
func makePush(size uint64, pushByteSize int) executionFunc {
	return func(pc *uint64, interpreter *EVMInterpreter, scope *ScopeContext) ([]byte, error) {
		codeLen := len(scope.Contract.Code)

		startMin := int(*pc + 1)
		if startMin >= codeLen {
			startMin = codeLen
		}
		endMin := startMin + pushByteSize
		if startMin+pushByteSize >= codeLen {
			endMin = codeLen
		}

		integer := new(uint256.Int)
		scope.Stack.Push(integer.SetBytes(common.RightPadBytes(
			// So it doesn't matter what we push onto the stack.
			scope.Contract.Code[startMin:endMin], pushByteSize)))

		*pc += size
		return nil, nil
	}
}

// make dup instruction function
func makeDup(size int64) executionFunc {
	return func(pc *uint64, interpreter *EVMInterpreter, scope *ScopeContext) ([]byte, error) {
		scope.Stack.Dup(int(size))
		return nil, nil
	}
}

// make swap instruction function
func makeSwap(size int64) executionFunc {
	// switch n + 1 otherwise n would be swapped with n
	size++
	return func(pc *uint64, interpreter *EVMInterpreter, scope *ScopeContext) ([]byte, error) {
		scope.Stack.Swap(int(size))
		return nil, nil
	}
}<|MERGE_RESOLUTION|>--- conflicted
+++ resolved
@@ -774,13 +774,10 @@
 		gas += params.CallStipend
 	}
 
-<<<<<<< HEAD
+	innerTx, newIndex := beforeOp(interpreter, CALLCODE_TYP, scope.Contract.Address(), &toAddr, &toAddr, args, gas, value.ToBig())
 	ret, returnGas, err := interpreter.evm.CallCode_zkEvm(scope.Contract, toAddr, args, gas, &value, int(retSize.Uint64()))
-=======
-	innerTx, newIndex := beforeOp(interpreter, CALLCODE_TYP, scope.Contract.Address(), &toAddr, &toAddr, args, gas, value.ToBig())
-	ret, returnGas, err := interpreter.evm.CallCode(scope.Contract, toAddr, args, gas, &value)
 	afterOp(interpreter, CALLCODE_TYP, gas-returnGas, newIndex, innerTx, nil, err)
->>>>>>> 582c2eab
+
 	if err != nil {
 		temp.Clear()
 	} else {
@@ -810,15 +807,11 @@
 	// Get arguments from the memory.
 	args := scope.Memory.GetPtr(int64(inOffset.Uint64()), int64(inSize.Uint64()))
 
-<<<<<<< HEAD
+	innerTx, newIndex := beforeOp(interpreter, DELEGATECALL_TYP, scope.Contract.Address(), &toAddr, nil, args, gas, big.NewInt(0))
 	ret, returnGas, err := interpreter.evm.DelegateCall_zkEvm(scope.Contract, toAddr, args, gas, int(retSize.Uint64()))
-=======
-	innerTx, newIndex := beforeOp(interpreter, DELEGATECALL_TYP, scope.Contract.Address(), &toAddr, nil, args, gas, big.NewInt(0))
-	ret, returnGas, err := interpreter.evm.DelegateCall(scope.Contract, toAddr, args, gas)
 	innerTx.TraceAddress = scope.Contract.CallerAddress.String()
 	innerTx.ValueWei = scope.Contract.value.String()
 	afterOp(interpreter, DELEGATECALL_TYP, gas-returnGas, newIndex, innerTx, nil, err)
->>>>>>> 582c2eab
 	if err != nil {
 		temp.Clear()
 	} else {
@@ -848,13 +841,10 @@
 	// Get arguments from the memory.
 	args := scope.Memory.GetPtr(int64(inOffset.Uint64()), int64(inSize.Uint64()))
 
-<<<<<<< HEAD
+	innerTx, newIndex := beforeOp(interpreter, STATICCAL_TYP, scope.Contract.Address(), &toAddr, nil, args, gas, big.NewInt(0))
 	ret, returnGas, err := interpreter.evm.StaticCall_zkEvm(scope.Contract, toAddr, args, gas, int(retSize.Uint64()))
-=======
-	innerTx, newIndex := beforeOp(interpreter, STATICCAL_TYP, scope.Contract.Address(), &toAddr, nil, args, gas, big.NewInt(0))
-	ret, returnGas, err := interpreter.evm.StaticCall(scope.Contract, toAddr, args, gas)
 	afterOp(interpreter, STATICCAL_TYP, gas-returnGas, newIndex, innerTx, nil, err)
->>>>>>> 582c2eab
+
 	if err != nil {
 		temp.Clear()
 	} else {
