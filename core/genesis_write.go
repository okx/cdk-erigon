--- conflicted
+++ resolved
@@ -506,16 +506,6 @@
 		GasLimit:   0x0,
 		Difficulty: big.NewInt(0x0),
 		Alloc:      readPrealloc("allocs/x1-testnet.json"),
-	}
-}
-
-func X1DevnetGenesisBlock() *types.Genesis {
-	return &types.Genesis{
-		Config:     params.X1DevnetChainConfig,
-		Timestamp:  1702894608,
-		GasLimit:   0x0,
-		Difficulty: big.NewInt(0x0),
-		Alloc:      readPrealloc("allocs/x1-devnet.json"),
 	}
 }
 
@@ -768,12 +758,6 @@
 		return HermezLocalDevnetGenesisBlock()
 	case networkname.HermezTestnetChainName:
 		return HermezTestnetGenesisBlock()
-<<<<<<< HEAD
-	case networkname.HermezDevnetChainName:
-		return HermezDevnetGenesisBlock()
-	case networkname.X1DevnetChainName:
-		return X1DevnetGenesisBlock()
-=======
 	case networkname.HermezBlueberryChainName:
 		return HermezBlueberryGenesisBlock()
 	case networkname.HermezCardonaChainName:
@@ -782,7 +766,6 @@
 		return HermezCardonaInternalGenesisBlock()
 	case networkname.X1TestnetChainName:
 		return X1TestnetGenesisBlock()
->>>>>>> 3d6353ac
 	default:
 		return nil
 	}
