--- conflicted
+++ resolved
@@ -17,16 +17,8 @@
 package core
 
 import (
-<<<<<<< HEAD
-	"math/big"
-
-	libcommon "github.com/gateway-fm/cdk-erigon-lib/common"
-
-	"github.com/ledgerwatch/erigon/chain"
-=======
 	"github.com/ledgerwatch/erigon-lib/chain"
 	libcommon "github.com/ledgerwatch/erigon-lib/common"
->>>>>>> fcad3a03
 
 	"github.com/ledgerwatch/erigon/consensus"
 	"github.com/ledgerwatch/erigon/core/state"
@@ -40,18 +32,9 @@
 // and uses the input parameters for its environment. It returns the receipt
 // for the transaction, gas used and an error if the transaction failed,
 // indicating the block was invalid.
-<<<<<<< HEAD
-func applyTransaction(config *chain.Config, engine consensus.EngineReader, gp *GasPool, ibs *state.IntraBlockState, stateWriter state.StateWriter, header *types.Header, tx types.Transaction, usedGas *uint64, evm vm.VMInterface, cfg vm.Config, effectiveGasPricePercentage uint8) (*types.Receipt, []byte, error) {
-	rules := evm.ChainRules()
-
-	msg, err := tx.AsMessage(*types.MakeSigner(config, header.Number.Uint64()), header.BaseFee, rules)
-=======
-func applyTransaction(config *chain.Config, engine consensus.EngineReader, gp *GasPool, ibs *state.IntraBlockState,
-	stateWriter state.StateWriter, header *types.Header, tx types.Transaction, usedGas, usedBlobGas *uint64,
-	evm *vm.EVM, cfg vm.Config) (*types.Receipt, []byte, error) {
+func applyTransaction(config *chain.Config, engine consensus.EngineReader, gp *GasPool, ibs *state.IntraBlockState, stateWriter state.StateWriter, header *types.Header, tx types.Transaction, usedGas, usedBlobGas *uint64, evm *vm.EVM, cfg vm.Config, effectiveGasPricePercentage uint8) (*types.Receipt, []byte, error) {
 	rules := evm.ChainRules()
 	msg, err := tx.AsMessage(*types.MakeSigner(config, header.Number.Uint64(), header.Time), header.BaseFee, rules)
->>>>>>> fcad3a03
 	if err != nil {
 		return nil, nil, err
 	}
@@ -128,14 +111,7 @@
 // and uses the input parameters for its environment. It returns the receipt
 // for the transaction, gas used and an error if the transaction failed,
 // indicating the block was invalid.
-<<<<<<< HEAD
-func ApplyTransaction(config *chain.Config, blockHashFunc func(n uint64) libcommon.Hash, engine consensus.EngineReader, author *libcommon.Address, gp *GasPool, ibs *state.IntraBlockState, stateWriter state.StateWriter, header *types.Header, tx types.Transaction, usedGas *uint64, cfg vm.Config, excessDataGas *big.Int, effectiveGasPricePercentage uint8) (*types.Receipt, []byte, error) {
-=======
-func ApplyTransaction(config *chain.Config, blockHashFunc func(n uint64) libcommon.Hash, engine consensus.EngineReader,
-	author *libcommon.Address, gp *GasPool, ibs *state.IntraBlockState, stateWriter state.StateWriter,
-	header *types.Header, tx types.Transaction, usedGas, usedBlobGas *uint64, cfg vm.Config,
-) (*types.Receipt, []byte, error) {
->>>>>>> fcad3a03
+func ApplyTransaction(config *chain.Config, blockHashFunc func(n uint64) libcommon.Hash, engine consensus.EngineReader, author *libcommon.Address, gp *GasPool, ibs *state.IntraBlockState, stateWriter state.StateWriter, header *types.Header, tx types.Transaction, usedGas, usedBlobGas *uint64, cfg vm.Config, effectiveGasPricePercentage uint8) (*types.Receipt, []byte, error) {
 	// Create a new context to be used in the EVM environment
 
 	// Add addresses to access list if applicable
@@ -145,9 +121,5 @@
 	blockContext := NewEVMBlockContext(header, blockHashFunc, engine, author)
 	vmenv := vm.NewEVM(blockContext, evmtypes.TxContext{}, ibs, config, cfg)
 
-<<<<<<< HEAD
-	return applyTransaction(config, engine, gp, ibs, stateWriter, header, tx, usedGas, vmenv, cfg, effectiveGasPricePercentage)
-=======
-	return applyTransaction(config, engine, gp, ibs, stateWriter, header, tx, usedGas, usedBlobGas, vmenv, cfg)
->>>>>>> fcad3a03
+	return applyTransaction(config, engine, gp, ibs, stateWriter, header, tx, usedGas, usedBlobGas, vmenv, cfg, effectiveGasPricePercentage)
 }