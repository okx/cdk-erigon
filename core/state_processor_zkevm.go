// Copyright 2019 The go-ethereum Authors
// This file is part of the go-ethereum library.
//
// The go-ethereum library is free software: you can redistribute it and/or modify
// it under the terms of the GNU Lesser General Public License as published by
// the Free Software Foundation, either version 3 of the License, or
// (at your option) any later version.
//
// The go-ethereum library is distributed in the hope that it will be useful,
// but WITHOUT ANY WARRANTY; without even the implied warranty of
// MERCHANTABILITY or FITNESS FOR A PARTICULAR PURPOSE. See the
// GNU Lesser General Public License for more details.
//
// You should have received a copy of the GNU Lesser General Public License
// along with the go-ethereum library. If not, see <http://www.gnu.org/licenses/>.

package core

import (
	"math/big"

	"github.com/gateway-fm/cdk-erigon-lib/common"
	libcommon "github.com/gateway-fm/cdk-erigon-lib/common"

	"github.com/ledgerwatch/erigon/chain"

	"github.com/ledgerwatch/erigon/consensus"
	"github.com/ledgerwatch/erigon/core/state"
	"github.com/ledgerwatch/erigon/core/types"
	"github.com/ledgerwatch/erigon/core/vm"
	"github.com/ledgerwatch/erigon/core/vm/evmtypes"
	"github.com/ledgerwatch/erigon/crypto"
	zktypes "github.com/ledgerwatch/erigon/zk/types"
)

func GetTxContext(config *chain.Config, engine consensus.EngineReader, ibs *state.IntraBlockState, header *types.Header, tx types.Transaction, evm vm.VMInterface, effectiveGasPricePercentage uint8) (types.Message, evmtypes.TxContext, error) {
	rules := evm.ChainRules()

	msg, err := tx.AsMessage(*types.MakeSigner(config, header.Number.Uint64()), header.BaseFee, rules)
	if err != nil {
		return types.Message{}, evmtypes.TxContext{}, err
	}
	msg.SetEffectiveGasPricePercentage(effectiveGasPricePercentage)
	msg.SetCheckNonce(!evm.Config().StatelessExec)

	// apply effective gas percentage here, so it is actual for all further calculations
	if evm.ChainRules().IsForkID5Dragonfruit {
		msg.SetGasPrice(CalculateEffectiveGas(msg.GasPrice(), effectiveGasPricePercentage))
		msg.SetFeeCap(CalculateEffectiveGas(msg.FeeCap(), effectiveGasPricePercentage))
	}

	if msg.FeeCap().IsZero() && engine != nil {
		// Only zero-gas transactions may be service ones
		syscall := func(contract libcommon.Address, data []byte) ([]byte, error) {
			return SysCallContract(contract, data, *config, ibs, header, engine, true /* constCall */, evm.Context().ExcessDataGas)
		}
		msg.SetIsFree(engine.IsServiceTransaction(msg.From(), syscall))
	}

	txContext := NewEVMTxContext(msg)

	return msg, txContext, nil
}

// applyTransaction attempts to apply a transaction to the given state database
// and uses the input parameters for its environment. It returns the receipt
// for the transaction, gas used and an error if the transaction failed,
// indicating the block was invalid.
<<<<<<< HEAD
func ApplyMessageWithTxContext(msg types.Message, txContext evmtypes.TxContext, gp *GasPool, ibs *state.IntraBlockState, stateWriter state.StateWriter, blockNumber *big.Int, tx types.Transaction, usedGas *uint64, evm vm.VMInterface) (*types.Receipt, *ExecutionResult, []*zktypes.InnerTx, error) {
=======
func ApplyMessageWithTxContext(msg types.Message, txContext evmtypes.TxContext, gp *GasPool, ibs *state.IntraBlockState, stateWriter state.StateWriter, blockNumber *big.Int, tx types.Transaction, usedGas *uint64, evm vm.VMInterface, shouldFinalizeIbs bool) (*types.Receipt, *ExecutionResult, error) {
>>>>>>> b13885db
	rules := evm.ChainRules()

	if evm.Config().TraceJumpDest {
		txContext.TxHash = tx.Hash()
	}

	// Update the evm with the new transaction context.
	evm.Reset(txContext, ibs)

	result, err := ApplyMessage(evm, msg, gp, true /* refunds */, false /* gasBailout */)
	if err != nil {
		return nil, nil, nil, err
	}

	// Update the state with pending changes
<<<<<<< HEAD
	if err = ibs.FinalizeTx(rules, stateWriter); err != nil {
		return nil, nil, nil, err
=======
	if shouldFinalizeIbs {
		if err = ibs.FinalizeTx(rules, stateWriter); err != nil {
			return nil, nil, err
		}
>>>>>>> b13885db
	}
	if usedGas != nil {
		*usedGas += result.UsedGas
	}
	// Set the receipt logs and create the bloom filter.
	// based on the eip phase, we're passing whether the root touch-delete accounts.
	var receipt *types.Receipt
	if !evm.Config().NoReceipts {
		// by the tx.
		status := types.ReceiptStatusSuccessful
		if result.Failed() {
			status = types.ReceiptStatusFailed
		}
		// if the transaction created a contract, store the creation address in the receipt.
		var contractAddress libcommon.Address

		if msg.To() == nil {
			contractAddress = crypto.CreateAddress(evm.TxContext().Origin, tx.GetNonce())
		}

		// [hack][zkevm] - ignore the bloom at this point due to a bug in zknode where the bloom is not included
		// in the block during execution
		//receipt.Bloom = types.CreateBloom(types.Receipts{receipt})

		// by the tx.
		receipt = &types.Receipt{
			Type:              tx.Type(),
			CumulativeGasUsed: *usedGas,
			TxHash:            tx.Hash(),
			GasUsed:           result.UsedGas,
			Status:            status,
			ContractAddress:   contractAddress,
			Logs:              ibs.GetLogs(tx.Hash()),
			BlockNumber:       blockNumber,
			TransactionIndex:  uint(ibs.TxIndex()),
		}
	}

	// XLayer, inner tx
	var innerTxs []*zktypes.InnerTx
	if !evm.Config().NoInnerTxs {
		innerTxs = afterApplyTransaction(evm, result.Failed())
	}
	return receipt, result, innerTxs, err
}

func PrepareForTxExecution(
	cfg *chain.Config,
	vmConfig *vm.Config,
	blockContext *evmtypes.BlockContext,
	hermezReader state.ReadOnlyHermezDb,
	ibs *state.IntraBlockState,
	block *types.Block,
	txhash *common.Hash,
	idx int,
) (vm.VMInterface, uint8, error) {
	zkConfig := vm.NewZkConfig(*vmConfig, nil)
	// Add addresses to access list if applicable
	// about the transaction and calling mechanisms.
	zkConfig.Config.SkipAnalysis = SkipAnalysis(cfg, block.NumberU64())

	ibs.Prepare(*txhash, block.Hash(), idx)
	// Assemble the transaction call message and return if the requested offset
	effectiveGasPricePercentage, err := hermezReader.GetEffectiveGasPricePercentage(*txhash)
	if err != nil {
		return nil, 0, err
	}

	evm := vm.NewZkEVM(*blockContext, evmtypes.TxContext{}, ibs, cfg, zkConfig)

	return evm, effectiveGasPricePercentage, nil
}

// ApplyTransaction attempts to apply a transaction to the given state database
// and uses the input parameters for its environment. It returns the receipt
// for the transaction, gas used and an error if the transaction failed,
// indicating the block was invalid.
func ApplyTransaction_zkevm(
	config *chain.Config,
	engine consensus.EngineReader,
	evm vm.VMInterface,
	gp *GasPool,
	ibs *state.IntraBlockState,
	stateWriter state.StateWriter,
	header *types.Header,
	tx types.Transaction,
	usedGas *uint64,
	effectiveGasPricePercentage uint8,
<<<<<<< HEAD
) (*types.Receipt, *ExecutionResult, []*zktypes.InnerTx, error) {
=======
	shouldFinalizeIbs bool,
) (*types.Receipt, *ExecutionResult, error) {
>>>>>>> b13885db
	// Create a new context to be used in the EVM environment
	msg, txContext, err := GetTxContext(config, engine, ibs, header, tx, evm, effectiveGasPricePercentage)
	if err != nil {
		return nil, nil, nil, err
	}
	return ApplyMessageWithTxContext(msg, txContext, gp, ibs, stateWriter, header.Number, tx, usedGas, evm, shouldFinalizeIbs)
}<|MERGE_RESOLUTION|>--- conflicted
+++ resolved
@@ -66,11 +66,7 @@
 // and uses the input parameters for its environment. It returns the receipt
 // for the transaction, gas used and an error if the transaction failed,
 // indicating the block was invalid.
-<<<<<<< HEAD
-func ApplyMessageWithTxContext(msg types.Message, txContext evmtypes.TxContext, gp *GasPool, ibs *state.IntraBlockState, stateWriter state.StateWriter, blockNumber *big.Int, tx types.Transaction, usedGas *uint64, evm vm.VMInterface) (*types.Receipt, *ExecutionResult, []*zktypes.InnerTx, error) {
-=======
-func ApplyMessageWithTxContext(msg types.Message, txContext evmtypes.TxContext, gp *GasPool, ibs *state.IntraBlockState, stateWriter state.StateWriter, blockNumber *big.Int, tx types.Transaction, usedGas *uint64, evm vm.VMInterface, shouldFinalizeIbs bool) (*types.Receipt, *ExecutionResult, error) {
->>>>>>> b13885db
+func ApplyMessageWithTxContext(msg types.Message, txContext evmtypes.TxContext, gp *GasPool, ibs *state.IntraBlockState, stateWriter state.StateWriter, blockNumber *big.Int, tx types.Transaction, usedGas *uint64, evm vm.VMInterface, shouldFinalizeIbs bool) (*types.Receipt, *ExecutionResult, []*zktypes.InnerTx, error) {
 	rules := evm.ChainRules()
 
 	if evm.Config().TraceJumpDest {
@@ -86,15 +82,10 @@
 	}
 
 	// Update the state with pending changes
-<<<<<<< HEAD
-	if err = ibs.FinalizeTx(rules, stateWriter); err != nil {
-		return nil, nil, nil, err
-=======
 	if shouldFinalizeIbs {
 		if err = ibs.FinalizeTx(rules, stateWriter); err != nil {
-			return nil, nil, err
+			return nil, nil, nil, err
 		}
->>>>>>> b13885db
 	}
 	if usedGas != nil {
 		*usedGas += result.UsedGas
@@ -183,12 +174,8 @@
 	tx types.Transaction,
 	usedGas *uint64,
 	effectiveGasPricePercentage uint8,
-<<<<<<< HEAD
+	shouldFinalizeIbs bool,
 ) (*types.Receipt, *ExecutionResult, []*zktypes.InnerTx, error) {
-=======
-	shouldFinalizeIbs bool,
-) (*types.Receipt, *ExecutionResult, error) {
->>>>>>> b13885db
 	// Create a new context to be used in the EVM environment
 	msg, txContext, err := GetTxContext(config, engine, ibs, header, tx, evm, effectiveGasPricePercentage)
 	if err != nil {
