// Copyright 2019 The go-ethereum Authors
// This file is part of the go-ethereum library.
//
// The go-ethereum library is free software: you can redistribute it and/or modify
// it under the terms of the GNU Lesser General Public License as published by
// the Free Software Foundation, either version 3 of the License, or
// (at your option) any later version.
//
// The go-ethereum library is distributed in the hope that it will be useful,
// but WITHOUT ANY WARRANTY; without even the implied warranty of
// MERCHANTABILITY or FITNESS FOR A PARTICULAR PURPOSE. See the
// GNU Lesser General Public License for more details.
//
// You should have received a copy of the GNU Lesser General Public License
// along with the go-ethereum library. If not, see <http://www.gnu.org/licenses/>.

package core

import (
	"math/big"

	"github.com/ledgerwatch/erigon-lib/common"
	libcommon "github.com/ledgerwatch/erigon-lib/common"

	"github.com/ledgerwatch/erigon-lib/chain"

	"github.com/ledgerwatch/erigon/consensus"
	"github.com/ledgerwatch/erigon/core/state"
	"github.com/ledgerwatch/erigon/core/types"
	"github.com/ledgerwatch/erigon/core/vm"
	"github.com/ledgerwatch/erigon/core/vm/evmtypes"
	"github.com/ledgerwatch/erigon/crypto"
	zktypes "github.com/ledgerwatch/erigon/zk/types"
)

func GetTxContext(config *chain.Config, engine consensus.EngineReader, ibs *state.IntraBlockState, header *types.Header, tx types.Transaction, evm *vm.EVM, effectiveGasPricePercentage uint8) (types.Message, evmtypes.TxContext, error) {
	rules := evm.ChainRules()

	msg, err := tx.AsMessage(*types.MakeSigner(config, header.Number.Uint64(), 0), header.BaseFee, rules)
	if err != nil {
		return types.Message{}, evmtypes.TxContext{}, err
	}
	msg.SetEffectiveGasPricePercentage(effectiveGasPricePercentage)
	msg.SetCheckNonce(!evm.Config().StatelessExec)

	// apply effective gas percentage here, so it is actual for all further calculations
	if evm.ChainRules().IsForkID5Dragonfruit {
		msg.SetGasPrice(CalculateEffectiveGas(msg.GasPrice(), effectiveGasPricePercentage))
		msg.SetFeeCap(CalculateEffectiveGas(msg.FeeCap(), effectiveGasPricePercentage))
	}

	if msg.FeeCap().IsZero() && engine != nil {
		// Only zero-gas transactions may be service ones
		syscall := func(contract libcommon.Address, data []byte) ([]byte, error) {
			return SysCallContract(contract, data, config, ibs, header, engine, true /* constCall */)
		}
		msg.SetIsFree(engine.IsServiceTransaction(msg.From(), syscall))
	}

	txContext := NewEVMTxContext(msg)

	return msg, txContext, nil
}

// applyTransaction attempts to apply a transaction to the given state database
// and uses the input parameters for its environment. It returns the receipt
// for the transaction, gas used and an error if the transaction failed,
// indicating the block was invalid.
<<<<<<< HEAD
func ApplyMessageWithTxContext(msg types.Message, txContext evmtypes.TxContext, gp *GasPool, ibs *state.IntraBlockState, stateWriter state.StateWriter, blockNumber *big.Int, tx types.Transaction, usedGas *uint64, evm vm.VMInterface, shouldFinalizeIbs bool) (*types.Receipt, *ExecutionResult, []*zktypes.InnerTx, error) {
=======
func ApplyMessageWithTxContext(msg types.Message, txContext evmtypes.TxContext, gp *GasPool, ibs *state.IntraBlockState, stateWriter state.StateWriter, blockNumber *big.Int, tx types.Transaction, usedGas *uint64, evm *vm.EVM, shouldFinalizeIbs bool) (*types.Receipt, *ExecutionResult, error) {
>>>>>>> 434376b7
	rules := evm.ChainRules()

	if evm.Config().TraceJumpDest {
		txContext.TxHash = tx.Hash()
	}

	// Update the evm with the new transaction context.
	evm.Reset(txContext, ibs)

	result, err := ApplyMessage(evm, msg, gp, true /* refunds */, false /* gasBailout */)
	if err != nil {
		return nil, nil, nil, err
	}

	// Update the state with pending changes
	if shouldFinalizeIbs {
		if err = ibs.FinalizeTx(rules, stateWriter); err != nil {
			return nil, nil, nil, err
		}
	}
	if usedGas != nil {
		*usedGas += result.UsedGas
	}
	// Set the receipt logs and create the bloom filter.
	// based on the eip phase, we're passing whether the root touch-delete accounts.
	var receipt *types.Receipt
	if !evm.Config().NoReceipts {
		// by the tx.
		status := types.ReceiptStatusSuccessful
		if result.Failed() {
			status = types.ReceiptStatusFailed
		}
		// if the transaction created a contract, store the creation address in the receipt.
		var contractAddress libcommon.Address

		if msg.To() == nil {
			contractAddress = crypto.CreateAddress(evm.TxContext.Origin, tx.GetNonce())
		}

		// [hack][zkevm] - ignore the bloom at this point due to a bug in zknode where the bloom is not included
		// in the block during execution
		//receipt.Bloom = types.CreateBloom(types.Receipts{receipt})

		// by the tx.
		receipt = &types.Receipt{
			Type:              tx.Type(),
			CumulativeGasUsed: *usedGas,
			TxHash:            tx.Hash(),
			GasUsed:           result.UsedGas,
			Status:            status,
			ContractAddress:   contractAddress,
			Logs:              ibs.GetLogs(tx.Hash()),
			BlockNumber:       blockNumber,
			TransactionIndex:  uint(ibs.TxIndex()),
		}
	}

	// For X Layer
	var innerTxs []*zktypes.InnerTx
	if !evm.Config().NoInnerTxs {
		innerTxs = afterApplyTransaction(evm, result.Failed())
	}
	return receipt, result, innerTxs, err
}

func PrepareForTxExecution(
	cfg *chain.Config,
	vmConfig *vm.Config,
	blockContext *evmtypes.BlockContext,
	hermezReader state.ReadOnlyHermezDb,
	ibs *state.IntraBlockState,
	block *types.Block,
	txhash *common.Hash,
	idx int,
) (*vm.EVM, uint8, error) {
	zkConfig := vm.NewZkConfig(*vmConfig, nil)
	// Add addresses to access list if applicable
	// about the transaction and calling mechanisms.
	zkConfig.Config.SkipAnalysis = SkipAnalysis(cfg, block.NumberU64())

	ibs.Init(*txhash, block.Hash(), idx)
	// Assemble the transaction call message and return if the requested offset
	effectiveGasPricePercentage, err := hermezReader.GetEffectiveGasPricePercentage(*txhash)
	if err != nil {
		return nil, 0, err
	}

	evm := vm.NewZkEVM(*blockContext, evmtypes.TxContext{}, ibs, cfg, zkConfig)

	return evm, effectiveGasPricePercentage, nil
}

// ApplyTransaction attempts to apply a transaction to the given state database
// and uses the input parameters for its environment. It returns the receipt
// for the transaction, gas used and an error if the transaction failed,
// indicating the block was invalid.
func ApplyTransaction_zkevm(
	config *chain.Config,
	engine consensus.EngineReader,
	evm *vm.EVM,
	gp *GasPool,
	ibs *state.IntraBlockState,
	stateWriter state.StateWriter,
	header *types.Header,
	tx types.Transaction,
	usedGas *uint64,
	effectiveGasPricePercentage uint8,
	shouldFinalizeIbs bool,
) (*types.Receipt, *ExecutionResult, []*zktypes.InnerTx, error) {
	// Create a new context to be used in the EVM environment
	msg, txContext, err := GetTxContext(config, engine, ibs, header, tx, evm, effectiveGasPricePercentage)
	if err != nil {
		return nil, nil, nil, err
	}
	return ApplyMessageWithTxContext(msg, txContext, gp, ibs, stateWriter, header.Number, tx, usedGas, evm, shouldFinalizeIbs)
}<|MERGE_RESOLUTION|>--- conflicted
+++ resolved
@@ -66,11 +66,7 @@
 // and uses the input parameters for its environment. It returns the receipt
 // for the transaction, gas used and an error if the transaction failed,
 // indicating the block was invalid.
-<<<<<<< HEAD
-func ApplyMessageWithTxContext(msg types.Message, txContext evmtypes.TxContext, gp *GasPool, ibs *state.IntraBlockState, stateWriter state.StateWriter, blockNumber *big.Int, tx types.Transaction, usedGas *uint64, evm vm.VMInterface, shouldFinalizeIbs bool) (*types.Receipt, *ExecutionResult, []*zktypes.InnerTx, error) {
-=======
-func ApplyMessageWithTxContext(msg types.Message, txContext evmtypes.TxContext, gp *GasPool, ibs *state.IntraBlockState, stateWriter state.StateWriter, blockNumber *big.Int, tx types.Transaction, usedGas *uint64, evm *vm.EVM, shouldFinalizeIbs bool) (*types.Receipt, *ExecutionResult, error) {
->>>>>>> 434376b7
+func ApplyMessageWithTxContext(msg types.Message, txContext evmtypes.TxContext, gp *GasPool, ibs *state.IntraBlockState, stateWriter state.StateWriter, blockNumber *big.Int, tx types.Transaction, usedGas *uint64, evm *vm.EVM, shouldFinalizeIbs bool) (*types.Receipt, *ExecutionResult, []*zktypes.InnerTx, error) {
 	rules := evm.ChainRules()
 
 	if evm.Config().TraceJumpDest {
