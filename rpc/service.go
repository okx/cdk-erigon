--- conflicted
+++ resolved
@@ -25,13 +25,8 @@
 	"sync"
 	"unicode"
 
-<<<<<<< HEAD
 	jsoniter "github.com/json-iterator/go"
 	"github.com/ledgerwatch/erigon-lib/common/dbg"
-=======
-	"github.com/gateway-fm/cdk-erigon-lib/common/dbg"
-	jsoniter "github.com/json-iterator/go"
->>>>>>> 8930a6f5
 	"github.com/ledgerwatch/log/v3"
 )
 
@@ -221,16 +216,12 @@
 	// Catch panic while running the callback.
 	defer func() {
 		if err := recover(); err != nil {
-<<<<<<< HEAD
 			c.logger.Error("RPC method " + method + " crashed: " + fmt.Sprintf("%v\n%s", err, dbg.Stack()))
-=======
-			log.Error("RPC method " + method + " crashed: " + fmt.Sprintf("%v\n%s", err, dbg.Stack()))
 			messageString := "RPC method " + method + " arguments:\n"
 			for _, arg := range args {
 				messageString += fmt.Sprintf("\t%v: %v\n", arg.Type(), arg)
 			}
-			log.Debug(messageString)
->>>>>>> 8930a6f5
+			c.logger.Debug(messageString)
 			errRes = errors.New("method handler crashed")
 		}
 	}()
