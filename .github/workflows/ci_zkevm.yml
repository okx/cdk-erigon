name: CI
on:
  push:
    branches:
      - dev
  pull_request:
    branches:
      - dev
    types:
      - opened
      - reopened
      - synchronize
      - ready_for_review
  workflow_dispatch:

concurrency:
  group: ${{ github.ref }}
  cancel-in-progress: true

jobs:
  tests:
    strategy:
      matrix:
        os: [ ubuntu-20.04, macos-13 ] # list of os: https://github.com/actions/virtual-environments
    runs-on: ${{ matrix.os }}
    timeout-minutes: ${{ matrix.os == 'macos-14' && 40 || 30 }}

    steps:
      - uses: actions/checkout@v3
      - uses: actions/setup-go@v4
        with:
          go-version: '1.19'
      - name: Install dependencies on Linux
        if: runner.os == 'Linux'
        run: sudo apt update && sudo apt install build-essential

      - name: Build
        run: make all

      - name: Reproducible build test
        run: |
          make cdk-erigon
          shasum -a256 ./build/bin/cdk-erigon > erigon1.sha256
          make cdk-erigon
          shasum -a256 ./build/bin/cdk-erigon > erigon2.sha256
          if ! cmp -s erigon1.sha256 erigon2.sha256; then
            echo >&2 "Reproducible build broken"; cat erigon1.sha256; cat erigon2.sha256; exit 1
          fi

#      - name: Lint
#        if: runner.os == 'Linux'
#        uses: golangci/golangci-lint-action@v4
#        with:
#          version: v1.54

      - name: Test
        run: make test

  kurtosis-cdk:
    runs-on: ubuntu-latest
    # TODO: Add "cdk-validium" once it's ready
    # strategy:
    #   matrix:
    #     da-mode: [ "rollup" ]
    steps:
      - name: Checkout cdk-erigon
        uses: actions/checkout@v4
        with:
          path: cdk-erigon

      - name: Checkout kurtosis-cdk
        uses: actions/checkout@v4
        with:
          repository: 0xPolygon/kurtosis-cdk
          ref: main
          path: kurtosis-cdk

      - name: Install Kurtosis CDK tools
        uses: ./kurtosis-cdk/.github/actions/setup-kurtosis-cdk

      - name: Install Foundry
        uses: foundry-rs/foundry-toolchain@v1

      - name: Install yq
        run: |
          sudo curl -L https://github.com/mikefarah/yq/releases/download/v4.44.2/yq_linux_amd64 -o /usr/local/bin/yq
          sudo chmod +x /usr/local/bin/yq
          /usr/local/bin/yq --version

      - name: Build docker image
        working-directory: ./cdk-erigon
        run: docker build -t cdk-erigon:local --file Dockerfile .

      - name: Configure Kurtosis CDK
        working-directory: ./kurtosis-cdk
        run: |
          /usr/local/bin/yq -i '.args.data_availability_mode = "rollup"' cdk-erigon-sequencer-params.yml
          /usr/local/bin/yq -i '.args.cdk_erigon_node_image = "cdk-erigon:local"' cdk-erigon-sequencer-params.yml
          /usr/local/bin/yq -i '.args.zkevm_bridge_service_image = "hermeznetwork/zkevm-bridge-service:v0.5.0-RC8"' cdk-erigon-sequencer-params.yml
<<<<<<< HEAD
          sed -i '/zkevm\.sequencer-initial-fork-id/d' ./templates/cdk-erigon/config-sequencer.yaml
=======
>>>>>>> a0bea3d5

      - name: Deploy Kurtosis CDK package
        working-directory: ./kurtosis-cdk
        run: kurtosis run --enclave cdk-v1 --args-file cdk-erigon-sequencer-params.yml --image-download always .
<<<<<<< HEAD
=======

      - name: Override gas limit for test transactions
        working-directory: ./kurtosis-cdk
        run: |
          sed -i 's/--gas-limit [0-9]*/--gas-limit 100000/gi' .github/actions/monitor-cdk-verified-batches/batch_verification_monitor.sh
>>>>>>> a0bea3d5

      - name: Monitor verified batches
        working-directory: ./kurtosis-cdk
        shell: bash
        run: .github/actions/monitor-cdk-verified-batches/batch_verification_monitor.sh 20 900 cdk-erigon-node-001

      - name: Set up Docker Buildx
        uses: docker/setup-buildx-action@v2

      - name: Set up envs
        run: |
          kurtosis files download cdk-v1 bridge-config-artifact
          echo "BRIDGE_ADDRESS=$(/usr/local/bin/yq '.NetworkConfig.PolygonBridgeAddress' bridge-config-artifact/bridge-config.toml)" >> $GITHUB_ENV
          echo "ETH_RPC_URL=$(kurtosis port print cdk-v1 el-1-geth-lighthouse rpc)" >> $GITHUB_ENV
          echo "L2_RPC_URL=$(kurtosis port print cdk-v1 cdk-erigon-node-001 http-rpc)" >> $GITHUB_ENV
          echo "BRIDGE_API_URL=$(kurtosis port print cdk-v1 zkevm-bridge-service-001 rpc)" >> $GITHUB_ENV

      - name: Fund claim tx manager
        run: |
          cast send --legacy --private-key "0x12d7de8621a77640c9241b2595ba78ce443d05e94090365ab3bb5e19df82c625" --value 5ether 0x5f5dB0D4D58310F53713eF4Df80ba6717868A9f8 --gas-limit 50000 --rpc-url $L2_RPC_URL

      - name: Clone bridge repository
        run:  git clone --recurse-submodules -j8 https://github.com/0xPolygonHermez/zkevm-bridge-service.git -b develop  bridge

      - name: Build docker image
        run: |
          cd bridge
          make build-docker-e2e-real_network

      - name: Run test ERC20 Bridge
        run: |
          #!/bin/bash
          cd bridge
          mkdir tmp
          cat <<EOF > ./tmp/test.toml
          TestL1AddrPrivate="0x12d7de8621a77640c9241b2595ba78ce443d05e94090365ab3bb5e19df82c625"
          TestL2AddrPrivate="0x12d7de8621a77640c9241b2595ba78ce443d05e94090365ab3bb5e19df82c625"
          [ConnectionConfig]
          L1NodeURL="${ETH_RPC_URL}"
          L2NodeURL="${L2_RPC_URL}"
          BridgeURL="${BRIDGE_API_URL}"
          L1BridgeAddr="${BRIDGE_ADDRESS}"
          L2BridgeAddr="${BRIDGE_ADDRESS}"
          EOF
          docker run --network=host  --volume "./tmp/:/config/" --env BRIDGE_TEST_CONFIG_FILE=/config/test.toml bridge-e2e-realnetwork-erc20

      - name: Upload logs
        uses: actions/upload-artifact@v3
        with:
          name: evm-rpc-tests-logs-${{ github.run_id }}
          path: ./cdk-erigon/logs/evm-rpc-tests.log

      - name: Prepare logs
        working-directory: ./kurtosis-cdk
        if: failure()
        run: |
          mkdir -p ci_logs
          cd ci_logs
          kurtosis service logs cdk-v1 cdk-erigon-node-001 --all > cdk-erigon-node-001.log
          kurtosis service logs cdk-v1 cdk-erigon-sequencer-001 --all > cdk-erigon-sequencer-001.log
          kurtosis service logs cdk-v1 zkevm-agglayer-001 --all > zkevm-agglayer-001.log
          kurtosis service logs cdk-v1 zkevm-prover-001 --all > zkevm-prover-001.log
          kurtosis service logs cdk-v1 zkevm-executor-pless-001 --all > zkevm-executor-pless-001.log

      - name: Upload logs
        if: failure()
        uses: actions/upload-artifact@v3
        with:
          name: logs_${{ github.run_id }}
          path: ./kurtosis-cdk/ci_logs<|MERGE_RESOLUTION|>--- conflicted
+++ resolved
@@ -97,22 +97,15 @@
           /usr/local/bin/yq -i '.args.data_availability_mode = "rollup"' cdk-erigon-sequencer-params.yml
           /usr/local/bin/yq -i '.args.cdk_erigon_node_image = "cdk-erigon:local"' cdk-erigon-sequencer-params.yml
           /usr/local/bin/yq -i '.args.zkevm_bridge_service_image = "hermeznetwork/zkevm-bridge-service:v0.5.0-RC8"' cdk-erigon-sequencer-params.yml
-<<<<<<< HEAD
-          sed -i '/zkevm\.sequencer-initial-fork-id/d' ./templates/cdk-erigon/config-sequencer.yaml
-=======
->>>>>>> a0bea3d5
 
       - name: Deploy Kurtosis CDK package
         working-directory: ./kurtosis-cdk
         run: kurtosis run --enclave cdk-v1 --args-file cdk-erigon-sequencer-params.yml --image-download always .
-<<<<<<< HEAD
-=======
 
       - name: Override gas limit for test transactions
         working-directory: ./kurtosis-cdk
         run: |
           sed -i 's/--gas-limit [0-9]*/--gas-limit 100000/gi' .github/actions/monitor-cdk-verified-batches/batch_verification_monitor.sh
->>>>>>> a0bea3d5
 
       - name: Monitor verified batches
         working-directory: ./kurtosis-cdk
