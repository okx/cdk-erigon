--- conflicted
+++ resolved
@@ -11,8 +11,6 @@
 
 	lru "github.com/hashicorp/golang-lru/v2"
 	"github.com/holiman/uint256"
-	"github.com/ledgerwatch/erigon/eth/gasprice"
-	"github.com/ledgerwatch/erigon/zk/sequencer"
 	"github.com/ledgerwatch/log/v3"
 
 	"github.com/gateway-fm/cdk-erigon-lib/common"
@@ -38,11 +36,13 @@
 	"github.com/ledgerwatch/erigon/core/types/accounts"
 	"github.com/ledgerwatch/erigon/eth/ethconfig"
 	ethFilters "github.com/ledgerwatch/erigon/eth/filters"
+	"github.com/ledgerwatch/erigon/eth/gasprice"
 	"github.com/ledgerwatch/erigon/ethdb/prune"
 	"github.com/ledgerwatch/erigon/rpc"
 	ethapi2 "github.com/ledgerwatch/erigon/turbo/adapter/ethapi"
 	"github.com/ledgerwatch/erigon/turbo/rpchelper"
 	"github.com/ledgerwatch/erigon/turbo/services"
+	"github.com/ledgerwatch/erigon/zk/sequencer"
 )
 
 // EthAPI is a collection of functions that are exposed in the
@@ -333,28 +333,6 @@
 // APIImpl is implementation of the EthAPI interface based on remote Db access
 type APIImpl struct {
 	*BaseAPI
-<<<<<<< HEAD
-	ethBackend                 rpchelper.ApiBackend
-	txPool                     txpool.TxpoolClient
-	mining                     txpool.MiningClient
-	gasCache                   *GasPriceCache
-	db                         kv.RoDB
-	GasCap                     uint64
-	ReturnDataLimit            int
-	ZkRpcUrl                   string
-	PoolManagerUrl             string
-	AllowFreeTransactions      bool
-	AllowPreEIP155Transactions bool
-	L1RpcUrl                   string
-	DefaultGasPrice            uint64
-	MaxGasPrice                uint64
-	GasPriceFactor             float64
-	L1GasPrice                 L1GasPrice
-
-	// For X Layer
-	L2GasPricer   gasprice.L2GasPricer
-	EnableInnerTx bool
-=======
 	ethBackend                  rpchelper.ApiBackend
 	txPool                      txpool.TxpoolClient
 	mining                      txpool.MiningClient
@@ -372,7 +350,10 @@
 	GasPriceFactor              float64
 	L1GasPrice                  L1GasPrice
 	VirtualCountersSmtReduction float64
->>>>>>> a0bea3d5
+
+	// For X Layer
+	L2GasPricer   gasprice.L2GasPricer
+	EnableInnerTx bool
 }
 
 // NewEthAPI returns APIImpl instance
@@ -381,37 +362,7 @@
 		gascap = uint64(math.MaxUint64 / 2)
 	}
 
-<<<<<<< HEAD
-	apii := &APIImpl{
-		BaseAPI:                    base,
-		db:                         db,
-		ethBackend:                 eth,
-		txPool:                     txPool,
-		mining:                     mining,
-		gasCache:                   NewGasPriceCache(),
-		GasCap:                     gascap,
-		ReturnDataLimit:            returnDataLimit,
-		ZkRpcUrl:                   ethCfg.L2RpcUrl,
-		PoolManagerUrl:             ethCfg.PoolManagerUrl,
-		AllowFreeTransactions:      ethCfg.AllowFreeTransactions,
-		AllowPreEIP155Transactions: ethCfg.AllowPreEIP155Transactions,
-		L1RpcUrl:                   ethCfg.L1RpcUrl,
-		DefaultGasPrice:            ethCfg.DefaultGasPrice,
-		MaxGasPrice:                ethCfg.MaxGasPrice,
-		GasPriceFactor:             ethCfg.GasPriceFactor,
-		L1GasPrice:                 L1GasPrice{},
-		// For X Layer
-		L2GasPricer:   gasprice.NewL2GasPriceSuggester(context.Background(), ethCfg.GPO),
-		EnableInnerTx: ethCfg.XLayer.EnableInnerTx,
-	}
-
-	// For X Layer
-	// Only Sequencer requires to calculate dynamic gas price periodically
-	// eth_gasPrice requests for the RPC nodes are all redirected to the Sequencer node (via zkevm.l2-sequencer-rpc-url)
-	if sequencer.IsSequencer() {
-		apii.runL2GasPricerForXLayer()
-=======
-	return &APIImpl{
+	apii :=  &APIImpl{
 		BaseAPI:                     base,
 		db:                          db,
 		ethBackend:                  eth,
@@ -430,7 +381,17 @@
 		GasPriceFactor:              ethCfg.GasPriceFactor,
 		L1GasPrice:                  L1GasPrice{},
 		VirtualCountersSmtReduction: ethCfg.VirtualCountersSmtReduction,
->>>>>>> a0bea3d5
+
+		// For X Layer
+		L2GasPricer:   gasprice.NewL2GasPriceSuggester(context.Background(), ethCfg.GPO),
+		EnableInnerTx: ethCfg.XLayer.EnableInnerTx,
+	}
+
+	// For X Layer
+	// Only Sequencer requires to calculate dynamic gas price periodically
+	// eth_gasPrice requests for the RPC nodes are all redirected to the Sequencer node (via zkevm.l2-sequencer-rpc-url)
+	if sequencer.IsSequencer() {
+		apii.runL2GasPricerForXLayer()
 	}
 
 	return apii
