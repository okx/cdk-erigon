--- conflicted
+++ resolved
@@ -378,14 +378,9 @@
 		MaxGasPrice:                ethCfg.MaxGasPrice,
 		GasPriceFactor:             ethCfg.GasPriceFactor,
 		L1GasPrice:                 L1GasPrice{},
-<<<<<<< HEAD
-		L2GasPircer:                gasprice.NewL2GasPriceSuggester(context.Background(), ethconfig.Defaults.GPO),
-		EnableInnerTx:              ethCfg.XLayer.EnableInnerTx,
-=======
 		// For X Layer
 		L2GasPricer:   gasprice.NewL2GasPriceSuggester(context.Background(), ethCfg.GPO),
 		EnableInnerTx: ethCfg.XLayer.EnableInnerTx,
->>>>>>> 6eef6a73
 	}
 
 	// For X Layer. Set default gas price
