package commands

import (
	"bytes"
	"context"
	"fmt"
	"math/big"
	"sync"
	"sync/atomic"
	"time"

	lru "github.com/hashicorp/golang-lru/v2"
	"github.com/holiman/uint256"
	"github.com/ledgerwatch/erigon/eth/gasprice"
	"github.com/ledgerwatch/log/v3"

	"github.com/gateway-fm/cdk-erigon-lib/common"
	"github.com/gateway-fm/cdk-erigon-lib/common/datadir"
	"github.com/gateway-fm/cdk-erigon-lib/common/hexutility"
	"github.com/gateway-fm/cdk-erigon-lib/gointerfaces/txpool"
	"github.com/gateway-fm/cdk-erigon-lib/kv"
	"github.com/gateway-fm/cdk-erigon-lib/kv/kvcache"
	"github.com/gateway-fm/cdk-erigon-lib/kv/kvcfg"
	libstate "github.com/gateway-fm/cdk-erigon-lib/state"
	types2 "github.com/gateway-fm/cdk-erigon-lib/types"

	"github.com/ledgerwatch/erigon/chain"
	"github.com/ledgerwatch/erigon/zk/hermez_db"
	"github.com/ledgerwatch/erigon/zk/utils"

	"github.com/ledgerwatch/erigon/common/hexutil"
	"github.com/ledgerwatch/erigon/common/math"
	"github.com/ledgerwatch/erigon/consensus"
	"github.com/ledgerwatch/erigon/consensus/misc"
	"github.com/ledgerwatch/erigon/core/rawdb"
	"github.com/ledgerwatch/erigon/core/types"
	"github.com/ledgerwatch/erigon/core/types/accounts"
	"github.com/ledgerwatch/erigon/eth/ethconfig"
	ethFilters "github.com/ledgerwatch/erigon/eth/filters"
	"github.com/ledgerwatch/erigon/ethdb/prune"
	"github.com/ledgerwatch/erigon/rpc"
	ethapi2 "github.com/ledgerwatch/erigon/turbo/adapter/ethapi"
	"github.com/ledgerwatch/erigon/turbo/rpchelper"
	"github.com/ledgerwatch/erigon/turbo/services"
)

// EthAPI is a collection of functions that are exposed in the
type EthAPI interface {
	// Block related (proposed file: ./eth_blocks.go)
	GetBlockByNumber(ctx context.Context, number rpc.BlockNumber, fullTx bool) (map[string]interface{}, error)
	GetBlockByHash(ctx context.Context, hash rpc.BlockNumberOrHash, fullTx bool) (map[string]interface{}, error)
	GetBlockTransactionCountByNumber(ctx context.Context, blockNr rpc.BlockNumber) (*hexutil.Uint, error)
	GetBlockTransactionCountByHash(ctx context.Context, blockHash common.Hash) (*hexutil.Uint, error)

	// Transaction related (see ./eth_txs.go)
	GetTransactionByHash(ctx context.Context, hash common.Hash) (*RPCTransaction, error)
	GetTransactionByBlockHashAndIndex(ctx context.Context, blockHash common.Hash, txIndex hexutil.Uint64) (*RPCTransaction, error)
	GetTransactionByBlockNumberAndIndex(ctx context.Context, blockNr rpc.BlockNumber, txIndex hexutil.Uint) (*RPCTransaction, error)
	GetRawTransactionByBlockNumberAndIndex(ctx context.Context, blockNr rpc.BlockNumber, index hexutil.Uint) (hexutility.Bytes, error)
	GetRawTransactionByBlockHashAndIndex(ctx context.Context, blockHash common.Hash, index hexutil.Uint) (hexutility.Bytes, error)
	GetRawTransactionByHash(ctx context.Context, hash common.Hash) (hexutility.Bytes, error)

	// Receipt related (see ./eth_receipts.go)
	GetTransactionReceipt(ctx context.Context, hash common.Hash) (map[string]interface{}, error)
	GetLogs(ctx context.Context, crit ethFilters.FilterCriteria) (types.Logs, error)
	GetBlockReceipts(ctx context.Context, number rpc.BlockNumber) ([]map[string]interface{}, error)

	// Uncle related (see ./eth_uncles.go)
	GetUncleByBlockNumberAndIndex(ctx context.Context, blockNr rpc.BlockNumber, index hexutil.Uint) (map[string]interface{}, error)
	GetUncleByBlockHashAndIndex(ctx context.Context, hash common.Hash, index hexutil.Uint) (map[string]interface{}, error)
	GetUncleCountByBlockNumber(ctx context.Context, number rpc.BlockNumber) (*hexutil.Uint, error)
	GetUncleCountByBlockHash(ctx context.Context, hash common.Hash) (*hexutil.Uint, error)

	// Filter related (see ./eth_filters.go)
	NewPendingTransactionFilter(_ context.Context) (string, error)
	NewBlockFilter(_ context.Context) (string, error)
	NewFilter(_ context.Context, crit ethFilters.FilterCriteria) (string, error)
	UninstallFilter(_ context.Context, index string) (bool, error)
	GetFilterChanges(_ context.Context, index string) ([]any, error)
	GetFilterLogs(_ context.Context, index string) ([]*types.Log, error)

	// Account related (see ./eth_accounts.go)
	Accounts(ctx context.Context) ([]common.Address, error)
	GetBalance(ctx context.Context, address common.Address, blockNrOrHash rpc.BlockNumberOrHash) (*hexutil.Big, error)
	GetTransactionCount(ctx context.Context, address common.Address, blockNrOrHash *rpc.BlockNumberOrHash) (*hexutil.Uint64, error)
	GetStorageAt(ctx context.Context, address common.Address, index string, blockNrOrHash rpc.BlockNumberOrHash) (string, error)
	GetCode(ctx context.Context, address common.Address, blockNrOrHash rpc.BlockNumberOrHash) (hexutility.Bytes, error)

	// System related (see ./eth_system.go)
	BlockNumber(ctx context.Context) (hexutil.Uint64, error)
	Syncing(ctx context.Context) (interface{}, error)
	ChainId(ctx context.Context) (hexutil.Uint64, error) /* called eth_protocolVersion elsewhere */
	ProtocolVersion(_ context.Context) (hexutil.Uint, error)
	GasPrice(_ context.Context) (*hexutil.Big, error)

	// Sending related (see ./eth_call.go)
	Call(ctx context.Context, args ethapi2.CallArgs, blockNrOrHash rpc.BlockNumberOrHash, overrides *ethapi2.StateOverrides) (hexutility.Bytes, error)
	EstimateGas(ctx context.Context, argsOrNil *ethapi2.CallArgs, blockNrOrHash *rpc.BlockNumberOrHash) (hexutil.Uint64, error)
	SendRawTransaction(ctx context.Context, encodedTx hexutility.Bytes) (common.Hash, error)
	SendTransaction(_ context.Context, txObject interface{}) (common.Hash, error)
	Sign(ctx context.Context, _ common.Address, _ hexutility.Bytes) (hexutility.Bytes, error)
	SignTransaction(_ context.Context, txObject interface{}) (common.Hash, error)
	GetProof(ctx context.Context, address common.Address, storageKeys []common.Hash, blockNr rpc.BlockNumberOrHash) (*accounts.AccProofResult, error)
	CreateAccessList(ctx context.Context, args ethapi2.CallArgs, blockNrOrHash *rpc.BlockNumberOrHash, optimizeGas *bool) (*accessListResult, error)

	// Mining related (see ./eth_mining.go)
	Coinbase(ctx context.Context) (common.Address, error)
	Hashrate(ctx context.Context) (uint64, error)
	Mining(ctx context.Context) (bool, error)
	GetWork(ctx context.Context) ([4]string, error)
	SubmitWork(ctx context.Context, nonce types.BlockNonce, powHash, digest common.Hash) (bool, error)
	SubmitHashrate(ctx context.Context, hashRate hexutil.Uint64, id common.Hash) (bool, error)
}

type BaseAPI struct {
	stateCache   kvcache.Cache                         // thread-safe
	blocksLRU    *lru.Cache[common.Hash, *types.Block] // thread-safe
	filters      *rpchelper.Filters
	_chainConfig atomic.Pointer[chain.Config]
	_genesis     atomic.Pointer[types.Block]
	_historyV3   atomic.Pointer[bool]
	_pruneMode   atomic.Pointer[prune.Mode]

	_blockReader services.FullBlockReader
	_txnReader   services.TxnReader
	_agg         *libstate.AggregatorV3
	_engine      consensus.EngineReader

	evmCallTimeout time.Duration
	dirs           datadir.Dirs
	l2RpcUrl       string
	gasless        bool
}

func NewBaseApi(f *rpchelper.Filters, stateCache kvcache.Cache, blockReader services.FullBlockReader, agg *libstate.AggregatorV3, singleNodeMode bool, evmCallTimeout time.Duration, engine consensus.EngineReader, dirs datadir.Dirs) *BaseAPI {
	blocksLRUSize := 128 // ~32Mb
	if !singleNodeMode {
		blocksLRUSize = 512
	}
	blocksLRU, err := lru.New[common.Hash, *types.Block](blocksLRUSize)
	if err != nil {
		panic(err)
	}

	return &BaseAPI{filters: f, stateCache: stateCache, blocksLRU: blocksLRU, _blockReader: blockReader, _txnReader: blockReader, _agg: agg, evmCallTimeout: evmCallTimeout, _engine: engine, dirs: dirs}
}

func (api *BaseAPI) SetGasless(gasless bool) {
	api.gasless = gasless
}

func (api *BaseAPI) chainConfig(tx kv.Tx) (*chain.Config, error) {
	cfg, _, err := api.chainConfigWithGenesis(tx)

	//[zkevm] get dynamic fork config
	hermezDb := hermez_db.NewHermezDbReader(tx)
	if err := utils.UpdateZkEVMBlockCfg(cfg, hermezDb, ""); err != nil {
		return cfg, err
	}

	return cfg, err
}

func (api *BaseAPI) engine() consensus.EngineReader {
	return api._engine
}

// nolint:unused
func (api *BaseAPI) genesis(tx kv.Tx) (*types.Block, error) {
	_, genesis, err := api.chainConfigWithGenesis(tx)
	return genesis, err
}

func (api *BaseAPI) txnLookup(ctx context.Context, tx kv.Tx, txnHash common.Hash) (uint64, bool, error) {
	return api._txnReader.TxnLookup(ctx, tx, txnHash)
}

func (api *BaseAPI) blockByNumberWithSenders(tx kv.Tx, number uint64) (*types.Block, error) {
	hash, hashErr := rawdb.ReadCanonicalHash(tx, number)
	if hashErr != nil {
		return nil, hashErr
	}
	return api.blockWithSenders(tx, hash, number)
}

func (api *BaseAPI) blockByHashWithSenders(tx kv.Tx, hash common.Hash) (*types.Block, error) {
	if api.blocksLRU != nil {
		if it, ok := api.blocksLRU.Get(hash); ok && it != nil {
			return it, nil
		}
	}
	number := rawdb.ReadHeaderNumber(tx, hash)
	if number == nil {
		return nil, nil
	}

	return api.blockWithSenders(tx, hash, *number)
}

func (api *BaseAPI) blockWithSenders(tx kv.Tx, hash common.Hash, number uint64) (*types.Block, error) {
	if api.blocksLRU != nil {
		if it, ok := api.blocksLRU.Get(hash); ok && it != nil {
			return it, nil
		}
	}
	block, _, err := api._blockReader.BlockWithSenders(context.Background(), tx, hash, number)
	if err != nil {
		return nil, err
	}
	if block == nil { // don't save nil's to cache
		return nil, nil
	}
	// don't save empty blocks to cache, because in Erigon
	// if block become non-canonical - we remove it's transactions, but block can become canonical in future
	if block.Transactions().Len() == 0 {
		return block, nil
	}
	if api.blocksLRU != nil {
		// calc fields before put to cache
		for _, txn := range block.Transactions() {
			txn.Hash()
		}
		block.Hash()
		api.blocksLRU.Add(hash, block)
	}
	return block, nil
}

func (api *BaseAPI) historyV3(tx kv.Tx) bool {
	historyV3 := api._historyV3.Load()
	if historyV3 != nil {
		return *historyV3
	}
	enabled, err := kvcfg.HistoryV3.Enabled(tx)
	if err != nil {
		log.Warn("HisoryV3Enabled: read", "err", err)
		return false
	}
	api._historyV3.Store(&enabled)
	return enabled
}

func (api *BaseAPI) chainConfigWithGenesis(tx kv.Tx) (*chain.Config, *types.Block, error) {
	cc, genesisBlock := api._chainConfig.Load(), api._genesis.Load()
	if cc != nil && genesisBlock != nil {
		return cc, genesisBlock, nil
	}

	genesisBlock, err := rawdb.ReadBlockByNumber(tx, 0)
	if err != nil {
		return nil, nil, err
	}
	cc, err = rawdb.ReadChainConfig(tx, genesisBlock.Hash())
	if err != nil {
		return nil, nil, err
	}
	if cc != nil && genesisBlock != nil {
		api._genesis.Store(genesisBlock)
		api._chainConfig.Store(cc)
	}
	return cc, genesisBlock, nil
}

func (api *BaseAPI) pendingBlock() *types.Block {
	return api.filters.LastPendingBlock()
}

func (api *BaseAPI) blockByRPCNumber(number rpc.BlockNumber, tx kv.Tx) (*types.Block, error) {
	n, _, _, err := rpchelper.GetBlockNumber(rpc.BlockNumberOrHashWithNumber(number), tx, api.filters)
	if err != nil {
		return nil, err
	}

	block, err := api.blockByNumberWithSenders(tx, n)
	return block, err
}

func (api *BaseAPI) headerByRPCNumber(number rpc.BlockNumber, tx kv.Tx) (*types.Header, error) {
	n, h, _, err := rpchelper.GetBlockNumber(rpc.BlockNumberOrHashWithNumber(number), tx, api.filters)
	if err != nil {
		return nil, err
	}
	return api._blockReader.Header(context.Background(), tx, h, n)
}

// checks the pruning state to see if we would hold information about this
// block in state history or not.  Some strange issues arise getting account
// history for blocks that have been pruned away giving nonce too low errors
// etc. as red herrings
func (api *BaseAPI) checkPruneHistory(tx kv.Tx, block uint64) error {
	p, err := api.pruneMode(tx)
	if err != nil {
		return err
	}
	if p == nil {
		// no prune info found
		return nil
	}
	if p.History.Enabled() {
		latest, err := api.blockByRPCNumber(rpc.LatestBlockNumber, tx)
		if err != nil {
			return err
		}
		if latest == nil {
			return nil
		}
		prunedTo := p.History.PruneTo(latest.Number().Uint64())
		if block < prunedTo {
			return fmt.Errorf("history has been pruned for this block")
		}
	}

	return nil
}

func (api *BaseAPI) pruneMode(tx kv.Tx) (*prune.Mode, error) {
	p := api._pruneMode.Load()
	if p != nil {
		return p, nil
	}

	mode, err := prune.Get(tx)
	if err != nil {
		return nil, err
	}

	api._pruneMode.Store(&mode)

	return p, nil
}

// APIImpl is implementation of the EthAPI interface based on remote Db access
type APIImpl struct {
	*BaseAPI
	ethBackend                 rpchelper.ApiBackend
	txPool                     txpool.TxpoolClient
	mining                     txpool.MiningClient
	gasCache                   *GasPriceCache
	db                         kv.RoDB
	GasCap                     uint64
	ReturnDataLimit            int
	ZkRpcUrl                   string
	PoolManagerUrl             string
	AllowFreeTransactions      bool
	AllowPreEIP155Transactions bool
	L1RpcUrl                   string
	DefaultGasPrice            uint64
	MaxGasPrice                uint64
	GasPriceFactor             float64
	L1GasPrice                 L1GasPrice
	L2GasPircer                gasprice.L2GasPricer
	EnableInnerTx              bool // XLayer
}

// NewEthAPI returns APIImpl instance
func NewEthAPI(base *BaseAPI, db kv.RoDB, eth rpchelper.ApiBackend, txPool txpool.TxpoolClient, mining txpool.MiningClient, gascap uint64, returnDataLimit int, ethCfg *ethconfig.Config) *APIImpl {
	if gascap == 0 {
		gascap = uint64(math.MaxUint64 / 2)
	}

	apii := &APIImpl{
		BaseAPI:                    base,
		db:                         db,
		ethBackend:                 eth,
		txPool:                     txPool,
		mining:                     mining,
		gasCache:                   NewGasPriceCache(),
		GasCap:                     gascap,
		ReturnDataLimit:            returnDataLimit,
		ZkRpcUrl:                   ethCfg.L2RpcUrl,
		PoolManagerUrl:             ethCfg.PoolManagerUrl,
		AllowFreeTransactions:      ethCfg.AllowFreeTransactions,
		AllowPreEIP155Transactions: ethCfg.AllowPreEIP155Transactions,
		L1RpcUrl:                   ethCfg.L1RpcUrl,
		DefaultGasPrice:            ethCfg.DefaultGasPrice,
		MaxGasPrice:                ethCfg.MaxGasPrice,
		GasPriceFactor:             ethCfg.GasPriceFactor,
		L1GasPrice:                 L1GasPrice{},
<<<<<<< HEAD
		EnableInnerTx:              ethCfg.XLayer.EnableInnerTx,
=======
		L2GasPircer:                gasprice.NewL2GasPriceSuggester(context.Background(), ethconfig.Defaults.GPO),
		EnableInnerTx:              ethCfg.EnableInnerTx,
>>>>>>> 87d35112
	}

	// set default gas price
	apii.gasCache.SetLatest(common.Hash{}, apii.L2GasPircer.GetConfig().Default)
	go apii.runL2GasPriceSuggester()

	return apii
}

// RPCTransaction represents a transaction that will serialize to the RPC representation of a transaction
type RPCTransaction struct {
	BlockHash        *common.Hash       `json:"blockHash"`
	BlockNumber      *hexutil.Big       `json:"blockNumber"`
	From             common.Address     `json:"from"`
	Gas              hexutil.Uint64     `json:"gas"`
	GasPrice         *hexutil.Big       `json:"gasPrice,omitempty"`
	Tip              *hexutil.Big       `json:"maxPriorityFeePerGas,omitempty"`
	FeeCap           *hexutil.Big       `json:"maxFeePerGas,omitempty"`
	Hash             common.Hash        `json:"hash"`
	Input            hexutility.Bytes   `json:"input"`
	Nonce            hexutil.Uint64     `json:"nonce"`
	To               *common.Address    `json:"to"`
	TransactionIndex *hexutil.Uint64    `json:"transactionIndex"`
	Value            *hexutil.Big       `json:"value"`
	Type             hexutil.Uint64     `json:"type"`
	Accesses         *types2.AccessList `json:"accessList,omitempty"`
	ChainID          *hexutil.Big       `json:"chainId,omitempty"`
	V                *hexutil.Big       `json:"v"`
	R                *hexutil.Big       `json:"r"`
	S                *hexutil.Big       `json:"s"`
}

// newRPCTransaction returns a transaction that will serialize to the RPC
// representation, with the given location metadata set (if available).
func newRPCTransaction(tx types.Transaction, blockHash common.Hash, blockNumber uint64, index uint64, baseFee *big.Int) *RPCTransaction {
	// Determine the signer. For replay-protected transactions, use the most permissive
	// signer, because we assume that signers are backwards-compatible with old
	// transactions. For non-protected transactions, the homestead signer signer is used
	// because the return value of ChainId is zero for those transactions.
	chainId := uint256.NewInt(0)
	result := &RPCTransaction{
		Type:  hexutil.Uint64(tx.Type()),
		Gas:   hexutil.Uint64(tx.GetGas()),
		Hash:  tx.Hash(),
		Input: hexutility.Bytes(tx.GetData()),
		Nonce: hexutil.Uint64(tx.GetNonce()),
		To:    tx.GetTo(),
		Value: (*hexutil.Big)(tx.GetValue().ToBig()),
	}
	switch t := tx.(type) {
	case *types.LegacyTx:
		chainId = types.DeriveChainId(&t.V)
		// if a legacy transaction has an EIP-155 chain id, include it explicitly, otherwise chain id is not included
		if !chainId.IsZero() {
			result.ChainID = (*hexutil.Big)(chainId.ToBig())
		}
		result.GasPrice = (*hexutil.Big)(t.GasPrice.ToBig())
		result.V = (*hexutil.Big)(t.V.ToBig())
		result.R = (*hexutil.Big)(t.R.ToBig())
		result.S = (*hexutil.Big)(t.S.ToBig())
	case *types.AccessListTx:
		chainId.Set(t.ChainID)
		result.ChainID = (*hexutil.Big)(chainId.ToBig())
		result.GasPrice = (*hexutil.Big)(t.GasPrice.ToBig())
		result.V = (*hexutil.Big)(t.V.ToBig())
		result.R = (*hexutil.Big)(t.R.ToBig())
		result.S = (*hexutil.Big)(t.S.ToBig())
		result.Accesses = &t.AccessList
	case *types.DynamicFeeTransaction:
		chainId.Set(t.ChainID)
		result.ChainID = (*hexutil.Big)(chainId.ToBig())
		result.Tip = (*hexutil.Big)(t.Tip.ToBig())
		result.FeeCap = (*hexutil.Big)(t.FeeCap.ToBig())
		result.V = (*hexutil.Big)(t.V.ToBig())
		result.R = (*hexutil.Big)(t.R.ToBig())
		result.S = (*hexutil.Big)(t.S.ToBig())
		result.Accesses = &t.AccessList
		baseFee, overflow := uint256.FromBig(baseFee)
		if baseFee != nil && !overflow && blockHash != (common.Hash{}) {
			// price = min(tip + baseFee, gasFeeCap)
			price := math.Min256(new(uint256.Int).Add(tx.GetTip(), baseFee), tx.GetFeeCap())
			result.GasPrice = (*hexutil.Big)(price.ToBig())
		} else {
			result.GasPrice = nil
		}
	}
	signer := types.LatestSignerForChainID(chainId.ToBig())
	result.From, _ = tx.Sender(*signer)
	if blockHash != (common.Hash{}) {
		result.BlockHash = &blockHash
		result.BlockNumber = (*hexutil.Big)(new(big.Int).SetUint64(blockNumber))
		result.TransactionIndex = (*hexutil.Uint64)(&index)
	}
	return result
}

// newRPCBorTransaction returns a Bor transaction that will serialize to the RPC
// representation, with the given location metadata set (if available).
func newRPCBorTransaction(opaqueTx types.Transaction, txHash common.Hash, blockHash common.Hash, blockNumber uint64, index uint64, baseFee *big.Int, chainId *big.Int) *RPCTransaction {
	tx := opaqueTx.(*types.LegacyTx)
	result := &RPCTransaction{
		Type:     hexutil.Uint64(tx.Type()),
		ChainID:  (*hexutil.Big)(new(big.Int)),
		GasPrice: (*hexutil.Big)(tx.GasPrice.ToBig()),
		Gas:      hexutil.Uint64(tx.GetGas()),
		Hash:     txHash,
		Input:    hexutility.Bytes(tx.GetData()),
		Nonce:    hexutil.Uint64(tx.GetNonce()),
		From:     common.Address{},
		To:       tx.GetTo(),
		Value:    (*hexutil.Big)(tx.GetValue().ToBig()),
		V:        (*hexutil.Big)(big.NewInt(0)),
		R:        (*hexutil.Big)(big.NewInt(0)),
		S:        (*hexutil.Big)(big.NewInt(0)),
	}
	if blockHash != (common.Hash{}) {
		result.ChainID = (*hexutil.Big)(new(big.Int).SetUint64(chainId.Uint64()))
		result.BlockHash = &blockHash
		result.BlockNumber = (*hexutil.Big)(new(big.Int).SetUint64(blockNumber))
		result.TransactionIndex = (*hexutil.Uint64)(&index)
	}
	return result
}

// newRPCPendingTransaction returns a pending transaction that will serialize to the RPC representation
func newRPCPendingTransaction(tx types.Transaction, current *types.Header, config *chain.Config) *RPCTransaction {
	var baseFee *big.Int
	if current != nil {
		baseFee = misc.CalcBaseFeeZk(config, current)
	}
	return newRPCTransaction(tx, common.Hash{}, 0, 0, baseFee)
}

// newRPCRawTransactionFromBlockIndex returns the bytes of a transaction given a block and a transaction index.
func newRPCRawTransactionFromBlockIndex(b *types.Block, index uint64) (hexutility.Bytes, error) {
	txs := b.Transactions()
	if index >= uint64(len(txs)) {
		return nil, nil
	}
	var buf bytes.Buffer
	err := txs[index].MarshalBinary(&buf)
	return buf.Bytes(), err
}

type GasPriceCache struct {
	latestPrice *big.Int
	latestHash  common.Hash
	mtx         sync.Mutex
}

func NewGasPriceCache() *GasPriceCache {
	return &GasPriceCache{
		latestPrice: big.NewInt(0),
		latestHash:  common.Hash{},
	}
}

func (c *GasPriceCache) GetLatest() (common.Hash, *big.Int) {
	var hash common.Hash
	var price *big.Int
	c.mtx.Lock()
	hash = c.latestHash
	price = c.latestPrice
	c.mtx.Unlock()
	return hash, price
}

func (c *GasPriceCache) SetLatest(hash common.Hash, price *big.Int) {
	c.mtx.Lock()
	c.latestPrice = price
	c.latestHash = hash
	c.mtx.Unlock()
}<|MERGE_RESOLUTION|>--- conflicted
+++ resolved
@@ -376,12 +376,8 @@
 		MaxGasPrice:                ethCfg.MaxGasPrice,
 		GasPriceFactor:             ethCfg.GasPriceFactor,
 		L1GasPrice:                 L1GasPrice{},
-<<<<<<< HEAD
+		L2GasPircer:                gasprice.NewL2GasPriceSuggester(context.Background(), ethconfig.Defaults.GPO),
 		EnableInnerTx:              ethCfg.XLayer.EnableInnerTx,
-=======
-		L2GasPircer:                gasprice.NewL2GasPriceSuggester(context.Background(), ethconfig.Defaults.GPO),
-		EnableInnerTx:              ethCfg.EnableInnerTx,
->>>>>>> 87d35112
 	}
 
 	// set default gas price
