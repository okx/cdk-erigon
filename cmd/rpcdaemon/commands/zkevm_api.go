package commands

import (
	"context"
	"encoding/json"
	"errors"
	"fmt"
	"math/big"

	"github.com/gateway-fm/cdk-erigon-lib/common"
	libcommon "github.com/gateway-fm/cdk-erigon-lib/common"
	"github.com/gateway-fm/cdk-erigon-lib/common/hexutility"
	"github.com/gateway-fm/cdk-erigon-lib/kv"
	jsoniter "github.com/json-iterator/go"

	"github.com/holiman/uint256"
	"github.com/ledgerwatch/erigon/common/hexutil"
	"github.com/ledgerwatch/erigon/core"
	"github.com/ledgerwatch/erigon/core/rawdb"
	eritypes "github.com/ledgerwatch/erigon/core/types"
	"github.com/ledgerwatch/erigon/eth/ethconfig"
	"github.com/ledgerwatch/erigon/eth/stagedsync/stages"
	"github.com/ledgerwatch/erigon/eth/tracers"
	"github.com/ledgerwatch/erigon/rpc"
	"github.com/ledgerwatch/erigon/turbo/rpchelper"
	"github.com/ledgerwatch/erigon/zk/hermez_db"
	"github.com/ledgerwatch/erigon/zk/legacy_executor_verifier"
	types "github.com/ledgerwatch/erigon/zk/rpcdaemon"
	"github.com/ledgerwatch/erigon/zk/sequencer"
	"github.com/ledgerwatch/erigon/zk/syncer"
	zktx "github.com/ledgerwatch/erigon/zk/tx"
<<<<<<< HEAD
	"github.com/ledgerwatch/erigon/zk/witness"
	"github.com/ledgerwatch/erigon/zkevm/hex"
	"github.com/ledgerwatch/erigon/zk/utils"
=======
	"github.com/ledgerwatch/erigon/zk/utils"
	"github.com/ledgerwatch/erigon/zk/witness"
	"github.com/ledgerwatch/erigon/zkevm/hex"
	"github.com/ledgerwatch/erigon/zkevm/jsonrpc/client"
>>>>>>> a0bea3d5
)

var sha3UncleHash = common.HexToHash("0x1dcc4de8dec75d7aab85b567b6ccd41ad312451b948a7413f0a142fd40d49347")

const ApiRollupId = 1 // todo [zkevm] this should be read from config really

// ZkEvmAPI is a collection of functions that are exposed in the
type ZkEvmAPI interface {
	ConsolidatedBlockNumber(ctx context.Context) (hexutil.Uint64, error)
	IsBlockConsolidated(ctx context.Context, blockNumber rpc.BlockNumber) (bool, error)
	IsBlockVirtualized(ctx context.Context, blockNumber rpc.BlockNumber) (bool, error)
	BatchNumberByBlockNumber(ctx context.Context, blockNumber rpc.BlockNumber) (hexutil.Uint64, error)
	BatchNumber(ctx context.Context) (hexutil.Uint64, error)
	VirtualBatchNumber(ctx context.Context) (hexutil.Uint64, error)
	VerifiedBatchNumber(ctx context.Context) (hexutil.Uint64, error)
	GetBatchByNumber(ctx context.Context, batchNumber rpc.BlockNumber, fullTx *bool) (json.RawMessage, error)
	GetFullBlockByNumber(ctx context.Context, number rpc.BlockNumber, fullTx bool) (types.Block, error)
	GetFullBlockByHash(ctx context.Context, hash common.Hash, fullTx bool) (types.Block, error)
	// GetBroadcastURI(ctx context.Context) (string, error)
	GetWitness(ctx context.Context, blockNrOrHash rpc.BlockNumberOrHash, mode *WitnessMode, debug *bool) (hexutility.Bytes, error)
	GetBlockRangeWitness(ctx context.Context, startBlockNrOrHash rpc.BlockNumberOrHash, endBlockNrOrHash rpc.BlockNumberOrHash, mode *WitnessMode, debug *bool) (hexutility.Bytes, error)
	GetBatchWitness(ctx context.Context, batchNumber uint64, mode *WitnessMode) (interface{}, error)
	GetProverInput(ctx context.Context, batchNumber uint64, mode *WitnessMode, debug *bool) (*legacy_executor_verifier.RpcPayload, error)
	GetLatestGlobalExitRoot(ctx context.Context) (common.Hash, error)
	GetExitRootsByGER(ctx context.Context, globalExitRoot common.Hash) (*ZkExitRoots, error)
	GetL2BlockInfoTree(ctx context.Context, blockNum rpc.BlockNumberOrHash) (json.RawMessage, error)
	EstimateCounters(ctx context.Context, argsOrNil *zkevmRPCTransaction) (json.RawMessage, error)
	TraceTransactionCounters(ctx context.Context, hash common.Hash, config *tracers.TraceConfig_ZkEvm, stream *jsoniter.Stream) error
	GetBatchCountersByNumber(ctx context.Context, batchNumRpc rpc.BlockNumber) (res json.RawMessage, err error)
	GetExitRootTable(ctx context.Context) ([]l1InfoTreeData, error)
}

// APIImpl is implementation of the ZkEvmAPI interface based on remote Db access
type ZkEvmAPIImpl struct {
	ethApi *APIImpl

	db              kv.RoDB
	ReturnDataLimit int
	config          *ethconfig.Config
	l1Syncer        *syncer.L1Syncer
	l2SequencerUrl  string
}

// NewEthAPI returns ZkEvmAPIImpl instance
func NewZkEvmAPI(
	base *APIImpl,
	db kv.RoDB,
	returnDataLimit int,
	zkConfig *ethconfig.Config,
	l1Syncer *syncer.L1Syncer,
	l2SequencerUrl string,
) *ZkEvmAPIImpl {
	return &ZkEvmAPIImpl{
		ethApi:          base,
		db:              db,
		ReturnDataLimit: returnDataLimit,
		config:          zkConfig,
		l1Syncer:        l1Syncer,
		l2SequencerUrl:  l2SequencerUrl,
	}
}

// ConsolidatedBlockNumber returns the latest consolidated block number
// Once a batch is verified, it is connected to the blockchain, and the block number of the most recent block in that batch
// becomes the "consolidated block number.”
func (api *ZkEvmAPIImpl) ConsolidatedBlockNumber(ctx context.Context) (hexutil.Uint64, error) {
	tx, err := api.db.BeginRo(ctx)
	if err != nil {
		return hexutil.Uint64(0), err
	}
	defer tx.Rollback()

	highestVerifiedBatchNo, err := stages.GetStageProgress(tx, stages.L1VerificationsBatchNo)
	if err != nil {
		return hexutil.Uint64(0), err
	}

	blockNum, err := getLastBlockInBatchNumber(tx, highestVerifiedBatchNo)
	if err != nil {
		return hexutil.Uint64(0), err
	}

	return hexutil.Uint64(blockNum), nil
}

// IsBlockConsolidated returns true if the block is consolidated
func (api *ZkEvmAPIImpl) IsBlockConsolidated(ctx context.Context, blockNumber rpc.BlockNumber) (bool, error) {
	tx, err := api.db.BeginRo(ctx)
	if err != nil {
		return false, err
	}
	defer tx.Rollback()

	batchNum, err := getBatchNoByL2Block(tx, uint64(blockNumber.Int64()))
	if err != nil {
		return false, err
	}

	highestVerifiedBatchNo, err := stages.GetStageProgress(tx, stages.L1VerificationsBatchNo)
	if err != nil {
		return false, err
	}

	return batchNum <= highestVerifiedBatchNo, nil
}

// IsBlockVirtualized returns true if the block is virtualized (not confirmed on the L1 but exists in the L1 smart contract i.e. sequenced)
func (api *ZkEvmAPIImpl) IsBlockVirtualized(ctx context.Context, blockNumber rpc.BlockNumber) (bool, error) {
	tx, err := api.db.BeginRo(ctx)
	if err != nil {
		return false, err
	}
	defer tx.Rollback()

	batchNum, err := getBatchNoByL2Block(tx, uint64(blockNumber.Int64()))
	if err != nil {
		return false, err
	}

	hermezDb := hermez_db.NewHermezDbReader(tx)
	latestSequencedBatch, err := hermezDb.GetLatestSequence()
	if err != nil {
		return false, err
	}

	// if the batch is lower than the latest sequenced then it must be virtualized
	return batchNum <= latestSequencedBatch.BatchNo, nil
}

// BatchNumberByBlockNumber returns the batch number of the block
func (api *ZkEvmAPIImpl) BatchNumberByBlockNumber(ctx context.Context, blockNumber rpc.BlockNumber) (hexutil.Uint64, error) {
	tx, err := api.db.BeginRo(ctx)
	if err != nil {
		return hexutil.Uint64(0), err
	}
	defer tx.Rollback()

	batchNum, err := getBatchNoByL2Block(tx, uint64(blockNumber.Int64()))
	if err != nil {
		return hexutil.Uint64(0), err
	}

	return hexutil.Uint64(batchNum), err
}

// BatchNumber returns the latest batch number
func (api *ZkEvmAPIImpl) BatchNumber(ctx context.Context) (hexutil.Uint64, error) {
	tx, err := api.db.BeginRo(ctx)
	if err != nil {
		return hexutil.Uint64(0), err
	}
	defer tx.Rollback()

	currentBatchNumber, err := getLatestBatchNumber(tx)
	if err != nil {
		return 0, err
	}

	return hexutil.Uint64(currentBatchNumber), err
}

// VirtualBatchNumber returns the latest virtual batch number
// A virtual batch is a batch that is in the process of being created and has not yet been verified.
// The virtual batch number represents the next batch to be verified using zero-knowledge proofs.
func (api *ZkEvmAPIImpl) VirtualBatchNumber(ctx context.Context) (hexutil.Uint64, error) {
	tx, err := api.db.BeginRo(ctx)
	if err != nil {
		return hexutil.Uint64(0), err
	}
	defer tx.Rollback()

	hermezDb := hermez_db.NewHermezDbReader(tx)
	latestSequencedBatch, err := hermezDb.GetLatestSequence()
	if err != nil {
		return hexutil.Uint64(0), err
	}

	if latestSequencedBatch == nil {
		return hexutil.Uint64(0), nil
	}

	// todo: what if this number is the same as the last verified batch number?  do we return 0?

	return hexutil.Uint64(latestSequencedBatch.BatchNo), nil
}

// VerifiedBatchNumber returns the latest verified batch number
// A batch is considered verified once its proof has been validated and accepted by the network.
func (api *ZkEvmAPIImpl) VerifiedBatchNumber(ctx context.Context) (hexutil.Uint64, error) {
	tx, err := api.db.BeginRo(ctx)
	if err != nil {
		return hexutil.Uint64(0), err
	}
	defer tx.Rollback()

	highestVerifiedBatchNo, err := stages.GetStageProgress(tx, stages.L1VerificationsBatchNo)
	if err != nil {
		return hexutil.Uint64(0), err
	}
	return hexutil.Uint64(highestVerifiedBatchNo), nil
}

// GetBatchDataByNumbers returns the batch data for the given batch numbers
<<<<<<< HEAD
func (api *ZkEvmAPIImpl) GetBatchDataByNumbers(ctx context.Context, batchNumbers []rpc.BlockNumber) (json.RawMessage, error) {
=======
func (api *ZkEvmAPIImpl) GetBatchDataByNumbers(ctx context.Context, batchNumbers rpc.RpcNumberArray) (json.RawMessage, error) {
>>>>>>> a0bea3d5
	tx, err := api.db.BeginRo(ctx)
	if err != nil {
		return nil, err
	}
	defer tx.Rollback()

	hermezDb := hermez_db.NewHermezDbReader(tx)

	// use inbuilt rpc.BlockNumber type to implement the 'latest' behaviour
	// highest block/batch tied to last block synced
	// unless the node is still syncing - in which case 'current block' is used
	// this is the batch number of stage progress of the Finish stage

	highestBlock, err := rawdb.ReadLastBlockSynced(tx)
	if err != nil {
		return nil, err
	}

	highestBatchNo, err := hermezDb.GetBatchNoByL2Block(highestBlock.NumberU64())
	if err != nil {
		return nil, err
	}

	// check sync status of node
	syncing, err := api.ethApi.Syncing(ctx)
	if err != nil {
		return nil, err
	}
	if syncing != nil && syncing != false {
		bn := syncing.(map[string]interface{})["currentBlock"]
		highestBatchNo, err = hermezDb.GetBatchNoByL2Block(uint64(bn.(hexutil.Uint64)))
	}

<<<<<<< HEAD
	bds := make([]*types.BatchDataSlim, 0, len(batchNumbers))

	for _, batchNumber := range batchNumbers {
=======
	bds := make([]*types.BatchDataSlim, 0, len(batchNumbers.Numbers))

	for _, batchNumber := range batchNumbers.Numbers {
>>>>>>> a0bea3d5
		bd := &types.BatchDataSlim{
			Number: uint64(batchNumber.Int64()),
			Empty:  false,
		}

		// return null if we're not at this block height yet
		if batchNumber > rpc.BlockNumber(highestBatchNo) {
			bd.Empty = true
			bds = append(bds, bd)
			continue
		}

		// looks weird but we're using the rpc.BlockNumber type to represent the batch number, LatestBlockNumber represents latest batch
		if batchNumber == rpc.LatestBlockNumber {
			batchNumber = rpc.BlockNumber(highestBatchNo)
		}

		batchNo := uint64(batchNumber.Int64())

		_, found, err := hermezDb.GetLowestBlockInBatch(batchNo)
<<<<<<< HEAD
		if err != nil {
			return nil, err
		}
		if !found {
			// not found - set to empty and append
			bd.Empty = true
			bds = append(bds, bd)
			continue
		}

		// block numbers in batch
		blocksInBatch, err := hermezDb.GetL2BlockNosByBatch(batchNo)
		if err != nil {
			return nil, err
		}

		// todo: max - take out shared logic with getBatchByNumber
		// collect blocks in batch
		var batchBlocks []*eritypes.Block
		var batchTxs []eritypes.Transaction
		// handle genesis - not in the hermez tables so requires special treament
		if batchNumber == 0 {
			blk, err := api.ethApi.BaseAPI.blockByNumberWithSenders(tx, 0)
			if err != nil {
				return nil, err
			}
			batchBlocks = append(batchBlocks, blk)
			// no txs in genesis
		}
		for _, blkNo := range blocksInBatch {
			blk, err := api.ethApi.BaseAPI.blockByNumberWithSenders(tx, blkNo)
			if err != nil {
				return nil, err
			}
			batchBlocks = append(batchBlocks, blk)
			for _, btx := range blk.Transactions() {
				batchTxs = append(batchTxs, btx)
			}
		}

		// batch l2 data - must build on the fly
		forkId, err := hermezDb.GetForkId(batchNo)
		if err != nil {
			return nil, err
		}

		// last batch last block for deltaTimestamp calc
		lastBlockNoInPreviousBatch := batchBlocks[0].NumberU64() - 1
		lastBlockInPreviousBatch, err := rawdb.ReadBlockByNumber(tx, lastBlockNoInPreviousBatch)
=======
		if err != nil {
			return nil, err
		}
		if !found {
			// not found - set to empty and append
			bd.Empty = true
			bds = append(bds, bd)
			continue
		}

		// block numbers in batch
		blocksInBatch, err := hermezDb.GetL2BlockNosByBatch(batchNo)
>>>>>>> a0bea3d5
		if err != nil {
			return nil, err
		}

<<<<<<< HEAD
		var batchL2Data []byte
		for i := 0; i < len(batchBlocks); i++ {
			var dTs uint32
			if i == 0 {
				dTs = uint32(batchBlocks[i].Time() - lastBlockInPreviousBatch.Time())
			} else {
				dTs = uint32(batchBlocks[i].Time() - batchBlocks[i-1].Time())
			}
			iti, err := hermezDb.GetBlockL1InfoTreeIndex(batchBlocks[i].NumberU64())

			egTx := make(map[common.Hash]uint8)
			for _, txn := range batchBlocks[i].Transactions() {
				eg, err := hermezDb.GetEffectiveGasPricePercentage(txn.Hash())
				if err != nil {
					return nil, err
				}
				egTx[txn.Hash()] = eg
			}

			bl2d, err := zktx.GenerateBlockBatchL2Data(uint16(forkId), dTs, uint32(iti), batchBlocks[i].Transactions(), egTx)
			if err != nil {
				return nil, err
			}
			batchL2Data = append(batchL2Data, bl2d...)
		}
=======
		// todo: max - take out shared logic with getBatchByNumber
		// collect blocks in batch
		var batchBlocks []*eritypes.Block
		var batchTxs []eritypes.Transaction
		// handle genesis - not in the hermez tables so requires special treament
		if batchNumber == 0 {
			blk, err := api.ethApi.BaseAPI.blockByNumberWithSenders(tx, 0)
			if err != nil {
				return nil, err
			}
			batchBlocks = append(batchBlocks, blk)
			// no txs in genesis
		}
		for _, blkNo := range blocksInBatch {
			blk, err := api.ethApi.BaseAPI.blockByNumberWithSenders(tx, blkNo)
			if err != nil {
				return nil, err
			}
			batchBlocks = append(batchBlocks, blk)
			for _, btx := range blk.Transactions() {
				batchTxs = append(batchTxs, btx)
			}
		}

		// batch l2 data - must build on the fly
		forkId, err := hermezDb.GetForkId(batchNo)
		if err != nil {
			return nil, err
		}

		batchL2Data, err := generateBatchData(tx, hermezDb, batchBlocks, forkId)
		if err != nil {
			return nil, err
		}

>>>>>>> a0bea3d5
		bd.BatchL2Data = batchL2Data
		bds = append(bds, bd)
	}

	return populateBatchDataSlimDetails(bds)
}

<<<<<<< HEAD
=======
func generateBatchData(
	tx kv.Tx,
	hermezDb *hermez_db.HermezDbReader,
	batchBlocks []*eritypes.Block,
	forkId uint64,
) (batchL2Data []byte, err error) {
	lastBlockNoInPreviousBatch := batchBlocks[0].NumberU64() - 1
	lastBlockInPreviousBatch, err := rawdb.ReadBlockByNumber(tx, lastBlockNoInPreviousBatch)
	if err != nil {
		return nil, err
	}

	batchL2Data = []byte{}
	for i := 0; i < len(batchBlocks); i++ {
		var dTs uint32
		if i == 0 {
			dTs = uint32(batchBlocks[i].Time() - lastBlockInPreviousBatch.Time())
		} else {
			dTs = uint32(batchBlocks[i].Time() - batchBlocks[i-1].Time())
		}
		iti, err := hermezDb.GetBlockL1InfoTreeIndex(batchBlocks[i].NumberU64())
		if err != nil {
			return nil, err
		}
		egTx := make(map[common.Hash]uint8)
		for _, txn := range batchBlocks[i].Transactions() {
			eg, err := hermezDb.GetEffectiveGasPricePercentage(txn.Hash())
			if err != nil {
				return nil, err
			}
			egTx[txn.Hash()] = eg
		}

		bl2d, err := zktx.GenerateBlockBatchL2Data(uint16(forkId), dTs, uint32(iti), batchBlocks[i].Transactions(), egTx)
		if err != nil {
			return nil, err
		}
		batchL2Data = append(batchL2Data, bl2d...)
	}

	return batchL2Data, err
}

>>>>>>> a0bea3d5
// GetBatchByNumber returns a batch from the current canonical chain. If number is nil, the
// latest known batch is returned.
func (api *ZkEvmAPIImpl) GetBatchByNumber(ctx context.Context, batchNumber rpc.BlockNumber, fullTx *bool) (json.RawMessage, error) {
	tx, err := api.db.BeginRo(ctx)
	if err != nil {
		return nil, err
	}
	defer tx.Rollback()
	hermezDb := hermez_db.NewHermezDbReader(tx)

	// use inbuilt rpc.BlockNumber type to implement the 'latest' behaviour
	// highest block/batch tied to last block synced
	// unless the node is still syncing - in which case 'current block' is used
	// this is the batch number of stage progress of the Finish stage

	highestBlock, err := rawdb.ReadLastBlockSynced(tx)
	if err != nil {
		return nil, err
	}

	highestBatchNo, err := hermezDb.GetBatchNoByL2Block(highestBlock.NumberU64())
	if err != nil {
		return nil, err
	}

	// check sync status of node
	syncing, err := api.ethApi.Syncing(ctx)
	if err != nil {
		return nil, err
	}
	if syncing != nil && syncing != false {
		bn := syncing.(map[string]interface{})["currentBlock"]
		highestBatchNo, err = hermezDb.GetBatchNoByL2Block(uint64(bn.(hexutil.Uint64)))
	}
	if batchNumber > rpc.BlockNumber(highestBatchNo) {
		return nil, nil
	}

	// looks weird but we're using the rpc.BlockNumber type to represent the batch number, LatestBlockNumber represents latest batch
	if batchNumber == rpc.LatestBlockNumber {
		batchNumber = rpc.BlockNumber(highestBatchNo)
	}

	batchNo := uint64(batchNumber.Int64())

	batch := &types.Batch{
		Number: types.ArgUint64(batchNo),
	}

	// mimic zkevm node null response if we don't have the batch
	_, found, err := hermezDb.GetLowestBlockInBatch(batchNo)
	if err != nil {
		return nil, err
	}
	if !found {
		return nil, nil
	}

	// highest block in batch
	blockNo, err := hermezDb.GetHighestBlockInBatch(batchNo)
	if err != nil {
		return nil, err
	}

	block, err := api.ethApi.BaseAPI.blockByNumberWithSenders(tx, blockNo)
	if err != nil {
		return nil, err
	}

	// last block in batch data
	batch.Coinbase = block.Coinbase()
	batch.StateRoot = block.Root()

	// TODO: this logic is wrong it is the L1 verification timestamp we need
	batch.Timestamp = types.ArgUint64(block.Time())

	// block numbers in batch
	blocksInBatch, err := hermezDb.GetL2BlockNosByBatch(batchNo)
	if err != nil {
		return nil, err
	}

	// collect blocks in batch
	batch.Blocks = []interface{}{}
	batch.Transactions = []interface{}{}
	var batchBlocks []*eritypes.Block
	var batchTxs []eritypes.Transaction
	// handle genesis - not in the hermez tables so requires special treament
	if batchNumber == 0 {
		blk, err := api.ethApi.BaseAPI.blockByNumberWithSenders(tx, 0)
		if err != nil {
			return nil, err
		}
		batchBlocks = append(batchBlocks, blk)
		batch.Blocks = append(batch.Blocks, blk.Hash())
		// no txs in genesis
	}
	for _, blkNo := range blocksInBatch {
		blk, err := api.ethApi.BaseAPI.blockByNumberWithSenders(tx, blkNo)
		if err != nil {
			return nil, err
		}
		batchBlocks = append(batchBlocks, blk)
		batch.Blocks = append(batch.Blocks, blk.Hash())
		for _, btx := range blk.Transactions() {
			batchTxs = append(batchTxs, btx)
			batch.Transactions = append(batch.Transactions, btx.Hash())
		}
	}

	if fullTx != nil && *fullTx {
		batchBlocksJson := make([]interface{}, 0, len(blocksInBatch))
		batchTransactionsJson := make([]interface{}, 0, len(batchTxs))
		for _, blk := range batchBlocks {
			bbj, err := api.populateBlockDetail(tx, ctx, blk, true)
			if err != nil {
				return nil, err
			}

			bir, err := hermezDb.GetBlockInfoRoot(blk.NumberU64())
			if err != nil {
				return nil, err
			}

			ger, err := hermezDb.GetBlockGlobalExitRoot(blk.NumberU64())
			if err != nil {
				return nil, err
			}

			batchBlockExtra := &types.BlockWithInfoRootAndGer{
				Block:          &bbj,
				BlockInfoRoot:  bir,
				GlobalExitRoot: ger,
			}

			// txs
			hashes := make([]types.TransactionOrHash, len(bbj.Transactions))
			for i, txn := range bbj.Transactions {

				blkTx := blk.Transactions()[i]
				l2TxHash, err := zktx.ComputeL2TxHash(
					blkTx.GetChainID().ToBig(),
					blkTx.GetValue(),
					blkTx.GetPrice(),
					blkTx.GetNonce(),
					blkTx.GetGas(),
					blkTx.GetTo(),
					&txn.Tx.From,
					blkTx.GetData(),
				)
				if err != nil {
					return nil, err
				}

				txn.Tx.L2Hash = l2TxHash
				txn.Tx.Receipt.TransactionL2Hash = l2TxHash

				batchTransactionsJson = append(batchTransactionsJson, txn)
				txn.Hash = &txn.Tx.Hash
				txn.Tx = nil
				hashes[i] = txn
			}

			// after collecting transactions, reduce them to them hash only on the block
			bbj.Transactions = hashes

			batchBlocksJson = append(batchBlocksJson, batchBlockExtra)
		}

		batch.Blocks = batchBlocksJson
		batch.Transactions = batchTransactionsJson
	}

	// for consistency with legacy node, return nil if no transactions
	if len(batch.Transactions) == 0 {
		batch.Transactions = nil
	}

	// global exit root of batch
	batchGer, _, err := hermezDb.GetLastBlockGlobalExitRoot(blockNo)
	if err != nil {
		return nil, err
	}

	batch.GlobalExitRoot = batchGer

	// sequence
<<<<<<< HEAD
	seq, err := hermezDb.GetSequenceByBatchNo(batchNo)
=======
	seq, err := hermezDb.GetSequenceByBatchNoOrHighest(batchNo)
>>>>>>> a0bea3d5
	if err != nil {
		return nil, err
	}
	if seq != nil {
		batch.SendSequencesTxHash = &seq.L1TxHash
	}
	_, found, err = hermezDb.GetLowestBlockInBatch(batchNo + 1)
	if err != nil {
		return nil, err
	}
	// sequenced, genesis or injected batch 1 - special batches 0,1 will always be closed, if next batch has blocks, bn must be closed
	batch.Closed = seq != nil || batchNo == 0 || batchNo == 1 || found

<<<<<<< HEAD
	// verification
	ver, err := hermezDb.GetVerificationByBatchNo(batchNo)
=======
	// verification - if we can't find one, maybe this batch was verified along with a higher batch number
	ver, err := hermezDb.GetVerificationByBatchNoOrHighest(batchNo)
>>>>>>> a0bea3d5
	if err != nil {
		return nil, err
	}
	if ver == nil {
		// TODO: this is the actual unverified batch behaviour probably set 0x00
	}
	if ver != nil {
		batch.VerifyBatchTxHash = &ver.L1TxHash

		verificationBatch := ver.BatchNo
		verifiedBatchHighestBlock, err := hermezDb.GetHighestBlockInBatch(verificationBatch)
		if err != nil {
			return nil, err
		}

		verifiedBatchGer, err := hermezDb.GetBlockGlobalExitRoot(verifiedBatchHighestBlock)
		if err != nil {
			return nil, err
		}

		// exit roots (MainnetExitRoot, RollupExitRoot)
		infoTreeUpdate, err := hermezDb.GetL1InfoTreeUpdateByGer(verifiedBatchGer)
		if err != nil {
			return nil, err
		}
		if infoTreeUpdate != nil {
			batch.MainnetExitRoot = infoTreeUpdate.MainnetExitRoot
			batch.RollupExitRoot = infoTreeUpdate.RollupExitRoot
		}
	}

<<<<<<< HEAD
	// exit roots (MainnetExitRoot, RollupExitRoot)
	infoTreeUpdate, err := hermezDb.GetL1InfoTreeUpdateByGer(batchGer)
	if err != nil {
		return nil, err
	}
	if infoTreeUpdate != nil {
		batch.MainnetExitRoot = infoTreeUpdate.MainnetExitRoot
		batch.RollupExitRoot = infoTreeUpdate.RollupExitRoot
	}

	// local exit root
	localExitRoot, err := utils.GetBatchLocalExitRoot(batchNo, hermezDb, tx)
	if err != nil {
		return nil, err
	}
	batch.LocalExitRoot = localExitRoot

	// batch l2 data - must build on the fly
	forkId, err := hermezDb.GetForkId(batchNo)
	if err != nil {
		return nil, err
	}

	// last batch last block for deltaTimestamp calc
	lastBlockNoInPreviousBatch := batchBlocks[0].NumberU64() - 1
	lastBlockInPreviousBatch, err := rawdb.ReadBlockByNumber(tx, lastBlockNoInPreviousBatch)
	if err != nil {
		return nil, err
	}

	var batchL2Data []byte
	for i := 0; i < len(batchBlocks); i++ {
		var dTs uint32
		if i == 0 {
			dTs = uint32(batchBlocks[i].Time() - lastBlockInPreviousBatch.Time())
		} else {
			dTs = uint32(batchBlocks[i].Time() - batchBlocks[i-1].Time())
		}
		iti, err := hermezDb.GetBlockL1InfoTreeIndex(batchBlocks[i].NumberU64())

		egTx := make(map[common.Hash]uint8)
		for _, txn := range batchBlocks[i].Transactions() {
			eg, err := hermezDb.GetEffectiveGasPricePercentage(txn.Hash())
			if err != nil {
				return nil, err
			}
			egTx[txn.Hash()] = eg
		}

		bl2d, err := zktx.GenerateBlockBatchL2Data(uint16(forkId), dTs, uint32(iti), batchBlocks[i].Transactions(), egTx)
		if err != nil {
			return nil, err
		}
		batchL2Data = append(batchL2Data, bl2d...)
	}
	batch.BatchL2Data = batchL2Data

	oldAccInputHash, err := api.l1Syncer.GetOldAccInputHash(ctx, &api.config.AddressRollup, ApiRollupId, batchNo)
	if err != nil {
		return nil, err
	}
	batch.AccInputHash = oldAccInputHash

	// forkid exit roots logic
	// if forkid < 12 then we should only set the exit roots if they have changed, otherwise 0x00..00
	// if forkid >= 12 then we should always set the exit roots
	if forkId < 12 {
		// get the previous batches exit roots
		prevBatchNo := batchNo - 1
		prevBatchHighestBlock, err := hermezDb.GetHighestBlockInBatch(prevBatchNo)
		if err != nil {
			return nil, err
		}
		prevBatchGer, _, err := hermezDb.GetLastBlockGlobalExitRoot(prevBatchHighestBlock)
		if err != nil {
			return nil, err
		}

		itu, err := hermezDb.GetL1InfoTreeUpdateByGer(prevBatchGer)
		if err != nil {
			return nil, err
		}

=======
	// local exit root
	localExitRoot, err := utils.GetBatchLocalExitRoot(batchNo, hermezDb, tx)
	if err != nil {
		return nil, err
	}
	batch.LocalExitRoot = localExitRoot

	// batch l2 data - must build on the fly
	forkId, err := hermezDb.GetForkId(batchNo)
	if err != nil {
		return nil, err
	}

	batchL2Data, err := generateBatchData(tx, hermezDb, batchBlocks, forkId)
	if err != nil {
		return nil, err
	}
	batch.BatchL2Data = batchL2Data

	oldAccInputHash, err := api.l1Syncer.GetOldAccInputHash(ctx, &api.config.AddressRollup, ApiRollupId, batchNo)
	if err != nil {
		return nil, err
	}
	batch.AccInputHash = oldAccInputHash

	// forkid exit roots logic
	// if forkid < 12 then we should only set the exit roots if they have changed, otherwise 0x00..00
	// if forkid >= 12 then we should always set the exit roots
	if forkId < 12 {
		// get the previous batches exit roots
		prevBatchNo := batchNo - 1
		prevBatchHighestBlock, err := hermezDb.GetHighestBlockInBatch(prevBatchNo)
		if err != nil {
			return nil, err
		}
		prevBatchGer, _, err := hermezDb.GetLastBlockGlobalExitRoot(prevBatchHighestBlock)
		if err != nil {
			return nil, err
		}

		itu, err := hermezDb.GetL1InfoTreeUpdateByGer(prevBatchGer)
		if err != nil {
			return nil, err
		}

>>>>>>> a0bea3d5
		if itu == nil || batch.MainnetExitRoot == itu.MainnetExitRoot {
			batch.MainnetExitRoot = common.Hash{}
			batch.RollupExitRoot = common.Hash{}
			batch.GlobalExitRoot = common.Hash{}
		}
	}

	return populateBatchDetails(batch)
}

// GetFullBlockByNumber returns a full block from the current canonical chain. If number is nil, the
// latest known block is returned.
func (api *ZkEvmAPIImpl) GetFullBlockByNumber(ctx context.Context, number rpc.BlockNumber, fullTx bool) (types.Block, error) {
	tx, err := api.db.BeginRo(ctx)
	if err != nil {
		return types.Block{}, err
	}
	defer tx.Rollback()

	baseBlock, err := api.ethApi.BaseAPI.blockByRPCNumber(number, tx)
	if err != nil {
		return types.Block{}, err
	}
	if baseBlock == nil {
		return types.Block{}, errors.New("could not find block")
	}

	return api.populateBlockDetail(tx, ctx, baseBlock, fullTx)
}

// GetFullBlockByHash returns a full block from the current canonical chain. If number is nil, the
// latest known block is returned.
func (api *ZkEvmAPIImpl) GetFullBlockByHash(ctx context.Context, hash libcommon.Hash, fullTx bool) (types.Block, error) {
	tx, err := api.db.BeginRo(ctx)
	if err != nil {
		return types.Block{}, err
	}
	defer tx.Rollback()

	baseBlock, err := api.ethApi.BaseAPI.blockByHashWithSenders(tx, hash)
	if err != nil {
		return types.Block{}, err
	}
	if baseBlock == nil {
		return types.Block{}, fmt.Errorf("block not found")
	}

	return api.populateBlockDetail(tx, ctx, baseBlock, fullTx)
}

// zkevm_getExitRootsByGER returns the exit roots accordingly to the provided Global Exit Root
func (api *ZkEvmAPIImpl) GetExitRootsByGER(ctx context.Context, globalExitRoot common.Hash) (*ZkExitRoots, error) {
	tx, err := api.db.BeginRo(ctx)
	if err != nil {
		return nil, err
	}
	defer tx.Rollback()

	hermezDb := hermez_db.NewHermezDbReader(tx)
	infoTreeUpdate, err := hermezDb.GetL1InfoTreeUpdateByGer(globalExitRoot)
	if err != nil {
		return nil, err
	}

	if infoTreeUpdate == nil {
		return nil, nil
	}

	return &ZkExitRoots{
		BlockNumber:     types.ArgUint64(infoTreeUpdate.BlockNumber),
		Timestamp:       types.ArgUint64(infoTreeUpdate.Timestamp),
		MainnetExitRoot: infoTreeUpdate.MainnetExitRoot,
		RollupExitRoot:  infoTreeUpdate.RollupExitRoot,
	}, nil
}

func (api *ZkEvmAPIImpl) populateBlockDetail(
	tx kv.Tx,
	ctx context.Context,
	baseBlock *eritypes.Block,
	fullTx bool,
) (types.Block, error) {
	cc, err := api.ethApi.chainConfig(tx)
	if err != nil {
		return types.Block{}, err
	}

	// doing this here seems stragne, and it is.  But because we change the header hash in execution
	// to populate details we don't have in the batches stage, the senders are held against the wrong hash.
	// the call later to `getReceipts` sets the incorrect sender because of this so we need to calc and hold
	// these ahead of time.  TODO: fix senders stage to avoid this or update them with the new hash in execution
	number := baseBlock.NumberU64()
	hermezReader := hermez_db.NewHermezDbReader(tx)

	sendersFixed := false
	var senders []common.Address
	var signer *eritypes.Signer
	if sendersFixed {
		senders = baseBlock.Body().SendersFromTxs()
	} else {
		signer = eritypes.MakeSigner(cc, number)
	}

	var effectiveGasPricePercentages []uint8
	if fullTx {
		for _, txn := range baseBlock.Transactions() {
			if signer != nil {
				sender, err := txn.Sender(*signer)
				if err != nil {
					return types.Block{}, err
				}
				senders = append(senders, sender)
			}
			effectiveGasPricePercentage, err := hermezReader.GetEffectiveGasPricePercentage(txn.Hash())
			if err != nil {
				return types.Block{}, err
			}
			effectiveGasPricePercentages = append(effectiveGasPricePercentages, effectiveGasPricePercentage)
		}
	}

	receipts, err := api.ethApi.BaseAPI.getReceipts(ctx, tx, cc, baseBlock, baseBlock.Body().SendersFromTxs())
	if err != nil {
		return types.Block{}, err
	}

	return convertBlockToRpcBlock(baseBlock, receipts, senders, effectiveGasPricePercentages, fullTx)
}

// GetBroadcastURI returns the URI of the broadcaster - the trusted sequencer
// func (api *ZkEvmAPIImpl) GetBroadcastURI(ctx context.Context) (string, error) {
// 	return api.ethApi.ZkRpcUrl, nil
// }

func (api *ZkEvmAPIImpl) GetWitness(ctx context.Context, blockNrOrHash rpc.BlockNumberOrHash, mode *WitnessMode, debug *bool) (hexutility.Bytes, error) {
	checkedMode := WitnessModeNone
	if mode != nil && *mode != WitnessModeFull && *mode != WitnessModeTrimmed {
		return nil, errors.New("invalid mode, must be full or trimmed")
	} else if mode != nil {
		checkedMode = *mode
	}

	dbg := false
	if debug != nil {
		dbg = *debug
	}
	return api.getBlockRangeWitness(ctx, api.db, blockNrOrHash, blockNrOrHash, dbg, checkedMode)
}

func (api *ZkEvmAPIImpl) GetBlockRangeWitness(ctx context.Context, startBlockNrOrHash rpc.BlockNumberOrHash, endBlockNrOrHash rpc.BlockNumberOrHash, mode *WitnessMode, debug *bool) (hexutility.Bytes, error) {
	checkedMode := WitnessModeNone
	if mode != nil && *mode != WitnessModeFull && *mode != WitnessModeTrimmed {
		return nil, errors.New("invalid mode, must be full or trimmed")
	} else if mode != nil {
		checkedMode = *mode
	}

	dbg := false
	if debug != nil {
		dbg = *debug
	}
	return api.getBlockRangeWitness(ctx, api.db, startBlockNrOrHash, endBlockNrOrHash, dbg, checkedMode)
}

func (api *ZkEvmAPIImpl) getBatchWitness(ctx context.Context, tx kv.Tx, batchNum uint64, debug bool, mode WitnessMode) (hexutility.Bytes, error) {
	if api.ethApi.historyV3(tx) {
		return nil, fmt.Errorf("not supported by Erigon3")
	}

	generator, fullWitness, err := api.buildGenerator(tx, mode)
	if err != nil {
		return nil, err
	}

	return generator.GetWitnessByBatch(tx, ctx, batchNum, debug, fullWitness)

}

func (api *ZkEvmAPIImpl) buildGenerator(tx kv.Tx, witnessMode WitnessMode) (*witness.Generator, bool, error) {
	chainConfig, err := api.ethApi.chainConfig(tx)
	if err != nil {
		return nil, false, err
	}

	generator := witness.NewGenerator(
		api.ethApi.dirs,
		api.ethApi.historyV3(tx),
		api.ethApi._agg,
		api.ethApi._blockReader,
		chainConfig,
		api.config.Zk,
		api.ethApi._engine,
	)

	fullWitness := false
	if witnessMode == WitnessModeNone {
		fullWitness = api.config.WitnessFull
	} else if witnessMode == WitnessModeFull {
		fullWitness = true
	}

	return generator, fullWitness, nil
}

// Get witness for a range of blocks [startBlockNrOrHash, endBlockNrOrHash] (inclusive)
func (api *ZkEvmAPIImpl) getBlockRangeWitness(ctx context.Context, db kv.RoDB, startBlockNrOrHash rpc.BlockNumberOrHash, endBlockNrOrHash rpc.BlockNumberOrHash, debug bool, witnessMode WitnessMode) (hexutility.Bytes, error) {
	tx, err := db.BeginRo(ctx)
	if err != nil {
		return nil, err
	}
	defer tx.Rollback()
	if api.ethApi.historyV3(tx) {
		return nil, fmt.Errorf("not supported by Erigon3")
	}

	blockNr, _, _, err := rpchelper.GetCanonicalBlockNumber(startBlockNrOrHash, tx, api.ethApi.filters) // DoCall cannot be executed on non-canonical blocks
	if err != nil {
		return nil, err
	}

	endBlockNr, _, _, err := rpchelper.GetCanonicalBlockNumber(endBlockNrOrHash, tx, api.ethApi.filters) // DoCall cannot be executed on non-canonical blocks

	if err != nil {
		return nil, err
	}

	if blockNr > endBlockNr {
		return nil, fmt.Errorf("start block number must be less than or equal to end block number, start=%d end=%d", blockNr, endBlockNr)
	}

	generator, fullWitness, err := api.buildGenerator(tx, witnessMode)
	if err != nil {
		return nil, err
	}

	return generator.GetWitnessByBlockRange(tx, ctx, blockNr, endBlockNr, debug, fullWitness)
}

type WitnessMode string

const (
	WitnessModeNone         WitnessMode = "none"
	WitnessModeFull         WitnessMode = "full"          // if the node mode is "full witness" - will return witness from cache
	WitnessModeTrimmed      WitnessMode = "trimmed"       // if the node mode is "partial witness" - will return witness from cache
	WitnessModeFullRegen    WitnessMode = "full_regen"    // forces regenerate no matter the node mode
	WitnessModeTrimmedRegen WitnessMode = "trimmed_regen" // forces regenerate no matter the node mode
)

func (api *ZkEvmAPIImpl) GetBatchWitness(ctx context.Context, batchNumber uint64, mode *WitnessMode) (interface{}, error) {
	tx, err := api.db.BeginRo(ctx)
	if err != nil {
		return nil, err
	}
	defer tx.Rollback()

	hermezDb := hermez_db.NewHermezDbReader(tx)
	badBatch, err := hermezDb.GetInvalidBatch(batchNumber)
	if err != nil {
		return nil, err
	}

	if badBatch && !sequencer.IsSequencer() {
		// we won't have the details in our db if the batch is marked as invalid so we need to check this
		// here
		return api.sendGetBatchWitness(api.l2SequencerUrl, batchNumber, mode)
	}

	checkedMode := WitnessModeNone
	if mode != nil && *mode != WitnessModeFull && *mode != WitnessModeTrimmed {
		return nil, errors.New("invalid mode, must be full or trimmed")
	} else if mode != nil {
		checkedMode = *mode
	}

	isWitnessModeNone := checkedMode == WitnessModeNone
	rpcModeMatchesNodeMode :=
		checkedMode == WitnessModeFull && api.config.WitnessFull ||
			checkedMode == WitnessModeTrimmed && !api.config.WitnessFull
	// we only want to check the cache if no special run mode has been supplied.
	// or if requested mode matches the node mode
	// otherwise regenerate it
	if isWitnessModeNone || rpcModeMatchesNodeMode {
		hermezDb := hermez_db.NewHermezDbReader(tx)
		witnessCached, err := hermezDb.GetWitness(batchNumber)
		if err != nil {
			return nil, err
		}
		if witnessCached != nil {
			return witnessCached, nil
		}
	}

	return api.getBatchWitness(ctx, tx, batchNumber, false, checkedMode)
}

func (api *ZkEvmAPIImpl) GetProverInput(ctx context.Context, batchNumber uint64, mode *WitnessMode, debug *bool) (*legacy_executor_verifier.RpcPayload, error) {
	if !sequencer.IsSequencer() {
		return nil, errors.New("method only supported from a sequencer node")
	}

	checkedMode := WitnessModeNone
	if mode != nil && *mode != WitnessModeFull && *mode != WitnessModeTrimmed {
		return nil, errors.New("invalid mode, must be full or trimmed")
	} else if mode != nil {
		checkedMode = *mode
	}

	useDebug := false
	if debug != nil {
		useDebug = *debug
	}

	tx, err := api.db.BeginRo(ctx)
	if err != nil {
		return nil, err
	}
	defer tx.Rollback()

	hDb := hermez_db.NewHermezDbReader(tx)

	blockNumbers, err := hDb.GetL2BlockNosByBatch(batchNumber)
	if err != nil {
		return nil, err
	}

	lastBlock, err := rawdb.ReadBlockByNumber(tx, blockNumbers[len(blockNumbers)-1])
	if err != nil {
		return nil, err
	}

	start := rpc.BlockNumberOrHashWithNumber(rpc.BlockNumber(blockNumbers[0]))
	end := rpc.BlockNumberOrHashWithNumber(rpc.BlockNumber(blockNumbers[len(blockNumbers)-1]))

	rangeWitness, err := api.getBlockRangeWitness(ctx, api.db, start, end, useDebug, checkedMode)
	if err != nil {
		return nil, err
	}

	oldAccInputHash, err := api.l1Syncer.GetOldAccInputHash(ctx, &api.config.AddressRollup, ApiRollupId, batchNumber)
	if err != nil {
		return nil, err
	}

	timestampLimit := lastBlock.Time()

	return &legacy_executor_verifier.RpcPayload{
		Witness:           hex.EncodeToHex(rangeWitness),
		Coinbase:          api.config.AddressSequencer.String(),
		OldAccInputHash:   oldAccInputHash.String(),
		TimestampLimit:    timestampLimit,
		ForcedBlockhashL1: "",
	}, nil
}

func (api *ZkEvmAPIImpl) GetLatestGlobalExitRoot(ctx context.Context) (common.Hash, error) {
	tx, err := api.db.BeginRo(ctx)
	if err != nil {
		return common.Hash{}, err
	}
	defer tx.Rollback()

	hermezDb := hermez_db.NewHermezDbReader(tx)
	_, ger, err := hermezDb.GetLatestUsedGer()
	if err != nil {
		return common.Hash{}, err
	}

	return ger, nil
}

type l1InfoTreeData struct {
	Index           uint64      `json:"index"`
	Ger             common.Hash `json:"ger"`
	InfoRoot        common.Hash `json:"info_root"`
	MainnetExitRoot common.Hash `json:"mainnet_exit_root"`
	RollupExitRoot  common.Hash `json:"rollup_exit_root"`
	ParentHash      common.Hash `json:"parent_hash"`
	MinTimestamp    uint64      `json:"min_timestamp"`
	BlockNumber     uint64      `json:"block_number"`
}

func (api *ZkEvmAPIImpl) GetExitRootTable(ctx context.Context) ([]l1InfoTreeData, error) {
	tx, err := api.db.BeginRo(ctx)
	if err != nil {
		return nil, err
	}
	defer tx.Rollback()

	hermezDb := hermez_db.NewHermezDbReader(tx)

	indexToRoots, err := hermezDb.GetL1InfoTreeIndexToRoots()
	if err != nil {
		return nil, err
	}

	var result []l1InfoTreeData

	var idx uint64 = 1
	for {
		info, err := hermezDb.GetL1InfoTreeUpdate(idx)
		if err != nil {
			return nil, err
		}
		if info == nil || info.Index == 0 {
			break
		}
		data := l1InfoTreeData{
			Index:           info.Index,
			Ger:             info.GER,
			MainnetExitRoot: info.MainnetExitRoot,
			RollupExitRoot:  info.RollupExitRoot,
			ParentHash:      info.ParentHash,
			MinTimestamp:    info.Timestamp,
			BlockNumber:     info.BlockNumber,
			InfoRoot:        indexToRoots[info.Index],
		}
		result = append(result, data)
		idx++
	}

	return result, nil
}

func (api *ZkEvmAPIImpl) sendGetBatchWitness(rpcUrl string, batchNumber uint64, mode *WitnessMode) (json.RawMessage, error) {
	res, err := client.JSONRPCCall(rpcUrl, "zkevm_getBatchWitness", batchNumber, mode)
	if err != nil {
		return nil, err
	}

	return res.Result, nil
}

func getLastBlockInBatchNumber(tx kv.Tx, batchNumber uint64) (uint64, error) {
	reader := hermez_db.NewHermezDbReader(tx)

	if batchNumber == 0 {
		return 0, nil
	}

	blocks, err := reader.GetL2BlockNosByBatch(batchNumber)
	if err != nil {
		return 0, err
	}
	return blocks[len(blocks)-1], nil
}

func getAllBlocksInBatchNumber(tx kv.Tx, batchNumber uint64) ([]uint64, error) {
	reader := hermez_db.NewHermezDbReader(tx)
	return reader.GetL2BlockNosByBatch(batchNumber)
}

func getLatestBatchNumber(tx kv.Tx) (uint64, error) {
	c, err := tx.Cursor(hermez_db.BLOCKBATCHES)
	if err != nil {
		return 0, err
	}
	defer c.Close()

	// get the last entry from the table
	k, v, err := c.Last()
	if err != nil {
		return 0, err
	}
	if k == nil {
		return 0, nil
	}

	return hermez_db.BytesToUint64(v), nil
}

func getBatchNoByL2Block(tx kv.Tx, l2BlockNo uint64) (uint64, error) {
	reader := hermez_db.NewHermezDbReader(tx)
	return reader.GetBatchNoByL2Block(l2BlockNo)
}

func convertTransactionsReceipts(
	txs []eritypes.Transaction,
	receipts eritypes.Receipts,
	hermezReader hermez_db.HermezDbReader,
	block eritypes.Block) ([]types.Transaction, error) {
	if len(txs) != len(receipts) {
		return nil, errors.New("transactions and receipts length mismatch")
	}

	result := make([]types.Transaction, 0, len(txs))

	for idx, tx := range txs {
		effectiveGasPricePercentage, err := hermezReader.GetEffectiveGasPricePercentage(tx.Hash())
		if err != nil {
			return nil, err
		}
		gasPrice := tx.GetPrice()
		v, r, s := tx.RawSignatureValues()
		var sender common.Address

		// TODO: senders!

		var receipt *types.Receipt
		if len(receipts) > idx {
			receipt = convertReceipt(receipts[idx], sender, tx.GetTo(), gasPrice, effectiveGasPricePercentage)
		}

		bh := block.Hash()
		blockNumber := block.NumberU64()

		tran := types.Transaction{
			Nonce:       types.ArgUint64(tx.GetNonce()),
			GasPrice:    types.ArgBig(*gasPrice.ToBig()),
			Gas:         types.ArgUint64(tx.GetGas()),
			To:          tx.GetTo(),
			Value:       types.ArgBig(*tx.GetValue().ToBig()),
			Input:       tx.GetData(),
			V:           types.ArgBig(*v.ToBig()),
			R:           types.ArgBig(*r.ToBig()),
			S:           types.ArgBig(*s.ToBig()),
			Hash:        tx.Hash(),
			From:        sender,
			BlockHash:   &bh,
			BlockNumber: types.ArgUint64Ptr(types.ArgUint64(blockNumber)),
			TxIndex:     types.ArgUint64Ptr(types.ArgUint64(idx)),
<<<<<<< HEAD
			ChainID:     types.ArgBig(*tx.GetChainID().ToBig()),
			Type:        types.ArgUint64(tx.Type()),
			Receipt:     receipt,
		}
=======
			Type:        types.ArgUint64(tx.Type()),
			Receipt:     receipt,
		}

		cid := tx.GetChainID()
		var cidAB *types.ArgBig
		if cid.Cmp(uint256.NewInt(0)) != 0 {
			cidAB = (*types.ArgBig)(cid.ToBig())
			tran.ChainID = cidAB
		}

>>>>>>> a0bea3d5
		result = append(result, tran)
	}

	return result, nil
}

func convertBlockToRpcBlock(
	orig *eritypes.Block,
	receipts eritypes.Receipts,
	senders []common.Address,
	effectiveGasPricePercentages []uint8,
	full bool,
) (types.Block, error) {
	header := orig.Header()

	var difficulty uint64
	if header.Difficulty != nil {
		difficulty = header.Difficulty.Uint64()
	} else {
		difficulty = uint64(0)
	}

	n := big.NewInt(0).SetUint64(header.Nonce.Uint64())
	nonce := types.LeftPadBytes(n.Bytes(), 8) //nolint:gomnd
	blockHash := orig.Hash()
	blockNumber := orig.NumberU64()

	result := types.Block{
		ParentHash:      header.ParentHash,
		Sha3Uncles:      sha3UncleHash,
		Miner:           header.Coinbase,
		StateRoot:       header.Root,
		TxRoot:          header.TxHash,
		ReceiptsRoot:    header.ReceiptHash,
		LogsBloom:       header.Bloom,
		Difficulty:      types.ArgUint64(difficulty),
		TotalDifficulty: types.ArgUint64(difficulty),
		Size:            types.ArgUint64(orig.Size()),
		Number:          types.ArgUint64(blockNumber),
		GasLimit:        types.ArgUint64(header.GasLimit),
		GasUsed:         types.ArgUint64(header.GasUsed),
		Timestamp:       types.ArgUint64(header.Time),
		ExtraData:       types.ArgBytes(header.Extra),
		MixHash:         header.MixDigest,
		Nonce:           nonce,
		Hash:            blockHash,
		Transactions:    []types.TransactionOrHash{},
		Uncles:          []common.Hash{},
	}

	if full {
		for idx, tx := range orig.Transactions() {
			gasPrice := tx.GetPrice()
			v, r, s := tx.RawSignatureValues()
			var sender common.Address
			if len(senders) > idx {
				sender = senders[idx]
			}
			var effectiveGasPricePercentage uint8 = 0
			if len(effectiveGasPricePercentages) > idx {
				effectiveGasPricePercentage = effectiveGasPricePercentages[idx]
			}
			var receipt *types.Receipt
			if len(receipts) > idx {
				receipt = convertReceipt(receipts[idx], sender, tx.GetTo(), gasPrice, effectiveGasPricePercentage)
			}

			tran := types.Transaction{
				Nonce:       types.ArgUint64(tx.GetNonce()),
				GasPrice:    types.ArgBig(*gasPrice.ToBig()),
				Gas:         types.ArgUint64(tx.GetGas()),
				To:          tx.GetTo(),
				Value:       types.ArgBig(*tx.GetValue().ToBig()),
				Input:       tx.GetData(),
				V:           types.ArgBig(*v.ToBig()),
				R:           types.ArgBig(*r.ToBig()),
				S:           types.ArgBig(*s.ToBig()),
				Hash:        tx.Hash(),
				From:        sender,
				BlockHash:   &blockHash,
				BlockNumber: types.ArgUint64Ptr(types.ArgUint64(blockNumber)),
				TxIndex:     types.ArgUint64Ptr(types.ArgUint64(idx)),
				Type:        types.ArgUint64(tx.Type()),
				Receipt:     receipt,
			}

			cid := tx.GetChainID()
			if cid.Cmp(uint256.NewInt(0)) != 0 {
				tran.ChainID = (*types.ArgBig)(cid.ToBig())
			}

			t := types.TransactionOrHash{Tx: &tran}
			result.Transactions = append(result.Transactions, t)
		}
	} else {
		for _, tx := range orig.Transactions() {
			h := tx.Hash()
			th := types.TransactionOrHash{Hash: &h}
			result.Transactions = append(result.Transactions, th)
		}
	}

	return result, nil
}

func convertReceipt(
	r *eritypes.Receipt,
	from common.Address,
	to *common.Address,
	gasPrice *uint256.Int,
	effectiveGasPricePercentage uint8,
) *types.Receipt {
	var cAddr *common.Address
	if r.ContractAddress != (common.Address{}) {
		cAddr = &r.ContractAddress
	}

	// ensure logs is always an empty array rather than nil in the response
	logs := make([]*eritypes.Log, 0)
	if len(r.Logs) > 0 {
		logs = r.Logs
	}

	var effectiveGasPrice *types.ArgBig
	if gasPrice != nil {
		gas := core.CalculateEffectiveGas(gasPrice.Clone(), effectiveGasPricePercentage)
		asBig := types.ArgBig(*gas.ToBig())
		effectiveGasPrice = &asBig
	}

	return &types.Receipt{
		CumulativeGasUsed: types.ArgUint64(r.CumulativeGasUsed),
		LogsBloom:         eritypes.CreateBloom(eritypes.Receipts{r}),
		Logs:              logs,
		Status:            types.ArgUint64(r.Status),
		TxHash:            r.TxHash,
		TxIndex:           types.ArgUint64(r.TransactionIndex),
		BlockHash:         r.BlockHash,
		BlockNumber:       types.ArgUint64(r.BlockNumber.Uint64()),
		GasUsed:           types.ArgUint64(r.GasUsed),
		FromAddr:          from,
		ToAddr:            to,
		ContractAddress:   cAddr,
		Type:              types.ArgUint64(r.Type),
		EffectiveGasPrice: effectiveGasPrice,
	}
}

func populateBatchDetails(batch *types.Batch) (json.RawMessage, error) {
	jBatch := map[string]interface{}{}
	jBatch["number"] = batch.Number
	jBatch["coinbase"] = batch.Coinbase
	jBatch["stateRoot"] = batch.StateRoot
	jBatch["timestamp"] = batch.Timestamp
	jBatch["blocks"] = batch.Blocks
	jBatch["transactions"] = batch.Transactions
	jBatch["globalExitRoot"] = batch.GlobalExitRoot
	jBatch["mainnetExitRoot"] = batch.MainnetExitRoot
	jBatch["rollupExitRoot"] = batch.RollupExitRoot
	jBatch["localExitRoot"] = batch.LocalExitRoot
	jBatch["sendSequencesTxHash"] = batch.SendSequencesTxHash
	jBatch["verifyBatchTxHash"] = batch.VerifyBatchTxHash

	if batch.ForcedBatchNumber != nil {
		jBatch["forcedBatchNumber"] = batch.ForcedBatchNumber
	}
	if batch.AccInputHash != (common.Hash{}) {
		jBatch["accInputHash"] = batch.AccInputHash
	}
	jBatch["closed"] = batch.Closed
	if len(batch.BatchL2Data) > 0 {
		jBatch["batchL2Data"] = batch.BatchL2Data
	}

	return json.Marshal(jBatch)
}

func populateBatchDataSlimDetails(batches []*types.BatchDataSlim) (json.RawMessage, error) {
	jBatches := make([]map[string]interface{}, 0, len(batches))
	for _, b := range batches {
		jBatch := map[string]interface{}{}
		jBatch["number"] = b.Number
		jBatch["empty"] = b.Empty
		if !b.Empty {
			jBatch["batchL2Data"] = b.BatchL2Data
		}
		jBatches = append(jBatches, jBatch)
	}

	return json.Marshal(jBatches)
}<|MERGE_RESOLUTION|>--- conflicted
+++ resolved
@@ -29,16 +29,10 @@
 	"github.com/ledgerwatch/erigon/zk/sequencer"
 	"github.com/ledgerwatch/erigon/zk/syncer"
 	zktx "github.com/ledgerwatch/erigon/zk/tx"
-<<<<<<< HEAD
-	"github.com/ledgerwatch/erigon/zk/witness"
-	"github.com/ledgerwatch/erigon/zkevm/hex"
-	"github.com/ledgerwatch/erigon/zk/utils"
-=======
 	"github.com/ledgerwatch/erigon/zk/utils"
 	"github.com/ledgerwatch/erigon/zk/witness"
 	"github.com/ledgerwatch/erigon/zkevm/hex"
 	"github.com/ledgerwatch/erigon/zkevm/jsonrpc/client"
->>>>>>> a0bea3d5
 )
 
 var sha3UncleHash = common.HexToHash("0x1dcc4de8dec75d7aab85b567b6ccd41ad312451b948a7413f0a142fd40d49347")
@@ -242,11 +236,7 @@
 }
 
 // GetBatchDataByNumbers returns the batch data for the given batch numbers
-<<<<<<< HEAD
-func (api *ZkEvmAPIImpl) GetBatchDataByNumbers(ctx context.Context, batchNumbers []rpc.BlockNumber) (json.RawMessage, error) {
-=======
 func (api *ZkEvmAPIImpl) GetBatchDataByNumbers(ctx context.Context, batchNumbers rpc.RpcNumberArray) (json.RawMessage, error) {
->>>>>>> a0bea3d5
 	tx, err := api.db.BeginRo(ctx)
 	if err != nil {
 		return nil, err
@@ -280,15 +270,9 @@
 		highestBatchNo, err = hermezDb.GetBatchNoByL2Block(uint64(bn.(hexutil.Uint64)))
 	}
 
-<<<<<<< HEAD
-	bds := make([]*types.BatchDataSlim, 0, len(batchNumbers))
-
-	for _, batchNumber := range batchNumbers {
-=======
 	bds := make([]*types.BatchDataSlim, 0, len(batchNumbers.Numbers))
 
 	for _, batchNumber := range batchNumbers.Numbers {
->>>>>>> a0bea3d5
 		bd := &types.BatchDataSlim{
 			Number: uint64(batchNumber.Int64()),
 			Empty:  false,
@@ -309,7 +293,6 @@
 		batchNo := uint64(batchNumber.Int64())
 
 		_, found, err := hermezDb.GetLowestBlockInBatch(batchNo)
-<<<<<<< HEAD
 		if err != nil {
 			return nil, err
 		}
@@ -356,90 +339,11 @@
 			return nil, err
 		}
 
-		// last batch last block for deltaTimestamp calc
-		lastBlockNoInPreviousBatch := batchBlocks[0].NumberU64() - 1
-		lastBlockInPreviousBatch, err := rawdb.ReadBlockByNumber(tx, lastBlockNoInPreviousBatch)
-=======
-		if err != nil {
-			return nil, err
-		}
-		if !found {
-			// not found - set to empty and append
-			bd.Empty = true
-			bds = append(bds, bd)
-			continue
-		}
-
-		// block numbers in batch
-		blocksInBatch, err := hermezDb.GetL2BlockNosByBatch(batchNo)
->>>>>>> a0bea3d5
-		if err != nil {
-			return nil, err
-		}
-
-<<<<<<< HEAD
-		var batchL2Data []byte
-		for i := 0; i < len(batchBlocks); i++ {
-			var dTs uint32
-			if i == 0 {
-				dTs = uint32(batchBlocks[i].Time() - lastBlockInPreviousBatch.Time())
-			} else {
-				dTs = uint32(batchBlocks[i].Time() - batchBlocks[i-1].Time())
-			}
-			iti, err := hermezDb.GetBlockL1InfoTreeIndex(batchBlocks[i].NumberU64())
-
-			egTx := make(map[common.Hash]uint8)
-			for _, txn := range batchBlocks[i].Transactions() {
-				eg, err := hermezDb.GetEffectiveGasPricePercentage(txn.Hash())
-				if err != nil {
-					return nil, err
-				}
-				egTx[txn.Hash()] = eg
-			}
-
-			bl2d, err := zktx.GenerateBlockBatchL2Data(uint16(forkId), dTs, uint32(iti), batchBlocks[i].Transactions(), egTx)
-			if err != nil {
-				return nil, err
-			}
-			batchL2Data = append(batchL2Data, bl2d...)
-		}
-=======
-		// todo: max - take out shared logic with getBatchByNumber
-		// collect blocks in batch
-		var batchBlocks []*eritypes.Block
-		var batchTxs []eritypes.Transaction
-		// handle genesis - not in the hermez tables so requires special treament
-		if batchNumber == 0 {
-			blk, err := api.ethApi.BaseAPI.blockByNumberWithSenders(tx, 0)
-			if err != nil {
-				return nil, err
-			}
-			batchBlocks = append(batchBlocks, blk)
-			// no txs in genesis
-		}
-		for _, blkNo := range blocksInBatch {
-			blk, err := api.ethApi.BaseAPI.blockByNumberWithSenders(tx, blkNo)
-			if err != nil {
-				return nil, err
-			}
-			batchBlocks = append(batchBlocks, blk)
-			for _, btx := range blk.Transactions() {
-				batchTxs = append(batchTxs, btx)
-			}
-		}
-
-		// batch l2 data - must build on the fly
-		forkId, err := hermezDb.GetForkId(batchNo)
-		if err != nil {
-			return nil, err
-		}
-
 		batchL2Data, err := generateBatchData(tx, hermezDb, batchBlocks, forkId)
 		if err != nil {
 			return nil, err
 		}
 
->>>>>>> a0bea3d5
 		bd.BatchL2Data = batchL2Data
 		bds = append(bds, bd)
 	}
@@ -447,8 +351,6 @@
 	return populateBatchDataSlimDetails(bds)
 }
 
-<<<<<<< HEAD
-=======
 func generateBatchData(
 	tx kv.Tx,
 	hermezDb *hermez_db.HermezDbReader,
@@ -492,7 +394,6 @@
 	return batchL2Data, err
 }
 
->>>>>>> a0bea3d5
 // GetBatchByNumber returns a batch from the current canonical chain. If number is nil, the
 // latest known batch is returned.
 func (api *ZkEvmAPIImpl) GetBatchByNumber(ctx context.Context, batchNumber rpc.BlockNumber, fullTx *bool) (json.RawMessage, error) {
@@ -680,11 +581,7 @@
 	batch.GlobalExitRoot = batchGer
 
 	// sequence
-<<<<<<< HEAD
-	seq, err := hermezDb.GetSequenceByBatchNo(batchNo)
-=======
 	seq, err := hermezDb.GetSequenceByBatchNoOrHighest(batchNo)
->>>>>>> a0bea3d5
 	if err != nil {
 		return nil, err
 	}
@@ -698,13 +595,8 @@
 	// sequenced, genesis or injected batch 1 - special batches 0,1 will always be closed, if next batch has blocks, bn must be closed
 	batch.Closed = seq != nil || batchNo == 0 || batchNo == 1 || found
 
-<<<<<<< HEAD
-	// verification
-	ver, err := hermezDb.GetVerificationByBatchNo(batchNo)
-=======
 	// verification - if we can't find one, maybe this batch was verified along with a higher batch number
 	ver, err := hermezDb.GetVerificationByBatchNoOrHighest(batchNo)
->>>>>>> a0bea3d5
 	if err != nil {
 		return nil, err
 	}
@@ -736,17 +628,6 @@
 		}
 	}
 
-<<<<<<< HEAD
-	// exit roots (MainnetExitRoot, RollupExitRoot)
-	infoTreeUpdate, err := hermezDb.GetL1InfoTreeUpdateByGer(batchGer)
-	if err != nil {
-		return nil, err
-	}
-	if infoTreeUpdate != nil {
-		batch.MainnetExitRoot = infoTreeUpdate.MainnetExitRoot
-		batch.RollupExitRoot = infoTreeUpdate.RollupExitRoot
-	}
-
 	// local exit root
 	localExitRoot, err := utils.GetBatchLocalExitRoot(batchNo, hermezDb, tx)
 	if err != nil {
@@ -760,37 +641,9 @@
 		return nil, err
 	}
 
-	// last batch last block for deltaTimestamp calc
-	lastBlockNoInPreviousBatch := batchBlocks[0].NumberU64() - 1
-	lastBlockInPreviousBatch, err := rawdb.ReadBlockByNumber(tx, lastBlockNoInPreviousBatch)
-	if err != nil {
-		return nil, err
-	}
-
-	var batchL2Data []byte
-	for i := 0; i < len(batchBlocks); i++ {
-		var dTs uint32
-		if i == 0 {
-			dTs = uint32(batchBlocks[i].Time() - lastBlockInPreviousBatch.Time())
-		} else {
-			dTs = uint32(batchBlocks[i].Time() - batchBlocks[i-1].Time())
-		}
-		iti, err := hermezDb.GetBlockL1InfoTreeIndex(batchBlocks[i].NumberU64())
-
-		egTx := make(map[common.Hash]uint8)
-		for _, txn := range batchBlocks[i].Transactions() {
-			eg, err := hermezDb.GetEffectiveGasPricePercentage(txn.Hash())
-			if err != nil {
-				return nil, err
-			}
-			egTx[txn.Hash()] = eg
-		}
-
-		bl2d, err := zktx.GenerateBlockBatchL2Data(uint16(forkId), dTs, uint32(iti), batchBlocks[i].Transactions(), egTx)
-		if err != nil {
-			return nil, err
-		}
-		batchL2Data = append(batchL2Data, bl2d...)
+	batchL2Data, err := generateBatchData(tx, hermezDb, batchBlocks, forkId)
+	if err != nil {
+		return nil, err
 	}
 	batch.BatchL2Data = batchL2Data
 
@@ -820,53 +673,6 @@
 			return nil, err
 		}
 
-=======
-	// local exit root
-	localExitRoot, err := utils.GetBatchLocalExitRoot(batchNo, hermezDb, tx)
-	if err != nil {
-		return nil, err
-	}
-	batch.LocalExitRoot = localExitRoot
-
-	// batch l2 data - must build on the fly
-	forkId, err := hermezDb.GetForkId(batchNo)
-	if err != nil {
-		return nil, err
-	}
-
-	batchL2Data, err := generateBatchData(tx, hermezDb, batchBlocks, forkId)
-	if err != nil {
-		return nil, err
-	}
-	batch.BatchL2Data = batchL2Data
-
-	oldAccInputHash, err := api.l1Syncer.GetOldAccInputHash(ctx, &api.config.AddressRollup, ApiRollupId, batchNo)
-	if err != nil {
-		return nil, err
-	}
-	batch.AccInputHash = oldAccInputHash
-
-	// forkid exit roots logic
-	// if forkid < 12 then we should only set the exit roots if they have changed, otherwise 0x00..00
-	// if forkid >= 12 then we should always set the exit roots
-	if forkId < 12 {
-		// get the previous batches exit roots
-		prevBatchNo := batchNo - 1
-		prevBatchHighestBlock, err := hermezDb.GetHighestBlockInBatch(prevBatchNo)
-		if err != nil {
-			return nil, err
-		}
-		prevBatchGer, _, err := hermezDb.GetLastBlockGlobalExitRoot(prevBatchHighestBlock)
-		if err != nil {
-			return nil, err
-		}
-
-		itu, err := hermezDb.GetL1InfoTreeUpdateByGer(prevBatchGer)
-		if err != nil {
-			return nil, err
-		}
-
->>>>>>> a0bea3d5
 		if itu == nil || batch.MainnetExitRoot == itu.MainnetExitRoot {
 			batch.MainnetExitRoot = common.Hash{}
 			batch.RollupExitRoot = common.Hash{}
@@ -1387,12 +1193,6 @@
 			BlockHash:   &bh,
 			BlockNumber: types.ArgUint64Ptr(types.ArgUint64(blockNumber)),
 			TxIndex:     types.ArgUint64Ptr(types.ArgUint64(idx)),
-<<<<<<< HEAD
-			ChainID:     types.ArgBig(*tx.GetChainID().ToBig()),
-			Type:        types.ArgUint64(tx.Type()),
-			Receipt:     receipt,
-		}
-=======
 			Type:        types.ArgUint64(tx.Type()),
 			Receipt:     receipt,
 		}
@@ -1404,7 +1204,6 @@
 			tran.ChainID = cidAB
 		}
 
->>>>>>> a0bea3d5
 		result = append(result, tran)
 	}
 
