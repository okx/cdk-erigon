--- conflicted
+++ resolved
@@ -637,7 +637,6 @@
 		return nil, err
 	}
 	batch.AccInputHash = oldAccInputHash
-<<<<<<< HEAD
 
 	// forkid exit roots logic
 	// if forkid < 12 then we should only set the exit roots if they have changed, otherwise 0x00..00
@@ -650,20 +649,6 @@
 			return nil, err
 		}
 
-=======
-
-	// forkid exit roots logic
-	// if forkid < 12 then we should only set the exit roots if they have changed, otherwise 0x00..00
-	// if forkid >= 12 then we should always set the exit roots
-	if forkId < 12 {
-		// get the previous batches exit roots
-		prevBatchNo := batchNo - 1
-		prevBatchGer, _, err := hermezDb.GetLastBatchGlobalExitRoot(prevBatchNo)
-		if err != nil {
-			return nil, err
-		}
-
->>>>>>> 8853401e
 		itu, err := hermezDb.GetL1InfoTreeUpdateByGer(prevBatchGer.GlobalExitRoot)
 		if err != nil {
 			return nil, err
