package commands

import (
	"context"
	"encoding/json"
	"fmt"
	"math/big"

	zktx "github.com/ledgerwatch/erigon/zk/tx"

	"github.com/ledgerwatch/erigon/core"
	"github.com/ledgerwatch/erigon/core/state"
	"github.com/ledgerwatch/erigon/core/types"
	"github.com/ledgerwatch/erigon/core/vm"
	"github.com/ledgerwatch/erigon/rpc"
	"github.com/ledgerwatch/erigon/turbo/transactions"
	"github.com/ledgerwatch/erigon/zk/hermez_db"

	"errors"

	"github.com/gateway-fm/cdk-erigon-lib/common"
	"github.com/holiman/uint256"
)

type TxInfo struct {
	chainId             *big.Int
	value               *uint256.Int
	gasPrice            *uint256.Int
	nonce               uint64
	txGasLimit          uint64
	to                  *common.Address
	from                *common.Address
	data                []byte
	l2TxHash            *common.Hash
	txIndex             int
	receipt             *types.Receipt
	logIndex            uint64
	cumulativeGasUsed   uint64
	effectivePercentage uint8
}

type BlockInfoTreeData struct {
	coinbase          common.Address
	blockNumber       uint64
	blockTime         uint64
	blockGasLimit     uint64
	blockGasUsed      uint64
	ger               *common.Hash
	l1BlockHash       *common.Hash
	previousStateRoot common.Hash
	txInfos           []TxInfo
}

func (api *ZkEvmAPIImpl) GetL2BlockInfoTree(ctx context.Context, blockNum rpc.BlockNumberOrHash) (json.RawMessage, error) {
	tx, err := api.db.BeginRo(ctx)
	if err != nil {
		return nil, err
	}
	defer tx.Rollback()
	var (
		block    *types.Block
		number   rpc.BlockNumber
		numberOk bool
		hash     common.Hash
		hashOk   bool
	)
	if number, numberOk = blockNum.Number(); numberOk {
		block, err = api.ethApi.blockByRPCNumber(number, tx)
	} else if hash, hashOk = blockNum.Hash(); hashOk {
		block, err = api.ethApi.blockByHashWithSenders(tx, hash)
	} else {
		return nil, fmt.Errorf("invalid arguments; neither block nor hash specified")
	}

	if err != nil {
		return nil, err
	}

	if block.NumberU64() == 0 {
		return nil, fmt.Errorf("block 0 doesn't have block info tree")
	}

	previousBlock, err := api.ethApi.blockByNumberWithSenders(tx, block.NumberU64())
	if err != nil {
		return nil, err
	}
	if block == nil {
		if numberOk {
			return nil, fmt.Errorf("invalid arguments; block with number %d not found", number)
		}
		return nil, fmt.Errorf("invalid arguments; block with hash %x not found", hash)
	}
	chainConfig, err := api.ethApi.chainConfig(tx)
	if err != nil {
		return nil, err
	}
	vmConfig := vm.NewTraceVmConfig()
	vmConfig.Debug = false
	vmConfig.NoReceipts = false
	vmConfig.NoInnerTxs = false

	txEnv, err := transactions.ComputeTxEnv_ZkEvm(ctx, api.ethApi._engine, block, chainConfig, api.ethApi._blockReader, tx, 0, api.ethApi.historyV3(tx))
	if err != nil {
		return nil, err
	}
	blockContext := txEnv.BlockContext
	ibs := txEnv.Ibs
	ger := txEnv.GlobalExitRoot
	l1BlockHash := txEnv.L1BlockHash

	usedGas := new(uint64)
	gp := new(core.GasPool).AddGas(block.GasLimit())
	roHermezDb := hermez_db.NewHermezDbReader(tx)

	txInfos := []TxInfo{}
	logIndex := uint64(0)
	for txIndex, tx := range block.Transactions() {
		txHash := tx.Hash()
		evm, effectiveGasPricePercentage, err := core.PrepareForTxExecution(chainConfig, &vmConfig, &blockContext, roHermezDb, ibs, block, &txHash, txIndex)
		if err != nil {
			return nil, err
		}

<<<<<<< HEAD
		receipt, execResult, _, err := core.ApplyTransaction_zkevm(chainConfig, api.ethApi._engine, evm, gp, ibs, state.NewNoopWriter(), block.Header(), tx, usedGas, effectiveGasPricePercentage)
=======
		receipt, execResult, err := core.ApplyTransaction_zkevm(chainConfig, api.ethApi._engine, evm, gp, ibs, state.NewNoopWriter(), block.Header(), tx, usedGas, effectiveGasPricePercentage, true)
>>>>>>> b13885db
		if err != nil {
			return nil, err
		}

		localReceipt := *receipt
		if !chainConfig.IsForkID8Elderberry(block.NumberU64()) && errors.Is(execResult.Err, vm.ErrUnsupportedPrecompile) {
			localReceipt.Status = 1
		}

		txSender, ok := tx.GetSender()
		if !ok {
			signer := types.MakeSigner(chainConfig, block.NumberU64())
			txSender, err = tx.Sender(*signer)
			if err != nil {
				return nil, err
			}
		}

		l2TxHash, err := zktx.ComputeL2TxHash(
			tx.GetChainID().ToBig(),
			tx.GetValue(),
			tx.GetPrice(),
			tx.GetNonce(),
			tx.GetGas(),
			tx.GetTo(),
			&txSender,
			tx.GetData(),
		)
		if err != nil {
			return nil, err
		}

		txInfos = append(txInfos, TxInfo{
			chainId:             tx.GetChainID().ToBig(),
			value:               tx.GetValue(),
			gasPrice:            tx.GetPrice(),
			nonce:               tx.GetNonce(),
			txGasLimit:          tx.GetGas(),
			to:                  tx.GetTo(),
			from:                &txSender,
			data:                tx.GetData(),
			l2TxHash:            &l2TxHash,
			txIndex:             txIndex,
			receipt:             &localReceipt,
			logIndex:            logIndex,
			cumulativeGasUsed:   *usedGas,
			effectivePercentage: effectiveGasPricePercentage,
		})

		logIndex += uint64(len(localReceipt.Logs))
	}

	blockInfoTreeData := BlockInfoTreeData{
		coinbase:          block.Coinbase(),
		blockNumber:       block.NumberU64(),
		blockTime:         block.Time(),
		blockGasLimit:     block.GasLimit(),
		ger:               ger,
		l1BlockHash:       l1BlockHash,
		previousStateRoot: previousBlock.Root(),
		blockGasUsed:      *usedGas,
		txInfos:           txInfos,
	}

	return populateBlockInfoTreeFields(&blockInfoTreeData)
}

func populateTxInfoFields(txInfo *TxInfo) map[string]interface{} {
	jTxInfo := map[string]interface{}{}
	jTxInfo["chainId"] = txInfo.chainId
	jTxInfo["value"] = txInfo.value
	jTxInfo["gasPrice"] = txInfo.gasPrice
	jTxInfo["nonce"] = txInfo.nonce
	jTxInfo["txGasLimit"] = txInfo.txGasLimit
	jTxInfo["to"] = txInfo.to
	jTxInfo["from"] = txInfo.from
	jTxInfo["data"] = txInfo.data
	jTxInfo["l2TxHash"] = txInfo.l2TxHash
	jTxInfo["txIndex"] = txInfo.txIndex
	jTxInfo["receipt"] = txInfo.receipt
	jTxInfo["logIndex"] = txInfo.logIndex
	jTxInfo["cumulativeGasUsed"] = txInfo.cumulativeGasUsed
	jTxInfo["effectivePercentage"] = txInfo.effectivePercentage

	return jTxInfo
}

func populateBlockInfoTreeFields(blockInfoTreeData *BlockInfoTreeData) (json.RawMessage, error) {
	jBatch := map[string]interface{}{}
	jBatch["blockNumber"] = blockInfoTreeData.blockNumber
	jBatch["coinbase"] = blockInfoTreeData.coinbase
	jBatch["blockTime"] = blockInfoTreeData.blockTime
	jBatch["blockGasLimit"] = blockInfoTreeData.blockGasLimit
	jBatch["blockGasUsed"] = blockInfoTreeData.blockGasUsed
	if blockInfoTreeData.ger != nil {
		jBatch["ger"] = blockInfoTreeData.ger
	}
	if blockInfoTreeData.l1BlockHash != nil {
		jBatch["l1BlockHash"] = blockInfoTreeData.l1BlockHash
	}
	jBatch["previousStateRoot"] = blockInfoTreeData.previousStateRoot

	txInfoFields := []map[string]interface{}{}
	for _, txInfo := range blockInfoTreeData.txInfos {
		txInfoFields = append(txInfoFields, populateTxInfoFields(&txInfo))
	}
	jBatch["txInfos"] = txInfoFields

	return json.Marshal(jBatch)
}<|MERGE_RESOLUTION|>--- conflicted
+++ resolved
@@ -97,7 +97,7 @@
 	vmConfig := vm.NewTraceVmConfig()
 	vmConfig.Debug = false
 	vmConfig.NoReceipts = false
-	vmConfig.NoInnerTxs = false
+	vmConfig.NoInnerTxs = false // X Layer inner tx
 
 	txEnv, err := transactions.ComputeTxEnv_ZkEvm(ctx, api.ethApi._engine, block, chainConfig, api.ethApi._blockReader, tx, 0, api.ethApi.historyV3(tx))
 	if err != nil {
@@ -121,11 +121,7 @@
 			return nil, err
 		}
 
-<<<<<<< HEAD
-		receipt, execResult, _, err := core.ApplyTransaction_zkevm(chainConfig, api.ethApi._engine, evm, gp, ibs, state.NewNoopWriter(), block.Header(), tx, usedGas, effectiveGasPricePercentage)
-=======
-		receipt, execResult, err := core.ApplyTransaction_zkevm(chainConfig, api.ethApi._engine, evm, gp, ibs, state.NewNoopWriter(), block.Header(), tx, usedGas, effectiveGasPricePercentage, true)
->>>>>>> b13885db
+		receipt, execResult, _, err := core.ApplyTransaction_zkevm(chainConfig, api.ethApi._engine, evm, gp, ibs, state.NewNoopWriter(), block.Header(), tx, usedGas, effectiveGasPricePercentage, true)
 		if err != nil {
 			return nil, err
 		}
