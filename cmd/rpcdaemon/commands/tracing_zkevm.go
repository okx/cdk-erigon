package commands

import (
	"context"
	"fmt"
	"math/big"
	"time"

	"github.com/gateway-fm/cdk-erigon-lib/common"
	"github.com/holiman/uint256"
	jsoniter "github.com/json-iterator/go"
	"github.com/ledgerwatch/log/v3"

	"github.com/ledgerwatch/erigon/common/hexutil"
	"github.com/ledgerwatch/erigon/common/math"
	"github.com/ledgerwatch/erigon/core"
	"github.com/ledgerwatch/erigon/core/rawdb"
	"github.com/ledgerwatch/erigon/core/state"
	"github.com/ledgerwatch/erigon/core/types"
	"github.com/ledgerwatch/erigon/core/vm"
	"github.com/ledgerwatch/erigon/core/vm/evmtypes"
	"github.com/ledgerwatch/erigon/eth/tracers"
	"github.com/ledgerwatch/erigon/rpc"
	"github.com/ledgerwatch/erigon/turbo/rpchelper"
	"github.com/ledgerwatch/erigon/turbo/transactions"
	"github.com/ledgerwatch/erigon/zk/hermez_db"
)

func (api *PrivateDebugAPIImpl) traceBlock(ctx context.Context, blockNrOrHash rpc.BlockNumberOrHash, config *tracers.TraceConfig_ZkEvm, stream *jsoniter.Stream) error {
	tx, err := api.db.BeginRo(ctx)
	if err != nil {
		stream.WriteNil()
		return err
	}
	defer tx.Rollback()
	var (
		block    *types.Block
		number   rpc.BlockNumber
		numberOk bool
		hash     common.Hash
		hashOk   bool
	)
	if number, numberOk = blockNrOrHash.Number(); numberOk {
		block, err = api.blockByRPCNumber(number, tx)
	} else if hash, hashOk = blockNrOrHash.Hash(); hashOk {
		block, err = api.blockByHashWithSenders(tx, hash)
	} else {
		return fmt.Errorf("invalid arguments; neither block nor hash specified")
	}

	if err != nil {
		stream.WriteNil()
		return err
	}

	if block == nil {
		if numberOk {
			return fmt.Errorf("invalid arguments; block with number %d not found", number)
		}
		return fmt.Errorf("invalid arguments; block with hash %x not found", hash)
	}

	// if we've pruned this history away for this block then just return early
	// to save any red herring errors
	err = api.BaseAPI.checkPruneHistory(tx, block.NumberU64())
	if err != nil {
		stream.WriteNil()
		return err
	}

	if config == nil {
		config = &tracers.TraceConfig_ZkEvm{}
	}

	if config.BorTraceEnabled == nil {
		config.BorTraceEnabled = newBoolPtr(false)
	}

	chainConfig, err := api.chainConfig(tx)
	if err != nil {
		stream.WriteNil()
		return err
	}
	engine := api.engine()

	txEnv, err := transactions.ComputeTxEnv_ZkEvm(ctx, engine, block, chainConfig, api._blockReader, tx, 0, api.historyV3(tx))
	if err != nil {
		stream.WriteNil()
		return err
	}
	blockCtx := txEnv.BlockContext
	ibs := txEnv.Ibs

	rules := chainConfig.Rules(block.NumberU64(), block.Time())
	stream.WriteArrayStart()

	borTx, _, _, _ := rawdb.ReadBorTransactionForBlock(tx, block)
	txns := block.Transactions()
	if borTx != nil && *config.BorTraceEnabled {
		txns = append(txns, borTx)
	}

	cumulativeGas := uint64(0)
	hermezReader := hermez_db.NewHermezDbReader(tx)

	for idx, txn := range txns {
		stream.WriteObjectStart()
		stream.WriteObjectField("result")
		select {
		default:
		case <-ctx.Done():
			stream.WriteNil()
			return ctx.Err()
		}

		txHash := txn.Hash()
		evm, effectiveGasPricePercentage, err := core.PrepareForTxExecution(chainConfig, &vm.Config{}, &blockCtx, hermezReader, ibs, block, &txHash, idx)
		if err != nil {
			stream.WriteNil()
			return err
		}

		msg, _, err := core.GetTxContext(chainConfig, engine, ibs, block.Header(), txn, evm, effectiveGasPricePercentage)
		if err != nil {
			stream.WriteNil()
			return err
		}

		txCtx := evmtypes.TxContext{
			TxHash:            txn.Hash(),
			Origin:            msg.From(),
			GasPrice:          msg.GasPrice(),
			Txn:               txn,
			CumulativeGasUsed: &cumulativeGas,
			BlockNum:          block.NumberU64(),
		}

		if borTx != nil && idx == len(txns)-1 {
			if *config.BorTraceEnabled {
				config.BorTx = newBoolPtr(true)
			}
		}

		err = transactions.TraceTx(ctx, msg, blockCtx, txCtx, ibs, config, chainConfig, stream, api.evmCallTimeout)
		if err == nil {
			err = ibs.FinalizeTx(rules, state.NewNoopWriter())
		}
		stream.WriteObjectEnd()

		// if we have an error we want to output valid json for it before continuing after clearing down potential writes to the stream
		if err != nil {
			stream.WriteMore()
			stream.WriteObjectStart()
			err = rpc.HandleError(err, stream)
			stream.WriteObjectEnd()
			if err != nil {
				return err
			}
		}
		if idx != len(txns)-1 {
			stream.WriteMore()
		}
		stream.Flush()
	}
	stream.WriteArrayEnd()
	stream.Flush()
	return nil
}

func (api *PrivateDebugAPIImpl) TraceCallMany(ctx context.Context, bundles []Bundle, simulateContext StateContext, config *tracers.TraceConfig_ZkEvm, stream *jsoniter.Stream) error {
	var (
		hash               common.Hash
		replayTransactions types.Transactions
		evm                *vm.EVM
		blockCtx           evmtypes.BlockContext
		txCtx              evmtypes.TxContext
		overrideBlockHash  map[uint64]common.Hash
		baseFee            uint256.Int
	)

	if config == nil {
		config = &tracers.TraceConfig_ZkEvm{}
	}

	overrideBlockHash = make(map[uint64]common.Hash)
	tx, err := api.db.BeginRo(ctx)
	if err != nil {
		stream.WriteNil()
		return err
	}
	defer tx.Rollback()
	chainConfig, err := api.chainConfig(tx)
	if err != nil {
		stream.WriteNil()
		return err
	}
	if len(bundles) == 0 {
		stream.WriteNil()
		return fmt.Errorf("empty bundles")
	}
	empty := true
	for _, bundle := range bundles {
		if len(bundle.Transactions) != 0 {
			empty = false
		}
	}

	if empty {
		stream.WriteNil()
		return fmt.Errorf("empty bundles")
	}

	defer func(start time.Time) { log.Trace("Tracing CallMany finished", "runtime", time.Since(start)) }(time.Now())

	blockNum, hash, _, err := rpchelper.GetBlockNumber(simulateContext.BlockNumber, tx, api.filters)
	if err != nil {
		stream.WriteNil()
		return err
	}

	err = api.BaseAPI.checkPruneHistory(tx, blockNum)
	if err != nil {
		return err
	}

	block, err := api.blockByNumberWithSenders(tx, blockNum)
	if err != nil {
		stream.WriteNil()
		return err
	}

	// -1 is a default value for transaction index.
	// If it's -1, we will try to replay every single transaction in that block
	transactionIndex := -1

	if simulateContext.TransactionIndex != nil {
		transactionIndex = *simulateContext.TransactionIndex
	}

	if transactionIndex == -1 {
		transactionIndex = len(block.Transactions())
	}

	replayTransactions = block.Transactions()[:transactionIndex]

	stateReader, err := rpchelper.CreateStateReader(ctx, tx, rpc.BlockNumberOrHashWithNumber(rpc.BlockNumber(blockNum-1)), 0, api.filters, api.stateCache, api.historyV3(tx), chainConfig.ChainName)
	if err != nil {
		stream.WriteNil()
		return err
	}

	st := state.New(stateReader)

	parent := block.Header()

	if parent == nil {
		stream.WriteNil()
		return fmt.Errorf("block %d(%x) not found", blockNum, hash)
	}

	getHash := func(i uint64) common.Hash {
		if hash, ok := overrideBlockHash[i]; ok {
			return hash
		}
		hash, err := rawdb.ReadCanonicalHash(tx, i)
		if err != nil {
			log.Debug("Can't get block hash by number", "number", i, "only-canonical", true)
		}
		return hash
	}

	if parent.BaseFee != nil {
		baseFee.SetFromBig(parent.BaseFee)
	}

	blockCtx = evmtypes.BlockContext{
		CanTransfer: core.CanTransfer,
		Transfer:    core.Transfer,
		GetHash:     getHash,
		Coinbase:    parent.Coinbase,
		BlockNumber: parent.Number.Uint64(),
		Time:        parent.Time,
		Difficulty:  new(big.Int).Set(parent.Difficulty),
		GasLimit:    parent.GasLimit,
		BaseFee:     &baseFee,
	}

	// Get a new instance of the EVM

	hermezReader := hermez_db.NewHermezDbReader(tx)

	// Setup the gas pool (also for unmetered requests)
	// and apply the message.
	gp := new(core.GasPool).AddGas(math.MaxUint64)
	for idx, txn := range replayTransactions {
		//evm = vm.NewEVM(blockCtx, txCtx, evm.IntraBlockState(), chainConfig, vm.Config{Debug: false})
		txHash := txn.Hash()
		evm, effectiveGasPricePercentage, err := core.PrepareForTxExecution(chainConfig, &vm.Config{}, &blockCtx, hermezReader, evm.IntraBlockState().(*state.IntraBlockState), block, &txHash, idx)
		if err != nil {
			stream.WriteNil()
			return err
		}

<<<<<<< HEAD
		if _, _, _, err := core.ApplyTransaction_zkevm(chainConfig, api.engine(), evm, gp, st, state.NewNoopWriter(), parent, txn, nil, effectiveGasPricePercentage); err != nil {
=======
		if _, _, err := core.ApplyTransaction_zkevm(chainConfig, api.engine(), evm, gp, st, state.NewNoopWriter(), parent, txn, nil, effectiveGasPricePercentage, true); err != nil {
>>>>>>> a0bea3d5
			stream.WriteNil()
			return err
		}
	}

	// after replaying the txns, we want to overload the state
	if config.StateOverrides != nil {
		err = config.StateOverrides.Override(evm.IntraBlockState().(*state.IntraBlockState))
		if err != nil {
			stream.WriteNil()
			return err
		}
	}

	stream.WriteArrayStart()
	for bundle_index, bundle := range bundles {
		stream.WriteArrayStart()
		// first change blockContext
		blockHeaderOverride(&blockCtx, bundle.BlockOverride, overrideBlockHash)
		for txn_index, txn := range bundle.Transactions {
			if txn.Gas == nil || *(txn.Gas) == 0 {
				txn.Gas = (*hexutil.Uint64)(&api.GasCap)
			}
			msg, err := txn.ToMessage(api.GasCap, blockCtx.BaseFee)
			if err != nil {
				stream.WriteNil()
				return err
			}
			txCtx = core.NewEVMTxContext(msg)
			ibs := evm.IntraBlockState().(*state.IntraBlockState)
			ibs.Prepare(common.Hash{}, parent.Hash(), txn_index)
			err = transactions.TraceTx(ctx, msg, blockCtx, txCtx, evm.IntraBlockState(), config, chainConfig, stream, api.evmCallTimeout)

			if err != nil {
				stream.WriteNil()
				return err
			}

			_ = ibs.FinalizeTx(evm.ChainRules(), state.NewNoopWriter())

			if txn_index < len(bundle.Transactions)-1 {
				stream.WriteMore()
			}
		}
		stream.WriteArrayEnd()

		if bundle_index < len(bundles)-1 {
			stream.WriteMore()
		}
		blockCtx.BlockNumber++
		blockCtx.Time++
	}
	stream.WriteArrayEnd()
	return nil
}<|MERGE_RESOLUTION|>--- conflicted
+++ resolved
@@ -301,11 +301,7 @@
 			return err
 		}
 
-<<<<<<< HEAD
-		if _, _, _, err := core.ApplyTransaction_zkevm(chainConfig, api.engine(), evm, gp, st, state.NewNoopWriter(), parent, txn, nil, effectiveGasPricePercentage); err != nil {
-=======
-		if _, _, err := core.ApplyTransaction_zkevm(chainConfig, api.engine(), evm, gp, st, state.NewNoopWriter(), parent, txn, nil, effectiveGasPricePercentage, true); err != nil {
->>>>>>> a0bea3d5
+		if _, _, _, err := core.ApplyTransaction_zkevm(chainConfig, api.engine(), evm, gp, st, state.NewNoopWriter(), parent, txn, nil, effectiveGasPricePercentage, true); err != nil {
 			stream.WriteNil()
 			return err
 		}
