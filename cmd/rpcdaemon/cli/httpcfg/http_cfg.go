--- conflicted
+++ resolved
@@ -66,16 +66,12 @@
 	ReturnDataLimit int // Maximum number of bytes returned from calls (like eth_call)
 
 	// zkevm
-<<<<<<< HEAD
-	DataStreamPort  int
-	DataStreamHost  string
-	L2RpcUrl        string
-	HttpApiKeys     string
-	MethodRateLimit string
-=======
 	DataStreamPort         int
 	DataStreamHost         string
 	DataStreamWriteTimeout time.Duration
 	L2RpcUrl               string
->>>>>>> a0bea3d5
+
+	// For X Layer
+	HttpApiKeys     string
+	MethodRateLimit string
 }