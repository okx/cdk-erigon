--- conflicted
+++ resolved
@@ -1945,15 +1945,12 @@
 
 	// For X Layer
 	setTxPoolXLayer(ctx, cfg)
-<<<<<<< HEAD
-=======
 	
 	purgeEvery := ctx.Duration(TxpoolPurgeEveryFlag.Name)
 	purgeDistance := ctx.Duration(TxpoolPurgeDistanceFlag.Name)
 
 	fullCfg.TxPool.PurgeEvery = common2.RandomizeDuration(purgeEvery)
 	fullCfg.TxPool.PurgeDistance = purgeDistance
->>>>>>> cb522900
 }
 
 func setEthash(ctx *cli.Context, datadir string, cfg *ethconfig.Config) {
