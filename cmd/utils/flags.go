--- conflicted
+++ resolved
@@ -473,14 +473,6 @@
 		Name:  "zkevm.smt-regenerate-in-memory",
 		Usage: "Regenerate the SMT in memory (requires a lot of RAM for most chains)",
 		Value: false,
-<<<<<<< HEAD
-	}
-	SequencerInitialForkId = cli.Uint64Flag{
-		Name:  "zkevm.sequencer-initial-fork-id",
-		Usage: "The initial fork id to launch the sequencer with",
-		Value: 8,
-=======
->>>>>>> a0bea3d5
 	}
 	SequencerBlockSealTime = cli.StringFlag{
 		Name:  "zkevm.sequencer-block-seal-time",
@@ -642,16 +634,15 @@
 		Name:  "zkevm.da-url",
 		Usage: "The URL of the data availability service",
 		Value: "",
-	}
-<<<<<<< HEAD
+	}	
+	DebugTimers = cli.BoolFlag{
+		Name:  "debug.timers",
+		Usage: "Enable debug timers",
+		Value: false,
+	}
 	AllowInternalTransactions = cli.BoolFlag{
 		Name:  "zkevm.allow-internal-transactions",
 		Usage: "Allow the sequencer to proceed internal transactions",
-=======
-	DebugTimers = cli.BoolFlag{
-		Name:  "debug.timers",
-		Usage: "Enable debug timers",
->>>>>>> a0bea3d5
 		Value: false,
 	}
 	DebugNoSync = cli.BoolFlag{
