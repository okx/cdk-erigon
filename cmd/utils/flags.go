// Copyright 2015 The go-ethereum Authors
// This file is part of go-ethereum.
//
// go-ethereum is free software: you can redistribute it and/or modify
// it under the terms of the GNU General Public License as published by
// the Free Software Foundation, either version 3 of the License, or
// (at your option) any later version.
//
// go-ethereum is distributed in the hope that it will be useful,
// but WITHOUT ANY WARRANTY; without even the implied warranty of
// MERCHANTABILITY or FITNESS FOR A PARTICULAR PURPOSE. See the
// GNU General Public License for more details.
//
// You should have received a copy of the GNU General Public License
// along with go-ethereum. If not, see <http://www.gnu.org/licenses/>.

// Package utils contains internal helper functions for go-ethereum commands.
package utils

import (
	"crypto/ecdsa"
	"encoding/json"
	"fmt"
	"math/big"
	"os"
	"path"
	"path/filepath"
	"runtime"
	"strconv"
	"strings"
	"time"

	"github.com/c2h5oh/datasize"
	libcommon "github.com/gateway-fm/cdk-erigon-lib/common"
	"github.com/gateway-fm/cdk-erigon-lib/common/cmp"
	"github.com/gateway-fm/cdk-erigon-lib/common/datadir"
	"github.com/gateway-fm/cdk-erigon-lib/common/metrics"
	downloadercfg2 "github.com/gateway-fm/cdk-erigon-lib/downloader/downloadercfg"
	"github.com/gateway-fm/cdk-erigon-lib/kv"
	"github.com/gateway-fm/cdk-erigon-lib/txpool/txpoolcfg"
	common2 "github.com/ledgerwatch/erigon/common"
	"github.com/ledgerwatch/erigon/consensus/ethash/ethashcfg"
	"github.com/ledgerwatch/erigon/eth/gasprice/gaspricecfg"
	"github.com/ledgerwatch/log/v3"
	"github.com/spf13/cobra"
	"github.com/spf13/pflag"
	"github.com/urfave/cli/v2"

	"github.com/ledgerwatch/erigon/cl/clparams"
	"github.com/ledgerwatch/erigon/cmd/downloader/downloadernat"
	"github.com/ledgerwatch/erigon/common/paths"
	"github.com/ledgerwatch/erigon/core"
	"github.com/ledgerwatch/erigon/crypto"
	"github.com/ledgerwatch/erigon/eth/ethconfig"
	"github.com/ledgerwatch/erigon/eth/protocols/eth"
	"github.com/ledgerwatch/erigon/node/nodecfg"
	"github.com/ledgerwatch/erigon/p2p"
	"github.com/ledgerwatch/erigon/p2p/enode"
	"github.com/ledgerwatch/erigon/p2p/nat"
	"github.com/ledgerwatch/erigon/p2p/netutil"
	"github.com/ledgerwatch/erigon/params"
	"github.com/ledgerwatch/erigon/params/networkname"
)

// These are all the command line flags we support.
// If you add to this list, please remember to include the
// flag in the appropriate command definition.
//
// The flags are defined here so their names and help texts
// are the same for all commands.

var (
	// General settings
	DataDirFlag = DirectoryFlag{
		Name:  "datadir",
		Usage: "Data directory for the databases",
		Value: DirectoryString(paths.DefaultDataDir()),
	}

	AncientFlag = DirectoryFlag{
		Name:  "datadir.ancient",
		Usage: "Data directory for ancient chain segments (default = inside chaindata)",
	}
	MinFreeDiskSpaceFlag = DirectoryFlag{
		Name:  "datadir.minfreedisk",
		Usage: "Minimum free disk space in MB, once reached triggers auto shut down (default = --cache.gc converted to MB, 0 = disabled)",
	}
	NetworkIdFlag = cli.Uint64Flag{
		Name:  "networkid",
		Usage: "Explicitly set network id (integer)(For testnets: use --chain <testnet_name> instead)",
		Value: ethconfig.Defaults.NetworkID,
	}
	DeveloperPeriodFlag = cli.IntFlag{
		Name:  "dev.period",
		Usage: "Block period to use in developer mode (0 = mine only if transaction pending)",
	}
	ChainFlag = cli.StringFlag{
		Name:  "chain",
		Usage: "Name of the testnet to join",
		Value: networkname.MainnetChainName,
	}
	IdentityFlag = cli.StringFlag{
		Name:  "identity",
		Usage: "Custom node name",
	}
	WhitelistFlag = cli.StringFlag{
		Name:  "whitelist",
		Usage: "Comma separated block number-to-hash mappings to enforce (<number>=<hash>)",
	}
	OverrideShanghaiTime = BigFlag{
		Name:  "override.shanghaiTime",
		Usage: "Manually specify Shanghai fork time, overriding the bundled setting",
	}
	// Ethash settings
	EthashCachesInMemoryFlag = cli.IntFlag{
		Name:  "ethash.cachesinmem",
		Usage: "Number of recent ethash caches to keep in memory (16MB each)",
		Value: ethconfig.Defaults.Ethash.CachesInMem,
	}
	EthashCachesLockMmapFlag = cli.BoolFlag{
		Name:  "ethash.cacheslockmmap",
		Usage: "Lock memory maps of recent ethash caches",
	}
	EthashDatasetDirFlag = DirectoryFlag{
		Name:  "ethash.dagdir",
		Usage: "Directory to store the ethash mining DAGs",
		Value: DirectoryString(ethconfig.Defaults.Ethash.DatasetDir),
	}
	EthashDatasetsLockMmapFlag = cli.BoolFlag{
		Name:  "ethash.dagslockmmap",
		Usage: "Lock memory maps for recent ethash mining DAGs",
	}
	SnapshotFlag = cli.BoolFlag{
		Name:  "snapshots",
		Usage: `Default: use snapshots "true" for Mainnet, Goerli, Gnosis Chain and Chiado. use snapshots "false" in all other cases`,
		Value: true,
	}
	ExternalConsensusFlag = cli.BoolFlag{
		Name:  "externalcl",
		Usage: "enables external consensus",
	}
	// Transaction pool settings
	TxPoolDisableFlag = cli.BoolFlag{
		Name:  "txpool.disable",
		Usage: "experimental external pool and block producer, see ./cmd/txpool/readme.md for more info. Disabling internal txpool and block producer.",
	}
	TxPoolLocalsFlag = cli.StringFlag{
		Name:  "txpool.locals",
		Usage: "Comma separated accounts to treat as locals (no flush, priority inclusion)",
	}
	TxPoolNoLocalsFlag = cli.BoolFlag{
		Name:  "txpool.nolocals",
		Usage: "Disables price exemptions for locally submitted transactions",
	}
	TxPoolPriceLimitFlag = cli.Uint64Flag{
		Name:  "txpool.pricelimit",
		Usage: "Minimum gas price (fee cap) limit to enforce for acceptance into the pool",
		Value: ethconfig.Defaults.DeprecatedTxPool.PriceLimit,
	}
	TxPoolPriceBumpFlag = cli.Uint64Flag{
		Name:  "txpool.pricebump",
		Usage: "Price bump percentage to replace an already existing transaction",
		Value: txpoolcfg.DefaultConfig.PriceBump,
	}
	TxPoolAccountSlotsFlag = cli.Uint64Flag{
		Name:  "txpool.accountslots",
		Usage: "Minimum number of executable transaction slots guaranteed per account",
		Value: ethconfig.Defaults.DeprecatedTxPool.AccountSlots,
	}
	TxPoolGlobalSlotsFlag = cli.Uint64Flag{
		Name:  "txpool.globalslots",
		Usage: "Maximum number of executable transaction slots for all accounts",
		Value: ethconfig.Defaults.DeprecatedTxPool.GlobalSlots,
	}
	TxPoolGlobalBaseFeeSlotsFlag = cli.Uint64Flag{
		Name:  "txpool.globalbasefeeslots",
		Usage: "Maximum number of non-executable transactions where only not enough baseFee",
		Value: ethconfig.Defaults.DeprecatedTxPool.GlobalQueue,
	}
	TxPoolAccountQueueFlag = cli.Uint64Flag{
		Name:  "txpool.accountqueue",
		Usage: "Maximum number of non-executable transaction slots permitted per account",
		Value: ethconfig.Defaults.DeprecatedTxPool.AccountQueue,
	}
	TxPoolGlobalQueueFlag = cli.Uint64Flag{
		Name:  "txpool.globalqueue",
		Usage: "Maximum number of non-executable transaction slots for all accounts",
		Value: ethconfig.Defaults.DeprecatedTxPool.GlobalQueue,
	}
	TxPoolLifetimeFlag = cli.DurationFlag{
		Name:  "txpool.lifetime",
		Usage: "Maximum amount of time non-executable transaction are queued",
		Value: ethconfig.Defaults.DeprecatedTxPool.Lifetime,
	}
	TxPoolTraceSendersFlag = cli.StringFlag{
		Name:  "txpool.trace.senders",
		Usage: "Comma separared list of addresses, whoes transactions will traced in transaction pool with debug printing",
		Value: "",
	}
	TxPoolCommitEveryFlag = cli.DurationFlag{
		Name:  "txpool.commit.every",
		Usage: "How often transactions should be committed to the storage",
		Value: txpoolcfg.DefaultConfig.CommitEvery,
	}
	TxPoolEnableWhitelistFlag = cli.BoolFlag{
		Name:  "txpool.enable.whitelist",
		Usage: "Enable or disable tx sender white list",
		Value: false,
	}
	TxPoolWhiteList = cli.StringFlag{
		Name:  "txpool.whitelist",
		Usage: "Comma separated list of addresses, who can send transactions",
		Value: "",
	}
	TxPoolBlockedList = cli.StringFlag{
		Name:  "txpool.blockedlist",
		Usage: "Comma separated list of addresses, who can't send and receive transactions",
		Value: "",
	}
	// Miner settings
	MiningEnabledFlag = cli.BoolFlag{
		Name:  "mine",
		Usage: "Enable mining",
	}
	ProposingDisableFlag = cli.BoolFlag{
		Name:  "proposer.disable",
		Usage: "Disables PoS proposer",
	}
	MinerNotifyFlag = cli.StringFlag{
		Name:  "miner.notify",
		Usage: "Comma separated HTTP URL list to notify of new work packages",
	}
	MinerGasLimitFlag = cli.Uint64Flag{
		Name:  "miner.gaslimit",
		Usage: "Target gas limit for mined blocks",
		Value: ethconfig.Defaults.Miner.GasLimit,
	}
	MinerGasPriceFlag = BigFlag{
		Name:  "miner.gasprice",
		Usage: "Minimum gas price for mining a transaction",
		Value: ethconfig.Defaults.Miner.GasPrice,
	}
	MinerEtherbaseFlag = cli.StringFlag{
		Name:  "miner.etherbase",
		Usage: "Public address for block mining rewards",
		Value: "0",
	}
	MinerSigningKeyFileFlag = cli.StringFlag{
		Name:  "miner.sigfile",
		Usage: "Private key to sign blocks with",
		Value: "",
	}
	MinerExtraDataFlag = cli.StringFlag{
		Name:  "miner.extradata",
		Usage: "Block extra data set by the miner (default = client version)",
	}
	MinerRecommitIntervalFlag = cli.DurationFlag{
		Name:  "miner.recommit",
		Usage: "Time interval to recreate the block being mined",
		Value: ethconfig.Defaults.Miner.Recommit,
	}
	MinerNoVerfiyFlag = cli.BoolFlag{
		Name:  "miner.noverify",
		Usage: "Disable remote sealing verification",
	}
	VMEnableDebugFlag = cli.BoolFlag{
		Name:  "vmdebug",
		Usage: "Record information useful for VM and contract debugging",
	}
	InsecureUnlockAllowedFlag = cli.BoolFlag{
		Name:  "allow-insecure-unlock",
		Usage: "Allow insecure account unlocking when account-related RPCs are exposed by http",
	}
	RPCGlobalGasCapFlag = cli.Uint64Flag{
		Name:  "rpc.gascap",
		Usage: "Sets a cap on gas that can be used in eth_call/estimateGas (0=infinite)",
		Value: ethconfig.Defaults.RPCGasCap,
	}
	RPCGlobalTxFeeCapFlag = cli.Float64Flag{
		Name:  "rpc.txfeecap",
		Usage: "Sets a cap on transaction fee (in ether) that can be sent via the RPC APIs (0 = no cap)",
		Value: ethconfig.Defaults.RPCTxFeeCap,
	}
	// Logging and debug settings
	EthStatsURLFlag = cli.StringFlag{
		Name:  "ethstats",
		Usage: "Reporting URL of a ethstats service (nodename:secret@host:port)",
		Value: "",
	}
	FakePoWFlag = cli.BoolFlag{
		Name:  "fakepow",
		Usage: "Disables proof-of-work verification",
	}
	// RPC settings
	IPCDisabledFlag = cli.BoolFlag{
		Name:  "ipcdisable",
		Usage: "Disable the IPC-RPC server",
	}
	IPCPathFlag = DirectoryFlag{
		Name:  "ipcpath",
		Usage: "Filename for IPC socket/pipe within the datadir (explicit paths escape it)",
	}
	GraphQLEnabledFlag = cli.BoolFlag{
		Name:  "graphql",
		Usage: "Enable the graphql endpoint",
		Value: nodecfg.DefaultConfig.GraphQLEnabled,
	}
	HTTPEnabledFlag = cli.BoolFlag{
		Name:  "http",
		Usage: "HTTP-RPC server (enabled by default). Use --http=false to disable it",
		Value: true,
	}
	HTTPListenAddrFlag = cli.StringFlag{
		Name:  "http.addr",
		Usage: "HTTP-RPC server listening interface",
		Value: nodecfg.DefaultHTTPHost,
	}
	HTTPPortFlag = cli.IntFlag{
		Name:  "http.port",
		Usage: "HTTP-RPC server listening port",
		Value: nodecfg.DefaultHTTPPort,
	}
	AuthRpcAddr = cli.StringFlag{
		Name:  "authrpc.addr",
		Usage: "HTTP-RPC server listening interface for the Engine API",
		Value: nodecfg.DefaultHTTPHost,
	}
	AuthRpcPort = cli.UintFlag{
		Name:  "authrpc.port",
		Usage: "HTTP-RPC server listening port for the Engine API",
		Value: nodecfg.DefaultAuthRpcPort,
	}

	JWTSecretPath = cli.StringFlag{
		Name:  "authrpc.jwtsecret",
		Usage: "Path to the token that ensures safe connection between CL and EL",
		Value: "",
	}

	HttpCompressionFlag = cli.BoolFlag{
		Name:  "http.compression",
		Usage: "Enable compression over HTTP-RPC",
	}
	WsCompressionFlag = cli.BoolFlag{
		Name:  "ws.compression",
		Usage: "Enable compression over WebSocket",
	}
	HTTPCORSDomainFlag = cli.StringFlag{
		Name:  "http.corsdomain",
		Usage: "Comma separated list of domains from which to accept cross origin requests (browser enforced)",
		Value: "",
	}
	HTTPVirtualHostsFlag = cli.StringFlag{
		Name:  "http.vhosts",
		Usage: "Comma separated list of virtual hostnames from which to accept requests (server enforced). Accepts '*' wildcard.",
		Value: strings.Join(nodecfg.DefaultConfig.HTTPVirtualHosts, ","),
	}
	AuthRpcVirtualHostsFlag = cli.StringFlag{
		Name:  "authrpc.vhosts",
		Usage: "Comma separated list of virtual hostnames from which to accept Engine API requests (server enforced). Accepts '*' wildcard.",
		Value: strings.Join(nodecfg.DefaultConfig.HTTPVirtualHosts, ","),
	}
	HTTPApiFlag = cli.StringFlag{
		Name:  "http.api",
		Usage: "API's offered over the HTTP-RPC interface",
		Value: "eth,erigon,engine",
	}
	L2ChainIdFlag = cli.Uint64Flag{
		Name:  "zkevm.l2-chain-id",
		Usage: "L2 chain ID",
		Value: 0,
	}
	L2RpcUrlFlag = cli.StringFlag{
		Name:  "zkevm.l2-sequencer-rpc-url",
		Usage: "Upstream L2 node RPC endpoint",
		Value: "",
	}
	L2DataStreamerUrlFlag = cli.StringFlag{
		Name:  "zkevm.l2-datastreamer-url",
		Usage: "L2 datastreamer endpoint",
		Value: "",
	}
	L2DataStreamerTimeout = cli.StringFlag{
		Name:  "zkevm.l2-datastreamer-timeout",
		Usage: "The time to wait for data to arrive from the stream before reporting an error (0s doesn't check)",
		Value: "0s",
	}
	L1SyncStartBlock = cli.Uint64Flag{
		Name:  "zkevm.l1-sync-start-block",
		Usage: "Designed for recovery of the network from the L1 batch data, slower mode of operation than the datastream.  If set the datastream will not be used",
		Value: 0,
	}
	L1SyncStopBatch = cli.Uint64Flag{
		Name:  "zkevm.l1-sync-stop-batch",
		Usage: "Designed mainly for debugging, this will stop the L1 sync going on for too long when you only want to pull a handful of batches from the L1 during recovery",
		Value: 0,
	}
	L1ChainIdFlag = cli.Uint64Flag{
		Name:  "zkevm.l1-chain-id",
		Usage: "Ethereum L1 chain ID",
		Value: 0,
	}
	L1RpcUrlFlag = cli.StringFlag{
		Name:  "zkevm.l1-rpc-url",
		Usage: "Ethereum L1 RPC endpoint",
		Value: "",
	}
	AddressSequencerFlag = cli.StringFlag{
		Name:  "zkevm.address-sequencer",
		Usage: "Sequencer address",
		Value: "",
	}
	AddressAdminFlag = cli.StringFlag{
		Name:  "zkevm.address-admin",
		Usage: "Admin address",
		Value: "",
	}
	AddressRollupFlag = cli.StringFlag{
		Name:  "zkevm.address-rollup",
		Usage: "Rollup address",
		Value: "",
	}
	AddressZkevmFlag = cli.StringFlag{
		Name:  "zkevm.address-zkevm",
		Usage: "Zkevm address",
		Value: "",
	}
	AddressGerManagerFlag = cli.StringFlag{
		Name:  "zkevm.address-ger-manager",
		Usage: "Ger Manager address",
		Value: "",
	}
	L1RollupIdFlag = cli.Uint64Flag{
		Name:  "zkevm.l1-rollup-id",
		Usage: "Ethereum L1 Rollup ID",
		Value: 1,
	}
	L1BlockRangeFlag = cli.Uint64Flag{
		Name:  "zkevm.l1-block-range",
		Usage: "Ethereum L1 block range used to filter verifications and sequences",
		Value: 20000,
	}
	L1QueryDelayFlag = cli.Uint64Flag{
		Name:     "zkevm.l1-query-delay",
		Required: false,
		Usage:    "Ethereum L1 delay between queries for verifications and sequences - in milliseconds",
		Value:    6000,
	}
	L1HighestBlockTypeFlag = cli.StringFlag{
		Name:  "zkevm.l1-highest-block-type",
		Usage: "The type of the highest block in the L1 chain. latest, safe, or finalized",
		Value: "finalized",
	}
	L1MaticContractAddressFlag = cli.StringFlag{
		Name:  "zkevm.l1-matic-contract-address",
		Usage: "Ethereum L1 Matic contract address",
		Value: "0x0",
	}
	L1FirstBlockFlag = cli.Uint64Flag{
		Name:  "zkevm.l1-first-block",
		Usage: "First block to start syncing from on the L1",
		Value: 0,
	}
	RebuildTreeAfterFlag = cli.Uint64Flag{
		Name:  "zkevm.rebuild-tree-after",
		Usage: "Rebuild the state tree after this many blocks behind",
		Value: 10000,
	}
	IncrementTreeAlways = cli.BoolFlag{
		Name:  "zkevm.increment-tree-always",
		Usage: "Increment the state tree, never rebuild",
		Value: false,
	}
	SequencerInitialForkId = cli.Uint64Flag{
		Name:  "zkevm.sequencer-initial-fork-id",
		Usage: "The initial fork id to launch the sequencer with",
		Value: 8,
	}
	SequencerBlockSealTime = cli.StringFlag{
		Name:  "zkevm.sequencer-block-seal-time",
		Usage: "Block seal time. Defaults to 6s",
		Value: "6s",
	}
	SequencerBatchSealTime = cli.StringFlag{
		Name:  "zkevm.sequencer-batch-seal-time",
		Usage: "Batch seal time. Defaults to 12s",
		Value: "12s",
	}
	SequencerNonEmptyBatchSealTime = cli.StringFlag{
		Name:  "zkevm.sequencer-non-empty-batch-seal-time",
		Usage: "Batch seal time. Defaults to 3s",
		Value: "3s",
	}
	ExecutorUrls = cli.StringFlag{
		Name:  "zkevm.executor-urls",
		Usage: "A comma separated list of grpc addresses that host executors",
		Value: "",
	}
	ExecutorStrictMode = cli.BoolFlag{
		Name:  "zkevm.executor-strict",
		Usage: "Defaulted to true to ensure you must set some executor URLs, bypass this restriction by setting to false",
		Value: true,
	}
	ExecutorRequestTimeout = cli.DurationFlag{
		Name:  "zkevm.executor-request-timeout",
		Usage: "The timeout for the executor request",
		Value: 60 * time.Second,
	}
	DatastreamNewBlockTimeout = cli.DurationFlag{
		Name:  "zkevm.datastream-new-block-timeout",
		Usage: "The timeout for the executor request",
		Value: 500 * time.Millisecond,
	}
	ExecutorMaxConcurrentRequests = cli.IntFlag{
		Name:  "zkevm.executor-max-concurrent-requests",
		Usage: "The maximum number of concurrent requests to the executor",
		Value: 1,
	}
	RpcRateLimitsFlag = cli.IntFlag{
		Name:  "zkevm.rpc-ratelimit",
		Usage: "RPC rate limit in requests per second.",
		Value: 0,
	}
	DatastreamVersionFlag = cli.IntFlag{
		Name:  "zkevm.datastream-version",
		Usage: "Stream version indicator 1: PreBigEndian, 2: BigEndian.",
		Value: 2,
	}
	DataStreamPort = cli.UintFlag{
		Name:  "zkevm.data-stream-port",
		Usage: "Define the port used for the zkevm data stream",
		Value: 0,
	}
	DataStreamHost = cli.StringFlag{
		Name:  "zkevm.data-stream-host",
		Usage: "Define the host used for the zkevm data stream",
		Value: "",
	}
	AllowFreeTransactions = cli.BoolFlag{
		Name:  "zkevm.allow-free-transactions",
		Usage: "Allow the sequencer to proceed transactions with 0 gas price",
		Value: false,
	}
	AllowPreEIP155Transactions = cli.BoolFlag{
		Name:  "zkevm.allow-pre-eip155-transactions",
		Usage: "Allow the sequencer to proceed pre-EIP155 transactions",
		Value: false,
	}
	EffectiveGasPriceForEthTransfer = cli.Float64Flag{
		Name:  "zkevm.effective-gas-price-eth-transfer",
		Usage: "Set the effective gas price in percentage for transfers",
		Value: 1,
	}
	EffectiveGasPriceForErc20Transfer = cli.Float64Flag{
		Name:  "zkevm.effective-gas-price-erc20-transfer",
		Usage: "Set the effective gas price in percentage for transfers",
		Value: 1,
	}
	EffectiveGasPriceForContractInvocation = cli.Float64Flag{
		Name:  "zkevm.effective-gas-price-contract-invocation",
		Usage: "Set the effective gas price in percentage for contract invocation",
		Value: 1,
	}
	EffectiveGasPriceForContractDeployment = cli.Float64Flag{
		Name:  "zkevm.effective-gas-price-contract-deployment",
		Usage: "Set the effective gas price in percentage for contract deployment",
		Value: 1,
	}
	DefaultGasPrice = cli.Uint64Flag{
		Name:  "zkevm.default-gas-price",
		Usage: "Set the default/min gas price",
		Value: 0,
	}
	MaxGasPrice = cli.Uint64Flag{
		Name:  "zkevm.max-gas-price",
		Usage: "Set the max gas price",
		Value: 0,
	}
	GasPriceFactor = cli.Float64Flag{
		Name:  "zkevm.gas-price-factor",
		Usage: "Apply factor to L1 gas price to calculate l2 gasPrice",
		Value: 1,
	}
	WitnessFullFlag = cli.BoolFlag{
		Name:  "zkevm.witness-full",
		Usage: "Enable/Diable witness full",
		Value: true,
	}
	SyncLimit = cli.UintFlag{
		Name:  "zkevm.sync-limit",
		Usage: "Limit the number of blocks to sync, this will halt batches and execution to this number but keep the node active",
		Value: 0,
	}
	PoolManagerUrl = cli.StringFlag{
		Name:  "zkevm.pool-manager-url",
		Usage: "The URL of the pool manager. If set, eth_sendRawTransaction will be redirected there.",
		Value: "",
	}
	DisableVirtualCounters = cli.BoolFlag{
		Name:  "zkevm.disable-virtual-counters",
		Usage: "Disable the virtual counters. This has an effect on on sequencer node and when external executor is not enabled.",
		Value: false,
	}
	SupportGasless = cli.BoolFlag{
		Name:  "zkevm.gasless",
		Usage: "Support gasless transactions",
		Value: false,
	}
	ExecutorPayloadOutput = cli.StringFlag{
		Name:  "zkevm.executor-payload-output",
		Usage: "Output the payload of the executor, serialised requests stored to disk by batch number",
		Value: "",
	}
<<<<<<< HEAD
	DAUrl = cli.StringFlag{
		Name:  "zkevm.da-url",
		Usage: "The URL of the data availability service",
		Value: "",
=======
	AllowInternalTransactions = cli.BoolFlag{
		Name:  "zkevm.allow-internal-transactions",
		Usage: "Allow the sequencer to proceed internal transactions",
		Value: false,
>>>>>>> 582c2eab
	}
	DebugNoSync = cli.BoolFlag{
		Name:  "debug.no-sync",
		Usage: "Disable syncing",
		Value: false,
	}
	DebugLimit = cli.UintFlag{
		Name:  "debug.limit",
		Usage: "Limit the number of blocks to sync",
		Value: 0,
	}
	DebugStep = cli.UintFlag{
		Name:  "debug.step",
		Usage: "Number of blocks to process each run of the stage loop",
	}
	DebugStepAfter = cli.UintFlag{
		Name:  "debug.step-after",
		Usage: "Start incrementing by debug.step after this block",
	}
	// XLayer nacos
	NacosURLsFlag = cli.StringFlag{
		Name:  "zkevm.nacos-urls",
		Usage: "Nacos urls.",
		Value: "",
	}
	NacosNamespaceIdFlag = cli.StringFlag{
		Name:  "zkevm.nacos-namespace-id",
		Usage: "Nacos namespace Id.",
		Value: "",
	}
	NacosApplicationNameFlag = cli.StringFlag{
		Name:  "zkevm.nacos-application-name",
		Usage: "Nacos application name",
		Value: "",
	}
	NacosExternalListenAddrFlag = cli.StringFlag{
		Name:  "zkevm.nacos-external-listen-addr",
		Usage: "Nacos external listen addr.",
		Value: "",
	}
	RpcBatchConcurrencyFlag = cli.UintFlag{
		Name:  "rpc.batch.concurrency",
		Usage: "Does limit amount of goroutines to process 1 batch request. Means 1 bach request can't overload server. 1 batch still can have unlimited amount of request",
		Value: 2,
	}
	RpcStreamingDisableFlag = cli.BoolFlag{
		Name:  "rpc.streaming.disable",
		Usage: "Erigon has enalbed json streaming for some heavy endpoints (like trace_*). It's treadoff: greatly reduce amount of RAM (in some cases from 30GB to 30mb), but it produce invalid json format if error happened in the middle of streaming (because json is not streaming-friendly format)",
	}
	RpcBatchLimit = cli.IntFlag{
		Name:  "rpc.batch.limit",
		Usage: "Maximum number of requests in a batch",
		Value: 100,
	}
	RpcReturnDataLimit = cli.IntFlag{
		Name:  "rpc.returndata.limit",
		Usage: "Maximum number of bytes returned from eth_call or similar invocations",
		Value: 100_000,
	}
	HTTPTraceFlag = cli.BoolFlag{
		Name:  "http.trace",
		Usage: "Trace HTTP requests with INFO level",
	}
	DBReadConcurrencyFlag = cli.IntFlag{
		Name:  "db.read.concurrency",
		Usage: "Does limit amount of parallel db reads. Default: equal to GOMAXPROCS (or number of CPU)",
		Value: cmp.Max(10, runtime.GOMAXPROCS(-1)*8),
	}
	RpcAccessListFlag = cli.StringFlag{
		Name:  "rpc.accessList",
		Usage: "Specify granular (method-by-method) API allowlist",
	}

	RpcGasCapFlag = cli.UintFlag{
		Name:  "rpc.gascap",
		Usage: "Sets a cap on gas that can be used in eth_call/estimateGas",
		Value: 50000000,
	}
	RpcTraceCompatFlag = cli.BoolFlag{
		Name:  "trace.compat",
		Usage: "Bug for bug compatibility with OE for trace_ routines",
	}

	TxpoolApiAddrFlag = cli.StringFlag{
		Name:  "txpool.api.addr",
		Usage: "txpool api network address, for example: 127.0.0.1:9090 (default: use value of --private.api.addr)",
	}

	TraceMaxtracesFlag = cli.UintFlag{
		Name:  "trace.maxtraces",
		Usage: "Sets a limit on traces that can be returned in trace_filter",
		Value: 200,
	}

	HTTPPathPrefixFlag = cli.StringFlag{
		Name:  "http.rpcprefix",
		Usage: "HTTP path path prefix on which JSON-RPC is served. Use '/' to serve on all paths.",
		Value: "",
	}
	TLSFlag = cli.BoolFlag{
		Name:  "tls",
		Usage: "Enable TLS handshake",
	}
	TLSCertFlag = cli.StringFlag{
		Name:  "tls.cert",
		Usage: "Specify certificate",
		Value: "",
	}
	TLSKeyFlag = cli.StringFlag{
		Name:  "tls.key",
		Usage: "Specify key file",
		Value: "",
	}
	TLSCACertFlag = cli.StringFlag{
		Name:  "tls.cacert",
		Usage: "Specify certificate authority",
		Value: "",
	}
	WSEnabledFlag = cli.BoolFlag{
		Name:  "ws",
		Usage: "Enable the WS-RPC server",
	}
	WSListenAddrFlag = cli.StringFlag{
		Name:  "ws.addr",
		Usage: "WS-RPC server listening interface",
		Value: nodecfg.DefaultWSHost,
	}
	WSPortFlag = cli.IntFlag{
		Name:  "ws.port",
		Usage: "WS-RPC server listening port",
		Value: nodecfg.DefaultWSPort,
	}
	WSApiFlag = cli.StringFlag{
		Name:  "ws.api",
		Usage: "API's offered over the WS-RPC interface",
		Value: "",
	}
	WSAllowedOriginsFlag = cli.StringFlag{
		Name:  "ws.origins",
		Usage: "Origins from which to accept websockets requests",
		Value: "",
	}
	WSPathPrefixFlag = cli.StringFlag{
		Name:  "ws.rpcprefix",
		Usage: "HTTP path prefix on which JSON-RPC is served. Use '/' to serve on all paths.",
		Value: "",
	}
	ExecFlag = cli.StringFlag{
		Name:  "exec",
		Usage: "Execute JavaScript statement",
	}
	PreloadJSFlag = cli.StringFlag{
		Name:  "preload",
		Usage: "Comma separated list of JavaScript files to preload into the console",
	}
	AllowUnprotectedTxs = cli.BoolFlag{
		Name:  "rpc.allow-unprotected-txs",
		Usage: "Allow for unprotected (non EIP155 signed) transactions to be submitted via RPC",
	}
	StateCacheFlag = cli.StringFlag{
		Name:  "state.cache",
		Value: "0MB",
		Usage: "Amount of data to store in StateCache (enabled if no --datadir set). Set 0 to disable StateCache. Defaults to 0MB",
	}

	// Network Settings
	MaxPeersFlag = cli.IntFlag{
		Name:  "maxpeers",
		Usage: "Maximum number of network peers (network disabled if set to 0)",
		Value: nodecfg.DefaultConfig.P2P.MaxPeers,
	}
	MaxPendingPeersFlag = cli.IntFlag{
		Name:  "maxpendpeers",
		Usage: "Maximum number of TCP connections pending to become connected peers",
		Value: nodecfg.DefaultConfig.P2P.MaxPendingPeers,
	}
	ListenPortFlag = cli.IntFlag{
		Name:  "port",
		Usage: "Network listening port",
		Value: 30303,
	}
	P2pProtocolVersionFlag = cli.UintSliceFlag{
		Name:  "p2p.protocol",
		Usage: "Version of eth p2p protocol",
		Value: cli.NewUintSlice(nodecfg.DefaultConfig.P2P.ProtocolVersion...),
	}
	P2pProtocolAllowedPorts = cli.UintSliceFlag{
		Name:  "p2p.allowed-ports",
		Usage: "Allowed ports to pick for different eth p2p protocol versions as follows <porta>,<portb>,..,<porti>",
		Value: cli.NewUintSlice(uint(ListenPortFlag.Value), 30304, 30305, 30306, 30307),
	}
	SentryAddrFlag = cli.StringFlag{
		Name:  "sentry.api.addr",
		Usage: "comma separated sentry addresses '<host>:<port>,<host>:<port>'",
	}
	SentryLogPeerInfoFlag = cli.BoolFlag{
		Name:  "sentry.log-peer-info",
		Usage: "Log detailed peer info when a peer connects or disconnects. Enable to integrate with observer.",
	}
	SentryDropUselessPeers = cli.BoolFlag{
		Name:  "sentry.drop-useless-peers",
		Usage: "Drop useless peers, those returning empty body or header responses",
		Value: false,
	}
	DownloaderAddrFlag = cli.StringFlag{
		Name:  "downloader.api.addr",
		Usage: "downloader address '<host>:<port>'",
	}
	BootnodesFlag = cli.StringFlag{
		Name:  "bootnodes",
		Usage: "Comma separated enode URLs for P2P discovery bootstrap",
		Value: "",
	}
	StaticPeersFlag = cli.StringFlag{
		Name:  "staticpeers",
		Usage: "Comma separated enode URLs to connect to",
		Value: "",
	}
	TrustedPeersFlag = cli.StringFlag{
		Name:  "trustedpeers",
		Usage: "Comma separated enode URLs which are always allowed to connect, even above the peer limit",
		Value: "",
	}
	NodeKeyFileFlag = cli.StringFlag{
		Name:  "nodekey",
		Usage: "P2P node key file",
	}
	NodeKeyHexFlag = cli.StringFlag{
		Name:  "nodekeyhex",
		Usage: "P2P node key as hex (for testing)",
	}
	NATFlag = cli.StringFlag{
		Name: "nat",
		Usage: `NAT port mapping mechanism (any|none|upnp|pmp|stun|extip:<IP>)
	     "" or "none"         default - do not nat
	     "extip:77.12.33.4"   will assume the local machine is reachable on the given IP
	     "any"                uses the first auto-detected mechanism
	     "upnp"               uses the Universal Plug and Play protocol
	     "pmp"                uses NAT-PMP with an auto-detected gateway address
	     "pmp:192.168.0.1"    uses NAT-PMP with the given gateway address
	     "stun"               uses STUN to detect an external IP using a default server
	     "stun:<server>"      uses STUN to detect an external IP using the given server (host:port)
`,
		Value: "",
	}
	NoDiscoverFlag = cli.BoolFlag{
		Name:  "nodiscover",
		Usage: "Disables the peer discovery mechanism (manual peer addition)",
	}
	DiscoveryV5Flag = cli.BoolFlag{
		Name:  "v5disc",
		Usage: "Enables the experimental RLPx V5 (Topic Discovery) mechanism",
	}
	NetrestrictFlag = cli.StringFlag{
		Name:  "netrestrict",
		Usage: "Restricts network communication to the given IP networks (CIDR masks)",
	}
	DNSDiscoveryFlag = cli.StringFlag{
		Name:  "discovery.dns",
		Usage: "Sets DNS discovery entry points (use \"\" to disable DNS)",
	}

	// ATM the url is left to the user and deployment to
	JSpathFlag = cli.StringFlag{
		Name:  "jspath",
		Usage: "JavaScript root path for `loadScript`",
		Value: ".",
	}

	// Gas price oracle settings
	GpoBlocksFlag = cli.IntFlag{
		Name:  "gpo.blocks",
		Usage: "Number of recent blocks to check for gas prices",
		Value: ethconfig.Defaults.GPO.Blocks,
	}
	GpoPercentileFlag = cli.IntFlag{
		Name:  "gpo.percentile",
		Usage: "Suggested gas price is the given percentile of a set of recent transaction gas prices",
		Value: ethconfig.Defaults.GPO.Percentile,
	}
	GpoMaxGasPriceFlag = cli.Int64Flag{
		Name:  "gpo.maxprice",
		Usage: "Maximum gas price will be recommended by gpo",
		Value: ethconfig.Defaults.GPO.MaxPrice.Int64(),
	}

	// Metrics flags
	MetricsEnabledFlag = cli.BoolFlag{
		Name:  "metrics",
		Usage: "Enable metrics collection and reporting",
	}

	// MetricsHTTPFlag defines the endpoint for a stand-alone metrics HTTP endpoint.
	// Since the pprof service enables sensitive/vulnerable behavior, this allows a user
	// to enable a public-OK metrics endpoint without having to worry about ALSO exposing
	// other profiling behavior or information.
	MetricsHTTPFlag = cli.StringFlag{
		Name:  "metrics.addr",
		Usage: "Enable stand-alone metrics HTTP server listening interface",
		Value: metrics.DefaultConfig.HTTP,
	}
	MetricsPortFlag = cli.IntFlag{
		Name:  "metrics.port",
		Usage: "Metrics HTTP server listening port",
		Value: metrics.DefaultConfig.Port,
	}
	HistoryV3Flag = cli.BoolFlag{
		Name:  "experimental.history.v3",
		Usage: "(also known as Erigon3) Not recommended yet: Can't change this flag after node creation. New DB and Snapshots format of history allows: parallel blocks execution, get state as of given transaction without executing whole block.",
	}
	TransactionV3Flag = cli.BoolFlag{
		Name:  "experimental.transactions.v3",
		Usage: "(this flag is in testing stage) Not recommended yet: Can't change this flag after node creation. New DB table for transactions allows keeping multiple branches of block bodies in the DB simultaneously",
	}

	CliqueSnapshotCheckpointIntervalFlag = cli.UintFlag{
		Name:  "clique.checkpoint",
		Usage: "number of blocks after which to save the vote snapshot to the database",
		Value: 10,
	}
	CliqueSnapshotInmemorySnapshotsFlag = cli.IntFlag{
		Name:  "clique.snapshots",
		Usage: "number of recent vote snapshots to keep in memory",
		Value: 1024,
	}
	CliqueSnapshotInmemorySignaturesFlag = cli.IntFlag{
		Name:  "clique.signatures",
		Usage: "number of recent block signatures to keep in memory",
		Value: 16384,
	}
	CliqueDataDirFlag = DirectoryFlag{
		Name:  "clique.datadir",
		Usage: "a path to clique db folder",
		Value: "",
	}

	SnapKeepBlocksFlag = cli.BoolFlag{
		Name:  ethconfig.FlagSnapKeepBlocks,
		Usage: "Keep ancient blocks in db (useful for debug)",
	}
	SnapStopFlag = cli.BoolFlag{
		Name:  ethconfig.FlagSnapStop,
		Usage: "Workaround to stop producing new snapshots, if you meet some snapshots-related critical bug. It will stop move historical data from DB to new immutable snapshots. DB will grow and may slightly slow-down - and removing this flag in future will not fix this effect (db size will not greatly reduce).",
	}
	TorrentVerbosityFlag = cli.IntFlag{
		Name:  "torrent.verbosity",
		Value: 2,
		Usage: "0=silent, 1=error, 2=warn, 3=info, 4=debug, 5=detail (must set --verbosity to equal or higher level and has defeault: 3)",
	}
	TorrentDownloadRateFlag = cli.StringFlag{
		Name:  "torrent.download.rate",
		Value: "16mb",
		Usage: "bytes per second, example: 32mb",
	}
	TorrentUploadRateFlag = cli.StringFlag{
		Name:  "torrent.upload.rate",
		Value: "4mb",
		Usage: "bytes per second, example: 32mb",
	}
	TorrentDownloadSlotsFlag = cli.IntFlag{
		Name:  "torrent.download.slots",
		Value: 3,
		Usage: "amount of files to download in parallel. If network has enough seeders 1-3 slot enough, if network has lack of seeders increase to 5-7 (too big value will slow down everything).",
	}
	TorrentStaticPeersFlag = cli.StringFlag{
		Name:  "torrent.staticpeers",
		Usage: "Comma separated enode URLs to connect to",
		Value: "",
	}
	NoDownloaderFlag = cli.BoolFlag{
		Name:  "no-downloader",
		Usage: "to disable downloader component",
	}
	DownloaderVerifyFlag = cli.BoolFlag{
		Name:  "downloader.verify",
		Usage: "verify snapshots on startup. it will not report founded problems but just re-download broken pieces",
	}
	DisableIPV6 = cli.BoolFlag{
		Name:  "downloader.disable.ipv6",
		Usage: "Turns off ipv6 for the downlaoder",
		Value: false,
	}

	DisableIPV4 = cli.BoolFlag{
		Name:  "downloader.disable.ipv4",
		Usage: "Turn off ipv4 for the downloader",
		Value: false,
	}
	TorrentPortFlag = cli.IntFlag{
		Name:  "torrent.port",
		Value: 42069,
		Usage: "port to listen and serve BitTorrent protocol",
	}
	TorrentMaxPeersFlag = cli.IntFlag{
		Name:  "torrent.maxpeers",
		Value: 100,
		Usage: "unused parameter (reserved for future use)",
	}
	TorrentConnsPerFileFlag = cli.IntFlag{
		Name:  "torrent.conns.perfile",
		Value: 10,
		Usage: "connections per file",
	}
	DbPageSizeFlag = cli.StringFlag{
		Name:  "db.pagesize",
		Usage: "set mdbx pagesize on db creation: must be power of 2 and '256b <= pagesize <= 64kb'. default: equal to OperationSystem's pageSize",
		Value: datasize.ByteSize(kv.DefaultPageSize()).String(),
	}
	DbSizeLimitFlag = cli.StringFlag{
		Name:  "db.size.limit",
		Value: (8 * datasize.TB).String(),
	}

	HealthCheckFlag = cli.BoolFlag{
		Name:  "healthcheck",
		Usage: "Enabling grpc health check",
	}

	HeimdallURLFlag = cli.StringFlag{
		Name:  "bor.heimdall",
		Usage: "URL of Heimdall service",
		Value: "http://localhost:1317",
	}

	// WithoutHeimdallFlag no heimdall (for testing purpose)
	WithoutHeimdallFlag = cli.BoolFlag{
		Name:  "bor.withoutheimdall",
		Usage: "Run without Heimdall service (for testing purpose)",
	}

	// HeimdallgRPCAddressFlag flag for heimdall gRPC address
	HeimdallgRPCAddressFlag = cli.StringFlag{
		Name:  "bor.heimdallgRPC",
		Usage: "Address of Heimdall gRPC service",
		Value: "",
	}

	ConfigFlag = cli.StringFlag{
		Name:  "config",
		Usage: "Sets erigon flags from YAML/TOML file",
		Value: "",
	}
	LightClientDiscoveryAddrFlag = cli.StringFlag{
		Name:  "lightclient.discovery.addr",
		Usage: "Address for lightclient DISCV5 protocol",
		Value: "127.0.0.1",
	}
	LightClientDiscoveryPortFlag = cli.Uint64Flag{
		Name:  "lightclient.discovery.port",
		Usage: "Port for lightclient DISCV5 protocol",
		Value: 4000,
	}
	LightClientDiscoveryTCPPortFlag = cli.Uint64Flag{
		Name:  "lightclient.discovery.tcpport",
		Usage: "TCP Port for lightclient DISCV5 protocol",
		Value: 4001,
	}
	SentinelAddrFlag = cli.StringFlag{
		Name:  "sentinel.addr",
		Usage: "Address for sentinel",
		Value: "localhost",
	}
	SentinelPortFlag = cli.Uint64Flag{
		Name:  "sentinel.port",
		Usage: "Port for sentinel",
		Value: 7777,
	}
)

var MetricFlags = []cli.Flag{&MetricsEnabledFlag, &MetricsHTTPFlag, &MetricsPortFlag}

// setNodeKey loads a node key from command line flags if provided,
// otherwise it tries to load it from datadir,
// otherwise it generates a new key in datadir.
func setNodeKey(ctx *cli.Context, cfg *p2p.Config, datadir string) {
	file := ctx.String(NodeKeyFileFlag.Name)
	hex := ctx.String(NodeKeyHexFlag.Name)

	config := p2p.NodeKeyConfig{}
	key, err := config.LoadOrParseOrGenerateAndSave(file, hex, datadir)
	if err != nil {
		Fatalf("%v", err)
	}
	cfg.PrivateKey = key
}

// setNodeUserIdent creates the user identifier from CLI flags.
func setNodeUserIdent(ctx *cli.Context, cfg *nodecfg.Config) {
	if identity := ctx.String(IdentityFlag.Name); len(identity) > 0 {
		cfg.UserIdent = identity
	}
}
func setNodeUserIdentCobra(f *pflag.FlagSet, cfg *nodecfg.Config) {
	if identity := f.String(IdentityFlag.Name, IdentityFlag.Value, IdentityFlag.Usage); identity != nil && len(*identity) > 0 {
		cfg.UserIdent = *identity
	}
}

func setBootstrapNodes(ctx *cli.Context, cfg *p2p.Config) {
	// If already set, don't apply defaults.
	if cfg.BootstrapNodes != nil {
		return
	}

	nodes, err := GetBootnodesFromFlags(ctx.String(BootnodesFlag.Name), ctx.String(ChainFlag.Name))
	if err != nil {
		Fatalf("Option %s: %v", BootnodesFlag.Name, err)
	}

	cfg.BootstrapNodes = nodes
}

func setBootstrapNodesV5(ctx *cli.Context, cfg *p2p.Config) {
	// If already set, don't apply defaults.
	if cfg.BootstrapNodesV5 != nil {
		return
	}

	nodes, err := GetBootnodesFromFlags(ctx.String(BootnodesFlag.Name), ctx.String(ChainFlag.Name))
	if err != nil {
		Fatalf("Option %s: %v", BootnodesFlag.Name, err)
	}

	cfg.BootstrapNodesV5 = nodes
}

// GetBootnodesFromFlags makes a list of bootnodes from command line flags.
// If urlsStr is given, it is used and parsed as a comma-separated list of enode:// urls,
// otherwise a list of preconfigured bootnodes of the specified chain is returned.
func GetBootnodesFromFlags(urlsStr, chain string) ([]*enode.Node, error) {
	var urls []string
	if urlsStr != "" {
		urls = SplitAndTrim(urlsStr)
	} else {
		urls = params.BootnodeURLsOfChain(chain)
	}
	return ParseNodesFromURLs(urls)
}

func setStaticPeers(ctx *cli.Context, cfg *p2p.Config) {
	var urls []string
	if ctx.IsSet(StaticPeersFlag.Name) {
		urls = SplitAndTrim(ctx.String(StaticPeersFlag.Name))
	} else {
		chain := ctx.String(ChainFlag.Name)
		urls = params.StaticPeerURLsOfChain(chain)
	}

	nodes, err := ParseNodesFromURLs(urls)
	if err != nil {
		Fatalf("Option %s: %v", StaticPeersFlag.Name, err)
	}

	cfg.StaticNodes = nodes
}

func setTrustedPeers(ctx *cli.Context, cfg *p2p.Config) {
	if !ctx.IsSet(TrustedPeersFlag.Name) {
		return
	}

	urls := SplitAndTrim(ctx.String(TrustedPeersFlag.Name))
	trustedNodes, err := ParseNodesFromURLs(urls)
	if err != nil {
		Fatalf("Option %s: %v", TrustedPeersFlag.Name, err)
	}

	cfg.TrustedNodes = append(cfg.TrustedNodes, trustedNodes...)
}

func ParseNodesFromURLs(urls []string) ([]*enode.Node, error) {
	nodes := make([]*enode.Node, 0, len(urls))
	for _, url := range urls {
		if url == "" {
			continue
		}
		n, err := enode.Parse(enode.ValidSchemes, url)
		if err != nil {
			return nil, fmt.Errorf("invalid node URL %s: %w", url, err)
		}
		nodes = append(nodes, n)
	}
	return nodes, nil
}

// NewP2PConfig
//   - doesn't setup bootnodes - they will set when genesisHash will know
func NewP2PConfig(
	nodiscover bool,
	dirs datadir.Dirs,
	netRestrict string,
	natSetting string,
	maxPeers int,
	maxPendPeers int,
	nodeName string,
	staticPeers []string,
	trustedPeers []string,
	port uint,
	protocol uint,
	allowedPorts []uint,
	metricsEnabled bool,
) (*p2p.Config, error) {
	var enodeDBPath string
	switch protocol {
	case eth.ETH66:
		enodeDBPath = filepath.Join(dirs.Nodes, "eth66")
	case eth.ETH67:
		enodeDBPath = filepath.Join(dirs.Nodes, "eth67")
	case eth.ETH68:
		enodeDBPath = filepath.Join(dirs.Nodes, "eth68")
	default:
		return nil, fmt.Errorf("unknown protocol: %v", protocol)
	}

	serverKey, err := nodeKey(dirs.DataDir)
	if err != nil {
		return nil, err
	}

	cfg := &p2p.Config{
		ListenAddr:      fmt.Sprintf(":%d", port),
		MaxPeers:        maxPeers,
		MaxPendingPeers: maxPendPeers,
		NAT:             nat.Any(),
		NoDiscovery:     nodiscover,
		PrivateKey:      serverKey,
		Name:            nodeName,
		Log:             log.New(),
		NodeDatabase:    enodeDBPath,
		AllowedPorts:    allowedPorts,
		TmpDir:          dirs.Tmp,
		MetricsEnabled:  metricsEnabled,
	}
	if netRestrict != "" {
		cfg.NetRestrict = new(netutil.Netlist)
		cfg.NetRestrict.Add(netRestrict)
	}
	if staticPeers != nil {
		staticNodes, err := ParseNodesFromURLs(staticPeers)
		if err != nil {
			return nil, fmt.Errorf("bad option %s: %w", StaticPeersFlag.Name, err)
		}
		cfg.StaticNodes = staticNodes
	}
	if trustedPeers != nil {
		trustedNodes, err := ParseNodesFromURLs(trustedPeers)
		if err != nil {
			return nil, fmt.Errorf("bad option %s: %w", TrustedPeersFlag.Name, err)
		}
		cfg.TrustedNodes = trustedNodes
	}
	natif, err := nat.Parse(natSetting)
	if err != nil {
		return nil, fmt.Errorf("invalid nat option %s: %w", natSetting, err)
	}
	cfg.NAT = natif
	return cfg, nil
}

// nodeKey loads a node key from datadir if it exists,
// otherwise it generates a new key in datadir.
func nodeKey(datadir string) (*ecdsa.PrivateKey, error) {
	config := p2p.NodeKeyConfig{}
	keyfile := config.DefaultPath(datadir)
	return config.LoadOrGenerateAndSave(keyfile)
}

// setListenAddress creates a TCP listening address string from set command
// line flags.
func setListenAddress(ctx *cli.Context, cfg *p2p.Config) {
	if ctx.IsSet(ListenPortFlag.Name) {
		cfg.ListenAddr = fmt.Sprintf(":%d", ctx.Int(ListenPortFlag.Name))
	}
	if ctx.IsSet(P2pProtocolVersionFlag.Name) {
		cfg.ProtocolVersion = ctx.UintSlice(P2pProtocolVersionFlag.Name)
	}
	if ctx.IsSet(SentryAddrFlag.Name) {
		cfg.SentryAddr = SplitAndTrim(ctx.String(SentryAddrFlag.Name))
	}
	// TODO cli lib doesn't store defaults for UintSlice properly so we have to get value directly
	cfg.AllowedPorts = P2pProtocolAllowedPorts.Value.Value()
	if ctx.IsSet(P2pProtocolAllowedPorts.Name) {
		cfg.AllowedPorts = ctx.UintSlice(P2pProtocolAllowedPorts.Name)
	}

	if ctx.IsSet(ListenPortFlag.Name) {
		// add non-default port to allowed port list
		lp := ctx.Int(ListenPortFlag.Name)
		found := false
		for _, p := range cfg.AllowedPorts {
			if int(p) == lp {
				found = true
				break
			}
		}
		if !found {
			cfg.AllowedPorts = append([]uint{uint(lp)}, cfg.AllowedPorts...)
		}
	}
}

// setNAT creates a port mapper from command line flags.
func setNAT(ctx *cli.Context, cfg *p2p.Config) {
	if ctx.IsSet(NATFlag.Name) {
		natif, err := nat.Parse(ctx.String(NATFlag.Name))
		if err != nil {
			Fatalf("Option %s: %v", NATFlag.Name, err)
		}
		cfg.NAT = natif
	}
}

// SplitAndTrim splits input separated by a comma
// and trims excessive white space from the substrings.
func SplitAndTrim(input string) (ret []string) {
	l := strings.Split(input, ",")
	for _, r := range l {
		if r = strings.TrimSpace(r); r != "" {
			ret = append(ret, r)
		}
	}
	return ret
}

// setEtherbase retrieves the etherbase from the directly specified
// command line flags.
func setEtherbase(ctx *cli.Context, cfg *ethconfig.Config) {
	var etherbase string
	if ctx.IsSet(MinerEtherbaseFlag.Name) {
		etherbase = ctx.String(MinerEtherbaseFlag.Name)
		if etherbase != "" {
			cfg.Miner.Etherbase = libcommon.HexToAddress(etherbase)
		}
	}

	setSigKey := func(ctx *cli.Context, cfg *ethconfig.Config) {
		if ctx.IsSet(MinerSigningKeyFileFlag.Name) {
			signingKeyFileName := ctx.String(MinerSigningKeyFileFlag.Name)
			key, err := crypto.LoadECDSA(signingKeyFileName)
			if err != nil {
				panic(err)
			}
			cfg.Miner.SigKey = key
		}
	}

	if ctx.String(ChainFlag.Name) == networkname.DevChainName || ctx.String(ChainFlag.Name) == networkname.BorDevnetChainName {
		if etherbase == "" {
			cfg.Miner.SigKey = core.DevnetSignPrivateKey
			cfg.Miner.Etherbase = core.DevnetEtherbase
		}
		setSigKey(ctx, cfg)
	}

	chainsWithValidatorMode := map[string]bool{}
	if _, ok := chainsWithValidatorMode[ctx.String(ChainFlag.Name)]; ok || ctx.IsSet(MinerSigningKeyFileFlag.Name) {
		if ctx.IsSet(MiningEnabledFlag.Name) && !ctx.IsSet(MinerSigningKeyFileFlag.Name) {
			panic(fmt.Sprintf("Flag --%s is required in %s chain with --%s flag", MinerSigningKeyFileFlag.Name, ChainFlag.Name, MiningEnabledFlag.Name))
		}
		setSigKey(ctx, cfg)
		if cfg.Miner.SigKey != nil {
			cfg.Miner.Etherbase = crypto.PubkeyToAddress(cfg.Miner.SigKey.PublicKey)
		}
	}
}

func SetP2PConfig(ctx *cli.Context, cfg *p2p.Config, nodeName, datadir string) {
	cfg.Name = nodeName
	setNodeKey(ctx, cfg, datadir)
	setNAT(ctx, cfg)
	setListenAddress(ctx, cfg)
	setBootstrapNodes(ctx, cfg)
	setBootstrapNodesV5(ctx, cfg)
	setStaticPeers(ctx, cfg)
	setTrustedPeers(ctx, cfg)

	if ctx.IsSet(MaxPeersFlag.Name) {
		cfg.MaxPeers = ctx.Int(MaxPeersFlag.Name)
	}

	if ctx.IsSet(MaxPendingPeersFlag.Name) {
		cfg.MaxPendingPeers = ctx.Int(MaxPendingPeersFlag.Name)
	}
	if ctx.IsSet(NoDiscoverFlag.Name) {
		cfg.NoDiscovery = true
	}

	if ctx.IsSet(DiscoveryV5Flag.Name) {
		cfg.DiscoveryV5 = ctx.Bool(DiscoveryV5Flag.Name)
	}

	if ctx.IsSet(MetricsEnabledFlag.Name) {
		cfg.MetricsEnabled = ctx.Bool(MetricsEnabledFlag.Name)
	}

	ethPeers := cfg.MaxPeers
	cfg.Name = nodeName
	log.Info("Maximum peer count", "ETH", ethPeers, "total", cfg.MaxPeers)

	if netrestrict := ctx.String(NetrestrictFlag.Name); netrestrict != "" {
		list, err := netutil.ParseNetlist(netrestrict)
		if err != nil {
			Fatalf("Option %q: %v", NetrestrictFlag.Name, err)
		}
		cfg.NetRestrict = list
	}

	if ctx.String(ChainFlag.Name) == networkname.DevChainName {
		// --dev mode can't use p2p networking.
		//cfg.MaxPeers = 0 // It can have peers otherwise local sync is not possible
		if !ctx.IsSet(ListenPortFlag.Name) {
			cfg.ListenAddr = ":0"
		}
		cfg.NoDiscovery = true
		cfg.DiscoveryV5 = false
		log.Info("Development chain flags set", "--nodiscover", cfg.NoDiscovery, "--v5disc", cfg.DiscoveryV5, "--port", cfg.ListenAddr)
	}
}

// SetNodeConfig applies node-related command line flags to the config.
func SetNodeConfig(ctx *cli.Context, cfg *nodecfg.Config) {
	setDataDir(ctx, cfg)
	setNodeUserIdent(ctx, cfg)
	SetP2PConfig(ctx, &cfg.P2P, cfg.NodeName(), cfg.Dirs.DataDir)

	cfg.SentryLogPeerInfo = ctx.IsSet(SentryLogPeerInfoFlag.Name)
}

func SetNodeConfigCobra(cmd *cobra.Command, cfg *nodecfg.Config) {
	flags := cmd.Flags()
	//SetP2PConfig(ctx, &cfg.P2P)
	setNodeUserIdentCobra(flags, cfg)
	setDataDirCobra(flags, cfg)
}

func setDataDir(ctx *cli.Context, cfg *nodecfg.Config) {
	if ctx.IsSet(DataDirFlag.Name) {
		cfg.Dirs.DataDir = ctx.String(DataDirFlag.Name)
	} else {
		cfg.Dirs.DataDir = paths.DataDirForNetwork(cfg.Dirs.DataDir, ctx.String(ChainFlag.Name))
	}
	cfg.Dirs = datadir.New(cfg.Dirs.DataDir)

	if err := cfg.MdbxPageSize.UnmarshalText([]byte(ctx.String(DbPageSizeFlag.Name))); err != nil {
		panic(err)
	}
	if err := cfg.MdbxDBSizeLimit.UnmarshalText([]byte(ctx.String(DbSizeLimitFlag.Name))); err != nil {
		panic(err)
	}
	sz := cfg.MdbxPageSize.Bytes()
	if !isPowerOfTwo(sz) || sz < 256 || sz > 64*1024 {
		panic(fmt.Errorf("invalid --db.pagesize: %s=%d, see: %s", ctx.String(DbPageSizeFlag.Name), sz, DbPageSizeFlag.Usage))
	}
	szLimit := cfg.MdbxDBSizeLimit.Bytes()
	if !isPowerOfTwo(szLimit) || szLimit < 256 {
		panic(fmt.Errorf("invalid --db.size.limit: %s=%d, see: %s", ctx.String(DbSizeLimitFlag.Name), sz, DbSizeLimitFlag.Usage))
	}
}

func isPowerOfTwo(n uint64) bool {
	if n == 0 { //corner case: if n is zero it will also consider as power 2
		return true
	}
	return n&(n-1) == 0
}

func setDataDirCobra(f *pflag.FlagSet, cfg *nodecfg.Config) {
	dirname, err := f.GetString(DataDirFlag.Name)
	if err != nil {
		panic(err)
	}
	chain, err := f.GetString(ChainFlag.Name)
	if err != nil {
		panic(err)
	}
	if dirname != "" {
		cfg.Dirs.DataDir = dirname
	} else {
		cfg.Dirs.DataDir = paths.DataDirForNetwork(cfg.Dirs.DataDir, chain)
	}

	cfg.Dirs.DataDir = paths.DataDirForNetwork(cfg.Dirs.DataDir, chain)
	cfg.Dirs = datadir.New(cfg.Dirs.DataDir)
}

func setGPO(ctx *cli.Context, cfg *gaspricecfg.Config) {
	if ctx.IsSet(GpoBlocksFlag.Name) {
		cfg.Blocks = ctx.Int(GpoBlocksFlag.Name)
	}
	if ctx.IsSet(GpoPercentileFlag.Name) {
		cfg.Percentile = ctx.Int(GpoPercentileFlag.Name)
	}
	if ctx.IsSet(GpoMaxGasPriceFlag.Name) {
		cfg.MaxPrice = big.NewInt(ctx.Int64(GpoMaxGasPriceFlag.Name))
	}
}

// nolint
func setGPOCobra(f *pflag.FlagSet, cfg *gaspricecfg.Config) {
	if v := f.Int(GpoBlocksFlag.Name, GpoBlocksFlag.Value, GpoBlocksFlag.Usage); v != nil {
		cfg.Blocks = *v
	}
	if v := f.Int(GpoPercentileFlag.Name, GpoPercentileFlag.Value, GpoPercentileFlag.Usage); v != nil {
		cfg.Percentile = *v
	}
	if v := f.Int64(GpoMaxGasPriceFlag.Name, GpoMaxGasPriceFlag.Value, GpoMaxGasPriceFlag.Usage); v != nil {
		cfg.MaxPrice = big.NewInt(*v)
	}
}

func setTxPool(ctx *cli.Context, cfg *ethconfig.DeprecatedTxPoolConfig) {
	if ctx.IsSet(TxPoolDisableFlag.Name) {
		cfg.Disable = ctx.Bool(TxPoolDisableFlag.Name)
	}
	if ctx.IsSet(TxPoolLocalsFlag.Name) {
		locals := strings.Split(ctx.String(TxPoolLocalsFlag.Name), ",")
		for _, account := range locals {
			if trimmed := strings.TrimSpace(account); !libcommon.IsHexAddress(trimmed) {
				Fatalf("Invalid account in --txpool.locals: %s", trimmed)
			} else {
				cfg.Locals = append(cfg.Locals, libcommon.HexToAddress(account))
			}
		}
	}
	if ctx.IsSet(TxPoolNoLocalsFlag.Name) {
		cfg.NoLocals = ctx.Bool(TxPoolNoLocalsFlag.Name)
	}
	if ctx.IsSet(TxPoolPriceLimitFlag.Name) {
		cfg.PriceLimit = ctx.Uint64(TxPoolPriceLimitFlag.Name)
	}
	if ctx.IsSet(TxPoolPriceBumpFlag.Name) {
		cfg.PriceBump = ctx.Uint64(TxPoolPriceBumpFlag.Name)
	}
	if ctx.IsSet(TxPoolAccountSlotsFlag.Name) {
		cfg.AccountSlots = ctx.Uint64(TxPoolAccountSlotsFlag.Name)
	}
	if ctx.IsSet(TxPoolGlobalSlotsFlag.Name) {
		cfg.GlobalSlots = ctx.Uint64(TxPoolGlobalSlotsFlag.Name)
	}
	if ctx.IsSet(TxPoolAccountQueueFlag.Name) {
		cfg.AccountQueue = ctx.Uint64(TxPoolAccountQueueFlag.Name)
	}
	if ctx.IsSet(TxPoolGlobalQueueFlag.Name) {
		cfg.GlobalQueue = ctx.Uint64(TxPoolGlobalQueueFlag.Name)
	}
	if ctx.IsSet(TxPoolGlobalBaseFeeSlotsFlag.Name) {
		cfg.GlobalBaseFeeQueue = ctx.Uint64(TxPoolGlobalBaseFeeSlotsFlag.Name)
	}
	if ctx.IsSet(TxPoolLifetimeFlag.Name) {
		cfg.Lifetime = ctx.Duration(TxPoolLifetimeFlag.Name)
	}
	if ctx.IsSet(TxPoolTraceSendersFlag.Name) {
		// Parse the command separated flag
		senderHexes := SplitAndTrim(ctx.String(TxPoolTraceSendersFlag.Name))
		cfg.TracedSenders = make([]string, len(senderHexes))
		for i, senderHex := range senderHexes {
			sender := libcommon.HexToAddress(senderHex)
			cfg.TracedSenders[i] = string(sender[:])
		}
	}

	cfg.CommitEvery = common2.RandomizeDuration(ctx.Duration(TxPoolCommitEveryFlag.Name))

	// XLayer config
	if ctx.IsSet(TxPoolEnableWhitelistFlag.Name) {
		cfg.EnableWhitelist = ctx.Bool(TxPoolEnableWhitelistFlag.Name)
	}
	if ctx.IsSet(TxPoolWhiteList.Name) {
		// Parse the command separated flag
		addrHexes := SplitAndTrim(ctx.String(TxPoolWhiteList.Name))
		cfg.WhiteList = make([]string, len(addrHexes))
		for i, senderHex := range addrHexes {
			sender := libcommon.HexToAddress(senderHex)
			cfg.WhiteList[i] = sender.String()
		}
	}
	if ctx.IsSet(TxPoolBlockedList.Name) {
		// Parse the command separated flag
		addrHexes := SplitAndTrim(ctx.String(TxPoolBlockedList.Name))
		cfg.BlockedList = make([]string, len(addrHexes))
		for i, senderHex := range addrHexes {
			sender := libcommon.HexToAddress(senderHex)
			cfg.BlockedList[i] = sender.String()
		}
	}
}

func setEthash(ctx *cli.Context, datadir string, cfg *ethconfig.Config) {
	if ctx.IsSet(EthashDatasetDirFlag.Name) {
		cfg.Ethash.DatasetDir = ctx.String(EthashDatasetDirFlag.Name)
	} else {
		cfg.Ethash.DatasetDir = filepath.Join(datadir, "ethash-dags")
	}
	if ctx.IsSet(EthashCachesInMemoryFlag.Name) {
		cfg.Ethash.CachesInMem = ctx.Int(EthashCachesInMemoryFlag.Name)
	}
	if ctx.IsSet(EthashCachesLockMmapFlag.Name) {
		cfg.Ethash.CachesLockMmap = ctx.Bool(EthashCachesLockMmapFlag.Name)
	}
	if ctx.IsSet(FakePoWFlag.Name) {
		cfg.Ethash.PowMode = ethashcfg.ModeFake
	}
	if ctx.IsSet(EthashDatasetsLockMmapFlag.Name) {
		cfg.Ethash.DatasetsLockMmap = ctx.Bool(EthashDatasetsLockMmapFlag.Name)
	}
}

func SetupMinerCobra(cmd *cobra.Command, cfg *params.MiningConfig) {
	flags := cmd.Flags()
	var err error
	cfg.Enabled, err = flags.GetBool(MiningEnabledFlag.Name)
	if err != nil {
		panic(err)
	}
	if cfg.Enabled && len(cfg.Etherbase.Bytes()) == 0 {
		panic(fmt.Sprintf("Erigon supports only remote miners. Flag --%s or --%s is required", MinerNotifyFlag.Name, MinerSigningKeyFileFlag.Name))
	}
	cfg.Notify, err = flags.GetStringArray(MinerNotifyFlag.Name)
	if err != nil {
		panic(err)
	}
	extraDataStr, err := flags.GetString(MinerExtraDataFlag.Name)
	if err != nil {
		panic(err)
	}
	cfg.ExtraData = []byte(extraDataStr)
	cfg.GasLimit, err = flags.GetUint64(MinerGasLimitFlag.Name)
	if err != nil {
		panic(err)
	}
	price, err := flags.GetInt64(MinerGasPriceFlag.Name)
	if err != nil {
		panic(err)
	}
	cfg.GasPrice = big.NewInt(price)
	cfg.Recommit, err = flags.GetDuration(MinerRecommitIntervalFlag.Name)
	if err != nil {
		panic(err)
	}
	cfg.Noverify, err = flags.GetBool(MinerNoVerfiyFlag.Name)
	if err != nil {
		panic(err)
	}

	// Extract the current etherbase, new flag overriding legacy one
	var etherbase string
	etherbase, err = flags.GetString(MinerEtherbaseFlag.Name)
	if err != nil {
		panic(err)
	}

	// Convert the etherbase into an address and configure it
	if etherbase == "" {
		Fatalf("No etherbase configured")
	}
	cfg.Etherbase = libcommon.HexToAddress(etherbase)
}

func setClique(ctx *cli.Context, cfg *params.ConsensusSnapshotConfig, datadir string) {
	cfg.CheckpointInterval = ctx.Uint64(CliqueSnapshotCheckpointIntervalFlag.Name)
	cfg.InmemorySnapshots = ctx.Int(CliqueSnapshotInmemorySnapshotsFlag.Name)
	cfg.InmemorySignatures = ctx.Int(CliqueSnapshotInmemorySignaturesFlag.Name)
	if ctx.IsSet(CliqueDataDirFlag.Name) {
		cfg.DBPath = filepath.Join(ctx.String(CliqueDataDirFlag.Name), "clique", "db")
	} else {
		cfg.DBPath = filepath.Join(datadir, "clique", "db")
	}
}

func setBorConfig(ctx *cli.Context, cfg *ethconfig.Config) {
	cfg.HeimdallURL = ctx.String(HeimdallURLFlag.Name)
	cfg.WithoutHeimdall = ctx.Bool(WithoutHeimdallFlag.Name)
	cfg.HeimdallgRPCAddress = ctx.String(HeimdallgRPCAddressFlag.Name)
}

func setMiner(ctx *cli.Context, cfg *params.MiningConfig) {
	cfg.Enabled = ctx.IsSet(MiningEnabledFlag.Name)
	cfg.EnabledPOS = !ctx.IsSet(ProposingDisableFlag.Name)

	if cfg.Enabled && len(cfg.Etherbase.Bytes()) == 0 {
		panic(fmt.Sprintf("Erigon supports only remote miners. Flag --%s or --%s is required", MinerNotifyFlag.Name, MinerSigningKeyFileFlag.Name))
	}
	if ctx.IsSet(MinerNotifyFlag.Name) {
		cfg.Notify = strings.Split(ctx.String(MinerNotifyFlag.Name), ",")
	}
	if ctx.IsSet(MinerExtraDataFlag.Name) {
		cfg.ExtraData = []byte(ctx.String(MinerExtraDataFlag.Name))
	}
	if ctx.IsSet(MinerGasLimitFlag.Name) {
		cfg.GasLimit = ctx.Uint64(MinerGasLimitFlag.Name)
	}
	if ctx.IsSet(MinerGasPriceFlag.Name) {
		cfg.GasPrice = BigFlagValue(ctx, MinerGasPriceFlag.Name)
	}
	if ctx.IsSet(MinerRecommitIntervalFlag.Name) {
		cfg.Recommit = ctx.Duration(MinerRecommitIntervalFlag.Name)
	}
	if ctx.IsSet(MinerNoVerfiyFlag.Name) {
		cfg.Noverify = ctx.Bool(MinerNoVerfiyFlag.Name)
	}
}

func setWhitelist(ctx *cli.Context, cfg *ethconfig.Config) {
	whitelist := ctx.String(WhitelistFlag.Name)
	if whitelist == "" {
		return
	}
	cfg.Whitelist = make(map[uint64]libcommon.Hash)
	for _, entry := range strings.Split(whitelist, ",") {
		parts := strings.Split(entry, "=")
		if len(parts) != 2 {
			Fatalf("Invalid whitelist entry: %s", entry)
		}
		number, err := strconv.ParseUint(parts[0], 0, 64)
		if err != nil {
			Fatalf("Invalid whitelist block number %s: %v", parts[0], err)
		}
		var hash libcommon.Hash
		if err = hash.UnmarshalText([]byte(parts[1])); err != nil {
			Fatalf("Invalid whitelist hash %s: %v", parts[1], err)
		}
		cfg.Whitelist[number] = hash
	}
}

type DynamicConfig struct {
	Root       string `json:"root"`
	Timestamp  uint64 `json:"timestamp"`
	GasLimit   uint64 `json:"gasLimit"`
	Difficulty int64  `json:"difficulty"`
}

// CheckExclusive verifies that only a single instance of the provided flags was
// set by the user. Each flag might optionally be followed by a string type to
// specialize it further.
func CheckExclusive(ctx *cli.Context, args ...interface{}) {
	set := make([]string, 0, 1)
	for i := 0; i < len(args); i++ {
		// Make sure the next argument is a flag and skip if not set
		flag, ok := args[i].(cli.Flag)
		if !ok {
			panic(fmt.Sprintf("invalid argument, not cli.Flag type: %T", args[i]))
		}
		// Check if next arg extends current and expand its name if so
		name := flag.Names()[0]

		if i+1 < len(args) {
			switch option := args[i+1].(type) {
			case string:
				// Extended flag check, make sure value set doesn't conflict with passed in option
				if ctx.String(flag.Names()[0]) == option {
					name += "=" + option
					set = append(set, "--"+name)
				}
				// shift arguments and continue
				i++
				continue

			case cli.Flag:
			default:
				panic(fmt.Sprintf("invalid argument, not cli.Flag or string extension: %T", args[i+1]))
			}
		}
		// Mark the flag if it's set
		if ctx.IsSet(flag.Names()[0]) {
			set = append(set, "--"+name)
		}
	}
	if len(set) > 1 {
		Fatalf("Flags %v can't be used at the same time", strings.Join(set, ", "))
	}
}

// SetEthConfig applies eth-related command line flags to the config.
func SetEthConfig(ctx *cli.Context, nodeConfig *nodecfg.Config, cfg *ethconfig.Config) {
	cfg.LightClientDiscoveryAddr = ctx.String(LightClientDiscoveryAddrFlag.Name)
	cfg.LightClientDiscoveryPort = ctx.Uint64(LightClientDiscoveryPortFlag.Name)
	cfg.LightClientDiscoveryTCPPort = ctx.Uint64(LightClientDiscoveryTCPPortFlag.Name)
	cfg.SentinelAddr = ctx.String(SentinelAddrFlag.Name)
	cfg.SentinelPort = ctx.Uint64(SentinelPortFlag.Name)

	cfg.Sync.UseSnapshots = ethconfig.UseSnapshotsByChainName(ctx.String(ChainFlag.Name))
	if ctx.IsSet(SnapshotFlag.Name) { //force override default by cli
		cfg.Sync.UseSnapshots = ctx.Bool(SnapshotFlag.Name)
	}

	cfg.Dirs = nodeConfig.Dirs
	cfg.Snapshot.KeepBlocks = ctx.Bool(SnapKeepBlocksFlag.Name)
	cfg.Snapshot.Produce = !ctx.Bool(SnapStopFlag.Name)
	cfg.Snapshot.NoDownloader = ctx.Bool(NoDownloaderFlag.Name)
	cfg.Snapshot.Verify = ctx.Bool(DownloaderVerifyFlag.Name)
	cfg.Snapshot.DownloaderAddr = strings.TrimSpace(ctx.String(DownloaderAddrFlag.Name))
	if cfg.Snapshot.DownloaderAddr == "" {
		downloadRateStr := ctx.String(TorrentDownloadRateFlag.Name)
		uploadRateStr := ctx.String(TorrentUploadRateFlag.Name)
		var downloadRate, uploadRate datasize.ByteSize
		if err := downloadRate.UnmarshalText([]byte(downloadRateStr)); err != nil {
			panic(err)
		}
		if err := uploadRate.UnmarshalText([]byte(uploadRateStr)); err != nil {
			panic(err)
		}
		lvl, _, err := downloadercfg2.Int2LogLevel(ctx.Int(TorrentVerbosityFlag.Name))
		if err != nil {
			panic(err)
		}
		log.Info("torrent verbosity", "level", lvl.LogString())
		version := "erigon: " + params.VersionWithCommit(params.GitCommit)
		cfg.Downloader, err = downloadercfg2.New(cfg.Dirs.Snap, version, lvl, downloadRate, uploadRate, ctx.Int(TorrentPortFlag.Name), ctx.Int(TorrentConnsPerFileFlag.Name), ctx.Int(TorrentDownloadSlotsFlag.Name), ctx.StringSlice(TorrentDownloadSlotsFlag.Name))
		if err != nil {
			panic(err)
		}
		downloadernat.DoNat(nodeConfig.P2P.NAT, cfg.Downloader)
	}

	nodeConfig.Http.Snap = cfg.Snapshot

	if ctx.Command.Name == "import" {
		cfg.ImportMode = true
	}

	setEtherbase(ctx, cfg)
	setGPO(ctx, &cfg.GPO)

	setTxPool(ctx, &cfg.DeprecatedTxPool)
	cfg.TxPool = ethconfig.DefaultTxPool2Config(cfg.DeprecatedTxPool)
	cfg.TxPool.DBDir = nodeConfig.Dirs.TxPool

	setEthash(ctx, nodeConfig.Dirs.DataDir, cfg)
	setClique(ctx, &cfg.Clique, nodeConfig.Dirs.DataDir)
	setMiner(ctx, &cfg.Miner)
	setWhitelist(ctx, cfg)
	setBorConfig(ctx, cfg)

	cfg.Ethstats = ctx.String(EthStatsURLFlag.Name)
	cfg.P2PEnabled = len(nodeConfig.P2P.SentryAddr) == 0
	cfg.HistoryV3 = ctx.Bool(HistoryV3Flag.Name)
	cfg.TransactionsV3 = ctx.Bool(TransactionV3Flag.Name)
	if ctx.IsSet(NetworkIdFlag.Name) {
		cfg.NetworkID = ctx.Uint64(NetworkIdFlag.Name)
	}

	if ctx.IsSet(RPCGlobalGasCapFlag.Name) {
		cfg.RPCGasCap = ctx.Uint64(RPCGlobalGasCapFlag.Name)
	}
	if cfg.RPCGasCap != 0 {
		log.Info("Set global gas cap", "cap", cfg.RPCGasCap)
	} else {
		log.Info("Global gas cap disabled")
	}
	if ctx.IsSet(RPCGlobalTxFeeCapFlag.Name) {
		cfg.RPCTxFeeCap = ctx.Float64(RPCGlobalTxFeeCapFlag.Name)
	}
	if ctx.IsSet(NoDiscoverFlag.Name) {
		cfg.EthDiscoveryURLs = []string{}
	} else if ctx.IsSet(DNSDiscoveryFlag.Name) {
		urls := ctx.String(DNSDiscoveryFlag.Name)
		if urls == "" {
			cfg.EthDiscoveryURLs = []string{}
		} else {
			cfg.EthDiscoveryURLs = SplitAndTrim(urls)
		}
	}
	// Override any default configs for hard coded networks.
	chain := ctx.String(ChainFlag.Name)
	if strings.HasPrefix(chain, "dynamic") {
		configFilePath := ctx.String(ConfigFlag.Name)
		if configFilePath == "" {
			Fatalf("Config file is required for dynamic chain")
		}

		// Be sure to set this first
		params.DynamicChainConfigPath = filepath.Dir(configFilePath)
		filename := path.Join(params.DynamicChainConfigPath, chain+"-conf.json")

		genesis := core.GenesisBlockByChainName(chain)

		dConf := DynamicConfig{}

		if _, err := os.Stat(filename); err == nil {
			dConfBytes, err := os.ReadFile(filename)
			if err != nil {
				panic(err)
			}
			if err := json.Unmarshal(dConfBytes, &dConf); err != nil {
				panic(err)
			}
		}

		genesis.Timestamp = dConf.Timestamp
		genesis.GasLimit = dConf.GasLimit
		genesis.Difficulty = big.NewInt(dConf.Difficulty)

		cfg.Genesis = genesis

		genesisHash := libcommon.HexToHash(dConf.Root)
		if !ctx.IsSet(NetworkIdFlag.Name) {
			log.Warn("NetworkID is not set for dynamic chain", "chain", chain, "networkID", cfg.NetworkID)
		}
		SetDNSDiscoveryDefaults(cfg, genesisHash)
	} else {
		switch chain {
		default:
			genesis := core.GenesisBlockByChainName(chain)
			genesisHash := params.GenesisHashByChainName(chain)
			if (genesis == nil) || (genesisHash == nil) {
				Fatalf("ChainDB name is not recognized: %s", chain)
				return
			}
			cfg.Genesis = genesis
			if !ctx.IsSet(NetworkIdFlag.Name) {
				cfg.NetworkID = params.NetworkIDByChainName(chain)
			}
			SetDNSDiscoveryDefaults(cfg, *genesisHash)
		case "":
			if cfg.NetworkID == 1 {
				SetDNSDiscoveryDefaults(cfg, params.MainnetGenesisHash)
			}
		case networkname.DevChainName:
			if !ctx.IsSet(NetworkIdFlag.Name) {
				cfg.NetworkID = 1337
			}

			// Create new developer account or reuse existing one
			developer := cfg.Miner.Etherbase
			if developer == (libcommon.Address{}) {
				Fatalf("Please specify developer account address using --miner.etherbase")
			}
			log.Info("Using developer account", "address", developer)

			// Create a new developer genesis block or reuse existing one
			cfg.Genesis = core.DeveloperGenesisBlock(uint64(ctx.Int(DeveloperPeriodFlag.Name)), developer)
			log.Info("Using custom developer period", "seconds", cfg.Genesis.Config.Clique.Period)
			if !ctx.IsSet(MinerGasPriceFlag.Name) {
				cfg.Miner.GasPrice = big.NewInt(1)
			}
		}
	}

	if ctx.IsSet(OverrideShanghaiTime.Name) {
		cfg.OverrideShanghaiTime = BigFlagValue(ctx, OverrideShanghaiTime.Name)
		cfg.TxPool.OverrideShanghaiTime = cfg.OverrideShanghaiTime
	}

	if ctx.IsSet(ExternalConsensusFlag.Name) {
		cfg.ExternalCL = ctx.Bool(ExternalConsensusFlag.Name)
	} else {
		cfg.ExternalCL = !clparams.EmbeddedEnabledByDefault(cfg.NetworkID)
	}

	nodeConfig.Http.InternalCL = !cfg.ExternalCL

	if ctx.IsSet(SentryDropUselessPeers.Name) {
		cfg.DropUselessPeers = ctx.Bool(SentryDropUselessPeers.Name)
	}
}

// SetDNSDiscoveryDefaults configures DNS discovery with the given URL if
// no URLs are set.
func SetDNSDiscoveryDefaults(cfg *ethconfig.Config, genesis libcommon.Hash) {
	if cfg.EthDiscoveryURLs != nil {
		return // already set through flags/config
	}
	protocol := "all"
	if url := params.KnownDNSNetwork(genesis, protocol); url != "" {
		cfg.EthDiscoveryURLs = []string{url}
	}
}

func SplitTagsFlag(tagsFlag string) map[string]string {
	tags := strings.Split(tagsFlag, ",")
	tagsMap := map[string]string{}

	for _, t := range tags {
		if t != "" {
			kv := strings.Split(t, "=")

			if len(kv) == 2 {
				tagsMap[kv[0]] = kv[1]
			}
		}
	}

	return tagsMap
}

// MakeConsolePreloads retrieves the absolute paths for the console JavaScript
// scripts to preload before starting.
func MakeConsolePreloads(ctx *cli.Context) []string {
	// Skip preloading if there's nothing to preload
	if ctx.String(PreloadJSFlag.Name) == "" {
		return nil
	}
	// Otherwise resolve absolute paths and return them
	files := strings.Split(ctx.String(PreloadJSFlag.Name), ",")
	preloads := make([]string, 0, len(files))
	for _, file := range files {
		preloads = append(preloads, strings.TrimSpace(file))
	}
	return preloads
}

func CobraFlags(cmd *cobra.Command, urfaveCliFlagsLists ...[]cli.Flag) {
	flags := cmd.PersistentFlags()
	for _, urfaveCliFlags := range urfaveCliFlagsLists {
		for _, flag := range urfaveCliFlags {
			switch f := flag.(type) {
			case *cli.IntFlag:
				flags.Int(f.Name, f.Value, f.Usage)
			case *cli.StringFlag:
				flags.String(f.Name, f.Value, f.Usage)
			case *cli.BoolFlag:
				flags.Bool(f.Name, false, f.Usage)
			default:
				panic(fmt.Errorf("unexpected type: %T", flag))
			}
		}
	}
}<|MERGE_RESOLUTION|>--- conflicted
+++ resolved
@@ -611,17 +611,15 @@
 		Usage: "Output the payload of the executor, serialised requests stored to disk by batch number",
 		Value: "",
 	}
-<<<<<<< HEAD
 	DAUrl = cli.StringFlag{
 		Name:  "zkevm.da-url",
 		Usage: "The URL of the data availability service",
 		Value: "",
-=======
+	}
 	AllowInternalTransactions = cli.BoolFlag{
 		Name:  "zkevm.allow-internal-transactions",
 		Usage: "Allow the sequencer to proceed internal transactions",
 		Value: false,
->>>>>>> 582c2eab
 	}
 	DebugNoSync = cli.BoolFlag{
 		Name:  "debug.no-sync",
