package utils

import (
	"fmt"
	"math/big"
	"time"

	libcommon "github.com/gateway-fm/cdk-erigon-lib/common"
	"github.com/urfave/cli/v2"

	"github.com/ledgerwatch/erigon/eth/ethconfig"
	"github.com/ledgerwatch/erigon/eth/gasprice/gaspricecfg"
)

var (
	// X Layer apollo
	ApolloEnableFlag = cli.BoolFlag{
		Name:  "zkevm.apollo-enabled",
		Usage: "Apollo enable flag.",
	}
	ApolloIPAddr = cli.StringFlag{
		Name:  "zkevm.apollo-ip-addr",
		Usage: "Apollo IP address.",
	}
	ApolloAppId = cli.StringFlag{
		Name:  "zkevm.apollo-app-id",
		Usage: "Apollo App ID.",
	}
	ApolloNamespaceName = cli.StringFlag{
		Name:  "zkevm.apollo-namespace-name",
		Usage: "Apollo namespace name.",
	}
	// X Layer nacos
	NacosURLsFlag = cli.StringFlag{
		Name:  "zkevm.nacos-urls",
		Usage: "Nacos urls.",
		Value: "",
	}
	NacosNamespaceIdFlag = cli.StringFlag{
		Name:  "zkevm.nacos-namespace-id",
		Usage: "Nacos namespace Id.",
		Value: "",
	}
	NacosApplicationNameFlag = cli.StringFlag{
		Name:  "zkevm.nacos-application-name",
		Usage: "Nacos application name",
		Value: "",
	}
	NacosExternalListenAddrFlag = cli.StringFlag{
		Name:  "zkevm.nacos-external-listen-addr",
		Usage: "Nacos external listen addr.",
		Value: "",
	}
	// Pool
	TxPoolEnableWhitelistFlag = cli.BoolFlag{
		Name:  "txpool.enable.whitelist",
		Usage: "Enable or disable tx sender white list",
		Value: false,
	}
	TxPoolWhiteList = cli.StringFlag{
		Name:  "txpool.whitelist",
		Usage: "Comma separated list of addresses, who can send transactions",
		Value: "",
	}
	TxPoolBlockedList = cli.StringFlag{
		Name:  "txpool.blockedlist",
		Usage: "Comma separated list of addresses, who can't send and receive transactions",
		Value: "",
	}
	TxPoolPackBatchSpecialList = cli.StringFlag{
		Name:  "txpool.packbatchspeciallist",
		Usage: "support free gas for claim addrs",
		Value: "",
	}
	TxPoolGasPriceMultiple = cli.StringFlag{
		Name:  "txpool.gaspricemultiple",
		Usage: "GasPriceMultiple is the factor claim tx gas price should mul",
		Value: "",
	}
	// Gas Price
	GpoTypeFlag = cli.StringFlag{
		Name:  "gpo.type",
		Usage: "raw gas price strategy type: default, follower, fixed",
		Value: "default",
	}
	GpoUpdatePeriodFlag = cli.StringFlag{
		Name:  "gpo.update-period",
		Usage: "raw gas price update period",
		Value: "10s",
	}
	GpoFactorFlag = cli.Float64Flag{
		Name:  "gpo.factor",
		Usage: "raw gas price facotr",
		Value: 0.15,
	}
	GpoKafkaURLFlag = cli.StringFlag{
		Name:  "gpo.kafka-url",
		Usage: "raw gas price kafka url",
		Value: "",
	}
	GpoTopicFlag = cli.StringFlag{
		Name:  "gpo.topic",
		Usage: "raw gas price topic",
		Value: "",
	}
	GpoGroupIDFlag = cli.StringFlag{
		Name:  "gpo.group-id",
		Usage: "raw gas price group id",
		Value: "",
	}
	GpoUsernameFlag = cli.StringFlag{
		Name:  "gpo.username",
		Usage: "raw gas price username",
		Value: "",
	}
	GpoPasswordFlag = cli.StringFlag{
		Name:  "gpo.password",
		Usage: "raw gas price password",
		Value: "",
	}
	GpoRootCAPathFlag = cli.StringFlag{
		Name:  "gpo.root-ca-path",
		Usage: "raw gas price root ca path",
		Value: "",
	}
	GpoL1CoinIdFlag = cli.IntFlag{
		Name:  "gpo.l1-coin-id",
		Usage: "raw gas price l1 coin id",
		Value: 0,
	}
	GpoL2CoinIdFlag = cli.IntFlag{
		Name:  "gpo.l2-coin-id",
		Usage: "raw gas price l2 coin id",
		Value: 0,
	}
	GpoDefaultL1CoinPriceFlag = cli.Float64Flag{
		Name:  "gpo.default-l1-coin-price",
		Usage: "raw gas price default l1 coin price",
		Value: 0,
	}
	GpoDefaultL2CoinPriceFlag = cli.Float64Flag{
		Name:  "gpo.default-l2-coin-price",
		Usage: "raw gas price default l2 coin price",
		Value: 0,
	}
	GpoGasPriceUsdtFlag = cli.Float64Flag{
		Name:  "gpo.gas-price-usdt",
		Usage: "raw gas price usdt",
		Value: 0,
	}
	GpoEnableFollowerAdjustByL2L1PriceFlag = cli.BoolFlag{
		Name:  "gpo.enable-follower-adjust",
		Usage: "enable dynamic adjust the factor through the L1 and L2 coins price in follower strategy",
		Value: true,
	}
	GpoCongestionThresholdFlag = cli.IntFlag{
		Name:  "gpo.congestion-threshold",
		Usage: "Used to determine whether pending tx has reached the threshold for congestion",
		Value: 0,
	}
	SequencerBatchSleepDuration = cli.DurationFlag{
		Name:  "zkevm.sequencer-batch-sleep-duration",
		Usage: "Full batch sleep duration is the time the sequencer sleeps between each full batch iteration.",
		Value: 0 * time.Second,
	}
)

func setGPOXLayer(ctx *cli.Context, cfg *gaspricecfg.Config) {
	if ctx.IsSet(DefaultGasPrice.Name) {
		cfg.Default = big.NewInt(ctx.Int64(DefaultGasPrice.Name))
	}
	if ctx.IsSet(GpoTypeFlag.Name) {
		cfg.XLayer.Type = ctx.String(GpoTypeFlag.Name)
	}
	if ctx.IsSet(GpoUpdatePeriodFlag.Name) {
		period, err := time.ParseDuration(ctx.String(GpoUpdatePeriodFlag.Name))
		if err != nil {
			panic(fmt.Sprintf("could not parse GpoUpdatePeriodFlag value %s", ctx.String(GpoUpdatePeriodFlag.Name)))
		}
		cfg.XLayer.UpdatePeriod = period
	}
	if ctx.IsSet(GpoFactorFlag.Name) {
		cfg.XLayer.Factor = ctx.Float64(GpoFactorFlag.Name)
	}
	if ctx.IsSet(GpoKafkaURLFlag.Name) {
		cfg.XLayer.KafkaURL = ctx.String(GpoKafkaURLFlag.Name)
	}
	if ctx.IsSet(GpoTopicFlag.Name) {
		cfg.XLayer.Topic = ctx.String(GpoTopicFlag.Name)
	}
	if ctx.IsSet(GpoGroupIDFlag.Name) {
		cfg.XLayer.GroupID = ctx.String(GpoGroupIDFlag.Name)
	}
	if ctx.IsSet(GpoUsernameFlag.Name) {
		cfg.XLayer.Username = ctx.String(GpoUsernameFlag.Name)
	}
	if ctx.IsSet(GpoPasswordFlag.Name) {
		cfg.XLayer.Password = ctx.String(GpoPasswordFlag.Name)
	}
	if ctx.IsSet(GpoRootCAPathFlag.Name) {
		cfg.XLayer.RootCAPath = ctx.String(GpoRootCAPathFlag.Name)
	}
	if ctx.IsSet(GpoL1CoinIdFlag.Name) {
		cfg.XLayer.L1CoinId = ctx.Int(GpoL1CoinIdFlag.Name)
	}
	if ctx.IsSet(GpoL2CoinIdFlag.Name) {
		cfg.XLayer.L2CoinId = ctx.Int(GpoL2CoinIdFlag.Name)
	}
	if ctx.IsSet(GpoDefaultL1CoinPriceFlag.Name) {
		cfg.XLayer.DefaultL1CoinPrice = ctx.Float64(GpoDefaultL1CoinPriceFlag.Name)
	}
	if ctx.IsSet(GpoDefaultL2CoinPriceFlag.Name) {
		cfg.XLayer.DefaultL2CoinPrice = ctx.Float64(GpoDefaultL2CoinPriceFlag.Name)
	}
	if ctx.IsSet(GpoGasPriceUsdtFlag.Name) {
		cfg.XLayer.GasPriceUsdt = ctx.Float64(GpoGasPriceUsdtFlag.Name)
	}
	if ctx.IsSet(GpoEnableFollowerAdjustByL2L1PriceFlag.Name) {
		cfg.XLayer.EnableFollowerAdjustByL2L1Price = ctx.Bool(GpoEnableFollowerAdjustByL2L1PriceFlag.Name)
	}
	if ctx.IsSet(GpoCongestionThresholdFlag.Name) {
		cfg.XLayer.CongestionThreshold = ctx.Int(GpoCongestionThresholdFlag.Name)
	}

	// Default price check
	if cfg.Default == nil || cfg.Default.Int64() <= 0 {
		cfg.Default = gaspricecfg.DefaultXLayerPrice
	}
}

func setTxPoolXLayer(ctx *cli.Context, cfg *ethconfig.DeprecatedTxPoolConfig) {
	if ctx.IsSet(TxPoolEnableWhitelistFlag.Name) {
		cfg.EnableWhitelist = ctx.Bool(TxPoolEnableWhitelistFlag.Name)
	}
	if ctx.IsSet(TxPoolWhiteList.Name) {
		// Parse the command separated flag
		addrHexes := SplitAndTrim(ctx.String(TxPoolWhiteList.Name))
		cfg.WhiteList = make([]string, len(addrHexes))
		for i, senderHex := range addrHexes {
			sender := libcommon.HexToAddress(senderHex)
			cfg.WhiteList[i] = sender.String()
		}
	}
	if ctx.IsSet(TxPoolBlockedList.Name) {
		// Parse the command separated flag
		addrHexes := SplitAndTrim(ctx.String(TxPoolBlockedList.Name))
		cfg.BlockedList = make([]string, len(addrHexes))
		for i, senderHex := range addrHexes {
			sender := libcommon.HexToAddress(senderHex)
			cfg.BlockedList[i] = sender.String()
		}
	}
	if ctx.IsSet(TxPoolPackBatchSpecialList.Name) {
		addrHexes := SplitAndTrim(ctx.String(TxPoolPackBatchSpecialList.Name))
<<<<<<< HEAD
=======

>>>>>>> 429c38ba
		cfg.FreeClaimGasAddr = make([]string, len(addrHexes))
		for i, senderHex := range addrHexes {
			sender := libcommon.HexToAddress(senderHex)
			cfg.FreeClaimGasAddr[i] = sender.String()
		}
<<<<<<< HEAD
		if len(cfg.FreeClaimGasAddr) == 0 {
			cfg.FreeClaimGasAddr = []string{"0xf39Fd6e51aad88F6F4ce6aB8827279cffFb92266"}
		}
=======
	}
	if len(cfg.FreeClaimGasAddr) == 0 {
		cfg.FreeClaimGasAddr = []string{"0xf39Fd6e51aad88F6F4ce6aB8827279cffFb92266"}
>>>>>>> 429c38ba
	}
	if ctx.IsSet(TxPoolGasPriceMultiple.Name) {
		cfg.GasPriceMultiple = ctx.Uint64(TxPoolGasPriceMultiple.Name)
	}
}<|MERGE_RESOLUTION|>--- conflicted
+++ resolved
@@ -252,24 +252,15 @@
 	}
 	if ctx.IsSet(TxPoolPackBatchSpecialList.Name) {
 		addrHexes := SplitAndTrim(ctx.String(TxPoolPackBatchSpecialList.Name))
-<<<<<<< HEAD
-=======
-
->>>>>>> 429c38ba
+
 		cfg.FreeClaimGasAddr = make([]string, len(addrHexes))
 		for i, senderHex := range addrHexes {
 			sender := libcommon.HexToAddress(senderHex)
 			cfg.FreeClaimGasAddr[i] = sender.String()
 		}
-<<<<<<< HEAD
-		if len(cfg.FreeClaimGasAddr) == 0 {
-			cfg.FreeClaimGasAddr = []string{"0xf39Fd6e51aad88F6F4ce6aB8827279cffFb92266"}
-		}
-=======
 	}
 	if len(cfg.FreeClaimGasAddr) == 0 {
 		cfg.FreeClaimGasAddr = []string{"0xf39Fd6e51aad88F6F4ce6aB8827279cffFb92266"}
->>>>>>> 429c38ba
 	}
 	if ctx.IsSet(TxPoolGasPriceMultiple.Name) {
 		cfg.GasPriceMultiple = ctx.Uint64(TxPoolGasPriceMultiple.Name)
