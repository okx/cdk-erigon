--- conflicted
+++ resolved
@@ -158,7 +158,6 @@
 		Usage: "Full batch sleep duration is the time the sequencer sleeps between each full batch iteration.",
 		Value: 0 * time.Second,
 	}
-<<<<<<< HEAD
 	// X Layer Prometheus Metrics
 	XLMetricsHostFlag = cli.StringFlag{
 		Name:  "zkevm.metrics-host",
@@ -173,7 +172,8 @@
 	XLMetricsEnabledFlag = cli.StringFlag{
 		Name:  "zkevm.metrics-enabled",
 		Usage: "prometheus metrics enabled",
-=======
+		Value: "",
+	}
 	// Sequencer
 	AllowInternalTransactions = cli.BoolFlag{
 		Name:  "zkevm.allow-internal-transactions",
@@ -192,7 +192,6 @@
 	MethodRateLimitFlag = cli.StringFlag{
 		Name:  "http.methodratelimit",
 		Usage: "Method rate limit in requests per second, format: {\"method\":[\"method1\",\"method2\"],\"count\":1,\"bucket\":1}, eg. {\"methods\":[\"eth_call\",\"eth_blockNumber\"],\"count\":10,\"bucket\":1}",
->>>>>>> 4d741806
 		Value: "",
 	}
 )
