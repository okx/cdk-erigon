--- conflicted
+++ resolved
@@ -59,10 +59,6 @@
 
 	noTxGossip bool
 
-<<<<<<< HEAD
-	commitEvery time.Duration
-=======
->>>>>>> cb522900
 
 	// For X Layer
 	enableWhiteList      bool
@@ -74,13 +70,10 @@
 	freeGasExAddrs       []string
 	freeGasCountPerAddr  uint64
 	freeGasLimit         uint64
-<<<<<<< HEAD
-=======
 	
 	commitEvery   time.Duration
 	purgeEvery    time.Duration
 	purgeDistance time.Duration
->>>>>>> cb522900
 )
 
 func init() {
