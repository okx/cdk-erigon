--- conflicted
+++ resolved
@@ -56,23 +56,16 @@
 
 	commitEvery time.Duration
 
-<<<<<<< HEAD
-	enableWhiteList bool
-	whiteList       []string
-	blockList       []string
-
-	enableFreeGasByNonce bool
-	freeGasExAddress     []string
-	freeGasCountPerAddr  uint64
-	freeGasLimit         uint64
-=======
 	// For X Layer
 	enableWhiteList  bool
 	whiteList        []string
 	blockList        []string
 	freeClaimGasAddr []string
 	gasPriceMultiple uint64
->>>>>>> d3e27ea4
+	enableFreeGasByNonce bool
+	freeGasExAddress     []string
+	freeGasCountPerAddr  uint64
+	freeGasLimit         uint64
 )
 
 func init() {
@@ -102,7 +95,6 @@
 	rootCmd.Flags().BoolVar(&enableWhiteList, utils.TxPoolEnableWhitelistFlag.Name, false, utils.TxPoolEnableWhitelistFlag.Usage)
 	rootCmd.Flags().StringSliceVar(&whiteList, utils.TxPoolWhiteList.Name, []string{}, utils.TxPoolWhiteList.Usage)
 	rootCmd.Flags().StringSliceVar(&blockList, utils.TxPoolBlockedList.Name, []string{}, utils.TxPoolBlockedList.Usage)
-
 	rootCmd.Flags().BoolVar(&enableFreeGasByNonce, utils.TxPoolEnableFreeGasByNonce.Name, false, utils.TxPoolEnableFreeGasByNonce.Usage)
 	rootCmd.Flags().StringSliceVar(&freeGasExAddress, utils.TxPoolFreeGasExAddress.Name, []string{}, utils.TxPoolFreeGasExAddress.Usage)
 	rootCmd.PersistentFlags().Uint64Var(&freeGasCountPerAddr, utils.TxPoolFreeGasCountPerAddr.Name, 3, utils.TxPoolFreeGasCountPerAddr.Usage)
